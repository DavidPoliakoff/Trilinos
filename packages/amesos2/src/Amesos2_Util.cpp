--- conflicted
+++ resolved
@@ -53,21 +53,14 @@
 #  endif // HAVE_AMESOS2_EPETRA
 #endif // HAVE_MPI
 
-#ifdef HAVE_TPETRA_INST_INT_INT
 #ifdef HAVE_AMESOS2_EPETRA
 #  include <Epetra_Map.h>
 #  ifdef HAVE_MPI
 #    include <Epetra_MpiComm.h>
 #  endif // HAVE_MPI
 #  include <Epetra_SerialComm.h>
-<<<<<<< HEAD
-#endif
-#endif
-=======
 #endif // HAVE_AMESOS2_EPETRA
->>>>>>> 1e7e8d39
 
-#ifdef HAVE_TPETRA_INST_INT_INT
 #ifdef HAVE_AMESOS2_EPETRA
 const Teuchos::RCP<const Teuchos::Comm<int> >
 Amesos2::Util::to_teuchos_comm(Teuchos::RCP<const Epetra_Comm> c)
@@ -120,12 +113,7 @@
 
   return Teuchos::null;
 }
-<<<<<<< HEAD
-#endif	// HAVE_AMESOS2_EPETRA
-#endif  // HAVE_TPETRA_INST_INT_INT
-=======
 #endif // HAVE_AMESOS2_EPETRA
->>>>>>> 1e7e8d39
 
 /// Prints a line of 80 "-"s on out.
 void Amesos2::Util::printLine( Teuchos::FancyOStream& out )
