// @HEADER
//
// ***********************************************************************
//
//           Amesos2: Templated Direct Sparse Solver Package
//                  Copyright 2011 Sandia Corporation
//
// Under the terms of Contract DE-AC04-94AL85000 with Sandia Corporation,
// the U.S. Government retains certain rights in this software.
//
// Redistribution and use in source and binary forms, with or without
// modification, are permitted provided that the following conditions are
// met:
//
// 1. Redistributions of source code must retain the above copyright
// notice, this list of conditions and the following disclaimer.
//
// 2. Redistributions in binary form must reproduce the above copyright
// notice, this list of conditions and the following disclaimer in the
// documentation and/or other materials provided with the distribution.
//
// 3. Neither the name of the Corporation nor the names of the
// contributors may be used to endorse or promote products derived from
// this software without specific prior written permission.
//
// THIS SOFTWARE IS PROVIDED BY SANDIA CORPORATION "AS IS" AND ANY
// EXPRESS OR IMPLIED WARRANTIES, INCLUDING, BUT NOT LIMITED TO, THE
// IMPLIED WARRANTIES OF MERCHANTABILITY AND FITNESS FOR A PARTICULAR
// PURPOSE ARE DISCLAIMED. IN NO EVENT SHALL SANDIA CORPORATION OR THE
// CONTRIBUTORS BE LIABLE FOR ANY DIRECT, INDIRECT, INCIDENTAL, SPECIAL,
// EXEMPLARY, OR CONSEQUENTIAL DAMAGES (INCLUDING, BUT NOT LIMITED TO,
// PROCUREMENT OF SUBSTITUTE GOODS OR SERVICES; LOSS OF USE, DATA, OR
// PROFITS; OR BUSINESS INTERRUPTION) HOWEVER CAUSED AND ON ANY THEORY OF
// LIABILITY, WHETHER IN CONTRACT, STRICT LIABILITY, OR TORT (INCLUDING
// NEGLIGENCE OR OTHERWISE) ARISING IN ANY WAY OUT OF THE USE OF THIS
// SOFTWARE, EVEN IF ADVISED OF THE POSSIBILITY OF SUCH DAMAGE.
//
// Questions? Contact Michael A. Heroux (maherou@sandia.gov)
//
// ***********************************************************************
//
// @HEADER

/**
   \file   Amesos2_KLU2_def.hpp
   \author Siva Rajamanickam <srajama@sandia.gov>

   \brief  Definitions for the Amesos2 KLU2 solver interface
*/


#ifndef AMESOS2_KLU2_DEF_HPP
#define AMESOS2_KLU2_DEF_HPP

#include <Teuchos_Tuple.hpp>
#include <Teuchos_ParameterList.hpp>
#include <Teuchos_StandardParameterEntryValidators.hpp>

#include "Amesos2_SolverCore_def.hpp"
#include "Amesos2_KLU2_decl.hpp"

namespace Amesos2 {


template <class Matrix, class Vector>
KLU2<Matrix,Vector>::KLU2(
  Teuchos::RCP<const Matrix> A,
  Teuchos::RCP<Vector>       X,
  Teuchos::RCP<const Vector> B )
  : SolverCore<Amesos2::KLU2,Matrix,Vector>(A, X, B)
<<<<<<< HEAD
  , nzvals_()                   // initialize to empty arrays
  , rowind_()
  , colptr_()
=======
>>>>>>> 4103bf6c
  , transFlag_(0)
  , is_contiguous_(true)
{
  ::KLU2::klu_defaults<klu2_dtype, local_ordinal_type> (&(data_.common_)) ;
  data_.symbolic_ = NULL;
  data_.numeric_ = NULL;

  // Override some default options
  // TODO: use data_ here to init
}


template <class Matrix, class Vector>
KLU2<Matrix,Vector>::~KLU2( )
{
  /* Free KLU2 data_types
   * - Matrices
   * - Vectors
   * - Other data
   */
  if (data_.symbolic_ != NULL)
      ::KLU2::klu_free_symbolic<klu2_dtype, local_ordinal_type>
                         (&(data_.symbolic_), &(data_.common_)) ;
  if (data_.numeric_ != NULL)
      ::KLU2::klu_free_numeric<klu2_dtype, local_ordinal_type>
                         (&(data_.numeric_), &(data_.common_)) ;

  // Storage is initialized in numericFactorization_impl()
  //if ( data_.A.Store != NULL ){
      // destoy
  //}

  // only root allocated these SuperMatrices.
  //if ( data_.L.Store != NULL ){       // will only be true for this->root_
      // destroy ..
  //}
}

template <class Matrix, class Vector>
bool
KLU2<Matrix,Vector>::single_proc_optimization() const {
  return (this->root_ && (this->matrixA_->getComm()->getSize() == 1) && is_contiguous_);
}

template<class Matrix, class Vector>
int
KLU2<Matrix,Vector>::preOrdering_impl()
{
  /* TODO: Define what it means for KLU2
   */
#ifdef HAVE_AMESOS2_TIMERS
    Teuchos::TimeMonitor preOrderTimer(this->timers_.preOrderTime_);
#endif

  return(0);
}


template <class Matrix, class Vector>
int
KLU2<Matrix,Vector>::symbolicFactorization_impl()
{
  if (data_.symbolic_ != NULL) {
<<<<<<< HEAD
      ::KLU2::klu_free_symbolic<slu_type, local_ordinal_type>
=======
      ::KLU2::klu_free_symbolic<klu2_dtype, local_ordinal_type>
>>>>>>> 4103bf6c
                         (&(data_.symbolic_), &(data_.common_)) ;
  }

  if ( single_proc_optimization() ) {
<<<<<<< HEAD

    auto sp_rowptr = this->matrixA_->returnRowPtr(); 
    TEUCHOS_TEST_FOR_EXCEPTION(sp_rowptr == nullptr,
        std::runtime_error, "Amesos2 Runtime Error: sp_rowptr returned null ");
    auto sp_colind = this->matrixA_->returnColInd();
    TEUCHOS_TEST_FOR_EXCEPTION(sp_colind == nullptr,
        std::runtime_error, "Amesos2 Runtime Error: sp_colind returned null ");
#ifndef HAVE_TEUCHOS_COMPLEX
    auto sp_values = this->matrixA_->returnValues();
#else
    // NDE: 09/25/2017
    // Cannot convert Kokkos::complex<T>* to std::complex<T>*; in this case, use reinterpret_cast
    using complex_type = typename Util::getStdCplxType< magnitude_type, typename matrix_adapter_type::spmtx_vals_t >::type;
    complex_type * sp_values = nullptr;
    sp_values = reinterpret_cast< complex_type * > ( this->matrixA_->returnValues() );
#endif
    TEUCHOS_TEST_FOR_EXCEPTION(sp_values == nullptr,
        std::runtime_error, "Amesos2 Runtime Error: sp_values returned null ");

    // sp_rowptr can cause compile-time matching issues 
    //   e.g const long unsigned int* , not convertible/compatible with int*
    // Need sp_rowptr and sp_colind to have same ordinal type for KLU2 interface
    Teuchos::Array< local_ordinal_type > sp_rowptr_with_common_type( this->globalNumRows_ + 1 );
    for ( global_size_type i = 0; i < this->globalNumRows_+1; ++i ) {
      //sp_rowptr_with_common_type[i] = static_cast<local_ordinal_type>(sp_rowptr[i]);
      sp_rowptr_with_common_type[i] = sp_rowptr[i];
    }

    data_.symbolic_ = ::KLU2::klu_analyze<slu_type, local_ordinal_type>
      ((local_ordinal_type)this->globalNumCols_, sp_rowptr_with_common_type.getRawPtr(),
       sp_colind, &(data_.common_)) ;
  }
  else
  {
    data_.symbolic_ = ::KLU2::klu_analyze<slu_type, local_ordinal_type>
      ((local_ordinal_type)this->globalNumCols_, colptr_.getRawPtr(),
       rowind_.getRawPtr(), &(data_.common_)) ;
=======
    host_ordinal_type_array host_row_ptr_view;
    host_ordinal_type_array host_cols_view;
    this->matrixA_->returnRowPtr_kokkos_view(host_row_ptr_view);
    this->matrixA_->returnColInd_kokkos_view(host_cols_view);
    data_.symbolic_ = ::KLU2::klu_analyze<klu2_dtype, local_ordinal_type>
      ((local_ordinal_type)this->globalNumCols_, host_row_ptr_view.data(),
       host_cols_view.data(), &(data_.common_)) ;
  }
  else
  {
    data_.symbolic_ = ::KLU2::klu_analyze<klu2_dtype, local_ordinal_type>
      ((local_ordinal_type)this->globalNumCols_, host_col_ptr_view_.data(),
       host_rows_view_.data(), &(data_.common_)) ;
>>>>>>> 4103bf6c

  } //end single_process_optim_check = false

  return(0);
}


template <class Matrix, class Vector>
int
KLU2<Matrix,Vector>::numericFactorization_impl()
{
  using Teuchos::as;

  // Cleanup old L and U matrices if we are not reusing a symbolic
  // factorization.  Stores and other data will be allocated in gstrf.
  // Only rank 0 has valid pointers, TODO: for KLU2

  int info = 0;
  if ( this->root_ ) {

    { // Do factorization
#ifdef HAVE_AMESOS2_TIMERS
      Teuchos::TimeMonitor numFactTimer(this->timers_.numFactTime_);
#endif

<<<<<<< HEAD
#ifdef HAVE_AMESOS2_VERBOSE_DEBUG
      std::cout << "KLU2:: Before numeric factorization" << std::endl;
      std::cout << "nzvals_ : " << nzvals_.toString() << std::endl;
      std::cout << "rowind_ : " << rowind_.toString() << std::endl;
      std::cout << "colptr_ : " << colptr_.toString() << std::endl;
#endif

      if (data_.numeric_ != NULL) {
        ::KLU2::klu_free_numeric<slu_type, local_ordinal_type>
          (&(data_.numeric_), &(data_.common_)) ;
      }

      if ( single_proc_optimization() ) {

        auto sp_rowptr = this->matrixA_->returnRowPtr();
        TEUCHOS_TEST_FOR_EXCEPTION(sp_rowptr == nullptr,
            std::runtime_error, "Amesos2 Runtime Error: sp_rowptr returned null ");
        auto sp_colind = this->matrixA_->returnColInd();
        TEUCHOS_TEST_FOR_EXCEPTION(sp_colind == nullptr,
            std::runtime_error, "Amesos2 Runtime Error: sp_colind returned null ");
#ifndef HAVE_TEUCHOS_COMPLEX
        auto sp_values = this->matrixA_->returnValues();
#else
        // NDE: 09/25/2017
        // Cannot convert Kokkos::complex<T>* to std::complex<T>*; in this case, use reinterpret_cast
        using complex_type = typename Util::getStdCplxType< magnitude_type, typename matrix_adapter_type::spmtx_vals_t >::type;
        complex_type * sp_values = nullptr;
        sp_values = reinterpret_cast< complex_type * > ( this->matrixA_->returnValues() );
#endif
        TEUCHOS_TEST_FOR_EXCEPTION(sp_values == nullptr,
            std::runtime_error, "Amesos2 Runtime Error: sp_values returned null ");

        // sp_rowptr can cause compile-time matching issues 
        //   e.g const long unsigned int* , not convertible/compatible with int*
        // Need sp_rowptr and sp_colind to have same ordinal type for KLU2 interface
        Teuchos::Array< local_ordinal_type > sp_rowptr_with_common_type( this->globalNumRows_ + 1 );
        for ( global_size_type i = 0; i < this->globalNumRows_+1; ++i ) {
          //sp_rowptr_with_common_type[i] = static_cast<local_ordinal_type>(sp_rowptr[i]);
          sp_rowptr_with_common_type[i] = sp_rowptr[i];
        }

        data_.numeric_ = ::KLU2::klu_factor<slu_type, local_ordinal_type>
          (sp_rowptr_with_common_type.getRawPtr(), sp_colind, sp_values,
           data_.symbolic_, &(data_.common_)) ;
      }
      else {
        data_.numeric_ = ::KLU2::klu_factor<slu_type, local_ordinal_type>
          (colptr_.getRawPtr(), rowind_.getRawPtr(), nzvals_.getRawPtr(),
           data_.symbolic_, &(data_.common_)) ;
=======
      if (data_.numeric_ != NULL) {
        ::KLU2::klu_free_numeric<klu2_dtype, local_ordinal_type>
          (&(data_.numeric_), &(data_.common_));
      }

      if ( single_proc_optimization() ) {
        host_ordinal_type_array host_row_ptr_view;
        host_ordinal_type_array host_cols_view;
        this->matrixA_->returnRowPtr_kokkos_view(host_row_ptr_view);
        this->matrixA_->returnColInd_kokkos_view(host_cols_view);
        this->matrixA_->returnValues_kokkos_view(host_nzvals_view_);
        klu2_dtype * pValues = function_map::convert_scalar(host_nzvals_view_.data());
        data_.numeric_ = ::KLU2::klu_factor<klu2_dtype, local_ordinal_type>
          (host_row_ptr_view.data(), host_cols_view.data(), pValues,
           data_.symbolic_, &(data_.common_));
      }
      else {
        klu2_dtype * pValues = function_map::convert_scalar(host_nzvals_view_.data());
        data_.numeric_ = ::KLU2::klu_factor<klu2_dtype, local_ordinal_type>
          (host_col_ptr_view_.data(), host_rows_view_.data(), pValues,
           data_.symbolic_, &(data_.common_));
>>>>>>> 4103bf6c
      } //end single_process_optim_check = false

      // To have a test which confirms a throw, we need MPI to throw on all the
      // ranks. So we delay and broadcast first. Others throws in Amesos2 which
      // happen on just the root rank would also have the same problem if we
      // tested them but we decided to fix just this one for the present. This
      // is the only error/throw we currently have a unit test for.
      if(data_.numeric_ == nullptr) {
        info = 1;
      }

      // This is set after numeric factorization complete as pivoting can be used;
      // In this case, a discrepancy between symbolic and numeric nnz total can occur.
      if(info == 0) { // skip if error code so we don't segfault - will throw
        this->setNnzLU( as<size_t>((data_.numeric_)->lnz) + as<size_t>((data_.numeric_)->unz) );
      }
    } // end scope

  } // end this->root_

  /* All processes should have the same error code */
  Teuchos::broadcast(*(this->matrixA_->getComm()), 0, &info);

  TEUCHOS_TEST_FOR_EXCEPTION(info > 0, std::runtime_error,
      "KLU2 numeric factorization failed");
<<<<<<< HEAD

  //global_size_type info_st = as<global_size_type>(info); // unused
  /* TODO : Proper error messages
  TEUCHOS_TEST_FOR_EXCEPTION( (info_st > 0) && (info_st <= this->globalNumCols_),
    std::runtime_error,
    "Factorization complete, but matrix is singular. Division by zero eminent");
  TEUCHOS_TEST_FOR_EXCEPTION( (info_st > 0) && (info_st > this->globalNumCols_),
    std::runtime_error,
    "Memory allocation failure in KLU2 factorization");*/

  //data_.options.Fact = SLU::FACTORED;
  //same_symbolic_ = true;
=======
>>>>>>> 4103bf6c

  return(info);
}

template <class Matrix, class Vector>
int
KLU2<Matrix,Vector>::solve_impl(
 const Teuchos::Ptr<MultiVecAdapter<Vector> >  X,
 const Teuchos::Ptr<const MultiVecAdapter<Vector> > B) const
{
  using Teuchos::as;
  int ierr = 0; // returned error code

  const global_size_type ld_rhs = this->root_ ? X->getGlobalLength() : 0;
  const size_t nrhs = X->getGlobalNumVectors();

<<<<<<< HEAD
=======
  bool bDidAssignX;
  bool bDidAssignB;
  {
#ifdef HAVE_AMESOS2_TIMERS
    Teuchos::TimeMonitor mvConvTimer(this->timers_.vecConvTime_);
    Teuchos::TimeMonitor redistTimer( this->timers_.vecRedistTime_ );
#endif
    const bool initialize_data = true;
    const bool do_not_initialize_data = false;
    if ( single_proc_optimization() && nrhs == 1 ) {
      // no msp creation
      bDidAssignB = Util::get_1d_copy_helper_kokkos_view<MultiVecAdapter<Vector>,
        host_solve_array_t>::do_get(initialize_data, B, bValues_, as<size_t>(ld_rhs));

      bDidAssignX = Util::get_1d_copy_helper_kokkos_view<MultiVecAdapter<Vector>,
        host_solve_array_t>::do_get(do_not_initialize_data, X, xValues_, as<size_t>(ld_rhs));
    }
    else {
      if ( is_contiguous_ == true ) {
        bDidAssignB = Util::get_1d_copy_helper_kokkos_view<MultiVecAdapter<Vector>,
          host_solve_array_t>::do_get(initialize_data, B, bValues_,
              as<size_t>(ld_rhs),
              ROOTED, this->rowIndexBase_);
      }
      else {
        bDidAssignB = Util::get_1d_copy_helper_kokkos_view<MultiVecAdapter<Vector>,
          host_solve_array_t>::do_get(initialize_data, B, bValues_,
              as<size_t>(ld_rhs),
              CONTIGUOUS_AND_ROOTED, this->rowIndexBase_);
      }

      // see Amesos2_Tacho_def.hpp for an explanation of why we 'get' X
      if ( is_contiguous_ == true ) {
        bDidAssignX = Util::get_1d_copy_helper_kokkos_view<MultiVecAdapter<Vector>,
          host_solve_array_t>::do_get(do_not_initialize_data, X, xValues_,
              as<size_t>(ld_rhs),
              ROOTED, this->rowIndexBase_);
      }
      else {
        bDidAssignX = Util::get_1d_copy_helper_kokkos_view<MultiVecAdapter<Vector>,
          host_solve_array_t>::do_get(do_not_initialize_data, X, xValues_,
              as<size_t>(ld_rhs),
              CONTIGUOUS_AND_ROOTED, this->rowIndexBase_);
      }

      // klu_tsolve is going to put the solution x into the input b.
      // Copy b to x then solve in x.
      // We do not want to solve in b, then copy to x, because if b was assigned
      // then the solve will change b permanently and mess up the next test cycle.
      // However if b was actually a copy (bDidAssignB = false) then we can avoid
      // this deep_copy and just assign xValues_ = bValues_.
      if(bDidAssignB) {
        Kokkos::deep_copy(xValues_, bValues_); // need deep_copy or solve will change adapter's b memory which should never happen
      }
      else {
        xValues_ = bValues_; // safe because bValues_ does not point straight to adapter's memory space
      }
    }
  }

  klu2_dtype * pxValues = function_map::convert_scalar(xValues_.data());
  klu2_dtype * pbValues = function_map::convert_scalar(bValues_.data());

  // can be null for non root
  if( this->root_) {
    TEUCHOS_TEST_FOR_EXCEPTION(pbValues == nullptr,
      std::runtime_error, "Amesos2 Runtime Error: b_vector returned null ");

    TEUCHOS_TEST_FOR_EXCEPTION(pxValues == nullptr,
      std::runtime_error, "Amesos2 Runtime Error: x_vector returned null ");
  }

>>>>>>> 4103bf6c
  if ( single_proc_optimization() && nrhs == 1 ) {
#ifdef HAVE_AMESOS2_TIMERS
    Teuchos::TimeMonitor solveTimer(this->timers_.solveTime_);
#endif

<<<<<<< HEAD
#ifndef HAVE_TEUCHOS_COMPLEX
    auto b_vector = Util::vector_pointer_helper< MultiVecAdapter<Vector>, Vector >::get_pointer_to_vector( B );
    auto x_vector = Util::vector_pointer_helper< MultiVecAdapter<Vector>, Vector >::get_pointer_to_vector( X );
#else
    // NDE: 09/25/2017
    // Cannot convert Kokkos::complex<T>* to std::complex<T>*; in this case, use reinterpret_cast
    using complex_type = typename Util::getStdCplxType< magnitude_type, typename matrix_adapter_type::spmtx_vals_t >::type;
    complex_type * b_vector = reinterpret_cast< complex_type * >( Util::vector_pointer_helper< MultiVecAdapter<Vector>, Vector >::get_pointer_to_vector( B ) );
    complex_type * x_vector = reinterpret_cast< complex_type * >( Util::vector_pointer_helper< MultiVecAdapter<Vector>, Vector >::get_pointer_to_vector( X ) );
#endif
    TEUCHOS_TEST_FOR_EXCEPTION(b_vector == nullptr,
        std::runtime_error, "Amesos2 Runtime Error: b_vector returned null ");

    TEUCHOS_TEST_FOR_EXCEPTION(x_vector  == nullptr,
        std::runtime_error, "Amesos2 Runtime Error: x_vector returned null ");

    // For this case, Crs matrix raw pointers wereused, so the non-transpose default solve 
=======
    // For this case, Crs matrix raw pointers were used, so the non-transpose default solve
>>>>>>> 4103bf6c
    // is actually the transpose solve as klu_solve expects Ccs matrix pointers
    // Thus, if the transFlag_ is true, the non-transpose solve should be used
    if (transFlag_ == 0)
    {
<<<<<<< HEAD
      ::KLU2::klu_tsolve2<slu_type, local_ordinal_type>
        (data_.symbolic_, data_.numeric_,
         (local_ordinal_type)this->globalNumCols_,
         (local_ordinal_type)nrhs,
         b_vector, x_vector,  &(data_.common_)) ;
    }
    else {
      ::KLU2::klu_solve2<slu_type, local_ordinal_type>
        (data_.symbolic_, data_.numeric_,
         (local_ordinal_type)this->globalNumCols_,
         (local_ordinal_type)nrhs,
         b_vector, x_vector,  &(data_.common_)) ;
=======
      ::KLU2::klu_tsolve2<klu2_dtype, local_ordinal_type>
        (data_.symbolic_, data_.numeric_,
         (local_ordinal_type)this->globalNumCols_,
         (local_ordinal_type)nrhs,
         pbValues, pxValues, &(data_.common_)) ;
    }
    else {
      ::KLU2::klu_solve2<klu2_dtype, local_ordinal_type>
        (data_.symbolic_, data_.numeric_,
         (local_ordinal_type)this->globalNumCols_,
         (local_ordinal_type)nrhs,
         pbValues, pxValues, &(data_.common_)) ;
>>>>>>> 4103bf6c
    }

    /* All processes should have the same error code */
    // Teuchos::broadcast(*(this->getComm()), 0, &ierr);

  } // end single_process_optim_check && nrhs == 1
  else  // single proc optimizations but nrhs > 1,
        // or distributed over processes case
  {
<<<<<<< HEAD
    const size_t val_store_size = as<size_t>(ld_rhs * nrhs);
    Teuchos::Array<slu_type> bValues(val_store_size);

    {                             // Get values from RHS B
#ifdef HAVE_AMESOS2_TIMERS
      Teuchos::TimeMonitor mvConvTimer(this->timers_.vecConvTime_);
      Teuchos::TimeMonitor redistTimer( this->timers_.vecRedistTime_ );
#endif
      if ( is_contiguous_ == true ) {
        Util::get_1d_copy_helper<MultiVecAdapter<Vector>,
          slu_type>::do_get(B, bValues(),
              as<size_t>(ld_rhs),
              ROOTED, this->rowIndexBase_);
      }
      else {
        Util::get_1d_copy_helper<MultiVecAdapter<Vector>,
          slu_type>::do_get(B, bValues(),
              as<size_t>(ld_rhs),
              CONTIGUOUS_AND_ROOTED, this->rowIndexBase_);
      }
    } // end Timer scope

    if ( this->root_ ) {
      //local_ordinal_type i_ld_rhs = as<local_ordinal_type>(ld_rhs);
      {                           // Do solve!
#ifdef HAVE_AMESOS2_TIMERS
        Teuchos::TimeMonitor solveTimer(this->timers_.solveTime_);
#endif
        if (transFlag_ == 0)
        {
        // For this case, Crs matrix raw pointers wereused, so the non-transpose default solve 
        // is actually the transpose solve as klu_solve expects Ccs matrix pointers
        // Thus, if the transFlag_ is true, the non-transpose solve should be used
          if ( single_proc_optimization() ) {
          ::KLU2::klu_tsolve<slu_type, local_ordinal_type>
            (data_.symbolic_, data_.numeric_,
             (local_ordinal_type)this->globalNumCols_,
             (local_ordinal_type)nrhs,
             bValues.getRawPtr(),  &(data_.common_)) ;
          }
          else {
          ::KLU2::klu_solve<slu_type, local_ordinal_type>
            (data_.symbolic_, data_.numeric_,
             (local_ordinal_type)this->globalNumCols_,
             (local_ordinal_type)nrhs,
             bValues.getRawPtr(),  &(data_.common_)) ;
          }
        }
        else
        {
        // For this case, Crs matrix raw pointers wereused, so the non-transpose default solve 
        // is actually the transpose solve as klu_solve expects Ccs matrix pointers
        // Thus, if the transFlag_ is true, the non-transpose solve should be used
          if ( single_proc_optimization() ) {
          ::KLU2::klu_solve<slu_type, local_ordinal_type>
            (data_.symbolic_, data_.numeric_,
             (local_ordinal_type)this->globalNumCols_,
             (local_ordinal_type)nrhs,
             bValues.getRawPtr(),  &(data_.common_)) ;
          }
          else {
          ::KLU2::klu_tsolve<slu_type, local_ordinal_type>
            (data_.symbolic_, data_.numeric_,
             (local_ordinal_type)this->globalNumCols_,
             (local_ordinal_type)nrhs,
             bValues.getRawPtr(),  &(data_.common_)) ;
          }
        }
      } //end Timer scope
    } // end root_

    /* All processes should have the same error code */
    // Teuchos::broadcast(*(this->getComm()), 0, &ierr);

    // global_size_type ierr_st = as<global_size_type>(ierr); // unused
    // TODO
    //TEUCHOS_TEST_FOR_EXCEPTION( ierr < 0,
    //std::invalid_argument,
    //"Argument " << -ierr << " to KLU2 xgssvx had illegal value" );
    //TEUCHOS_TEST_FOR_EXCEPTION( ierr > 0 && ierr_st <= this->globalNumCols_,
    //std::runtime_error,
    //"Factorization complete, but U is exactly singular" );
    //TEUCHOS_TEST_FOR_EXCEPTION( ierr > 0 && ierr_st > this->globalNumCols_ + 1,
    //std::runtime_error,
    //"KLU2 allocated " << ierr - this->globalNumCols_ << " bytes of "
    //"memory before allocation failure occured." );

    /* Update X's global values */
    {
#ifdef HAVE_AMESOS2_TIMERS
      Teuchos::TimeMonitor redistTimer(this->timers_.vecRedistTime_);
#endif

      if ( is_contiguous_ == true ) {
        Util::put_1d_data_helper<
          MultiVecAdapter<Vector>,slu_type>::do_put(X, bValues(),
              as<size_t>(ld_rhs),
              ROOTED, this->rowIndexBase_);
      }
      else {
        Util::put_1d_data_helper<
          MultiVecAdapter<Vector>,slu_type>::do_put(X, bValues(),
              as<size_t>(ld_rhs),
              CONTIGUOUS_AND_ROOTED, this->rowIndexBase_);
      }
    } // end Timer scope
  } //end else
=======
    if ( this->root_ ) {
#ifdef HAVE_AMESOS2_TIMERS
      Teuchos::TimeMonitor solveTimer(this->timers_.solveTime_);
#endif
      if (transFlag_ == 0)
      {
        // For this case, Crs matrix raw pointers were used, so the non-transpose default solve
        // is actually the transpose solve as klu_solve expects Ccs matrix pointers
        // Thus, if the transFlag_ is true, the non-transpose solve should be used
        if ( single_proc_optimization() ) {
        ::KLU2::klu_tsolve<klu2_dtype, local_ordinal_type>
          (data_.symbolic_, data_.numeric_,
           (local_ordinal_type)this->globalNumCols_,
           (local_ordinal_type)nrhs,
           pxValues, &(data_.common_)) ;
        }
        else {
        ::KLU2::klu_solve<klu2_dtype, local_ordinal_type>
          (data_.symbolic_, data_.numeric_,
           (local_ordinal_type)this->globalNumCols_,
           (local_ordinal_type)nrhs,
           pxValues, &(data_.common_)) ;
        }
      }
      else
      {
        // For this case, Crs matrix raw pointers were used, so the non-transpose default solve
        // is actually the transpose solve as klu_solve expects Ccs matrix pointers
        // Thus, if the transFlag_ is true, the non-  transpose solve should be used
        if ( single_proc_optimization() ) {
        ::KLU2::klu_solve<klu2_dtype, local_ordinal_type>
          (data_.symbolic_, data_.numeric_,
           (local_ordinal_type)this->globalNumCols_,
           (local_ordinal_type)nrhs,
           pxValues, &(data_.common_)) ;
        }
        else {
        ::KLU2::klu_tsolve<klu2_dtype, local_ordinal_type>
          (data_.symbolic_, data_.numeric_,
           (local_ordinal_type)this->globalNumCols_,
           (local_ordinal_type)nrhs,
           pxValues, &(data_.common_)) ;
        }
      }
    } // end root_
  } //end else

  // if bDidAssignX, then we solved straight to the adapter's X memory space without
  // requiring additional memory allocation, so the x data is already in place.
  if(!bDidAssignX) {
#ifdef HAVE_AMESOS2_TIMERS
    Teuchos::TimeMonitor redistTimer( this->timers_.vecRedistTime_ );
#endif

    if ( is_contiguous_ == true ) {
      Util::put_1d_data_helper_kokkos_view<
        MultiVecAdapter<Vector>,host_solve_array_t>::do_put(X, xValues_,
            as<size_t>(ld_rhs),
            ROOTED, this->rowIndexBase_);
    }
    else {
      Util::put_1d_data_helper_kokkos_view<
        MultiVecAdapter<Vector>,host_solve_array_t>::do_put(X, xValues_,
            as<size_t>(ld_rhs),
            CONTIGUOUS_AND_ROOTED, this->rowIndexBase_);
    }
  }
>>>>>>> 4103bf6c

  return(ierr);
}


template <class Matrix, class Vector>
bool
KLU2<Matrix,Vector>::matrixShapeOK_impl() const
{
  // The KLU2 factorization routines can handle square as well as
  // rectangular matrices, but KLU2 can only apply the solve routines to
  // square matrices, so we check the matrix for squareness.
  return( this->matrixA_->getGlobalNumRows() == this->matrixA_->getGlobalNumCols() );
}


template <class Matrix, class Vector>
void
KLU2<Matrix,Vector>::setParameters_impl(const Teuchos::RCP<Teuchos::ParameterList> & parameterList )
{
  using Teuchos::RCP;
  using Teuchos::getIntegralValue;
  using Teuchos::ParameterEntryValidator;

  RCP<const Teuchos::ParameterList> valid_params = getValidParameters_impl();

  transFlag_ = this->control_.useTranspose_ ? 1: 0;
  // The KLU2 transpose option can override the Amesos2 option
  if( parameterList->isParameter("Trans") ){
    RCP<const ParameterEntryValidator> trans_validator = valid_params->getEntry("Trans").validator();
    parameterList->getEntry("Trans").setValidator(trans_validator);

    transFlag_ = getIntegralValue<int>(*parameterList, "Trans");
  }

  if( parameterList->isParameter("IsContiguous") ){
    is_contiguous_ = parameterList->get<bool>("IsContiguous");
  }
}


template <class Matrix, class Vector>
Teuchos::RCP<const Teuchos::ParameterList>
KLU2<Matrix,Vector>::getValidParameters_impl() const
{
  using std::string;
  using Teuchos::tuple;
  using Teuchos::ParameterList;
  using Teuchos::setStringToIntegralParameter;

  static Teuchos::RCP<const Teuchos::ParameterList> valid_params;

  if( is_null(valid_params) )
  {
    Teuchos::RCP<Teuchos::ParameterList> pl = Teuchos::parameterList();

    pl->set("Equil", true, "Whether to equilibrate the system before solve, does nothing now");
    pl->set("IsContiguous", true, "Whether GIDs contiguous");

    setStringToIntegralParameter<int>("Trans", "NOTRANS",
                                      "Solve for the transpose system or not",
                                      tuple<string>("NOTRANS","TRANS","CONJ"),
                                      tuple<string>("Solve with transpose",
                                                    "Do not solve with transpose",
                                                    "Solve with the conjugate transpose"),
                                      tuple<int>(0, 1, 2),
                                      pl.getRawPtr());
    valid_params = pl;
  }

  return valid_params;
}


template <class Matrix, class Vector>
bool
KLU2<Matrix,Vector>::loadA_impl(EPhase current_phase)
{
  using Teuchos::as;

  if(current_phase == SOLVE)return(false);

  if ( single_proc_optimization() ) {
    // Do nothing in this case - Crs raw pointers will be used
  }
  else 
  {

#ifdef HAVE_AMESOS2_TIMERS
  Teuchos::TimeMonitor convTimer(this->timers_.mtxConvTime_);
#endif

  // Only the root image needs storage allocated
  if( this->root_ ){
    host_nzvals_view_ = host_value_type_array(
      Kokkos::ViewAllocateWithoutInitializing("host_nzvals_view_"), this->globalNumNonZeros_);
    host_rows_view_ = host_ordinal_type_array(
      Kokkos::ViewAllocateWithoutInitializing("host_rows_view_"), this->globalNumNonZeros_);
    host_col_ptr_view_ = host_ordinal_type_array(
      Kokkos::ViewAllocateWithoutInitializing("host_col_ptr_view_"), this->globalNumRows_ + 1);
  }

  local_ordinal_type nnz_ret = 0;
  {
#ifdef HAVE_AMESOS2_TIMERS
    Teuchos::TimeMonitor mtxRedistTimer( this->timers_.mtxRedistTime_ );
#endif

    if ( is_contiguous_ == true ) {
<<<<<<< HEAD
      Util::get_ccs_helper<
        MatrixAdapter<Matrix>,slu_type,local_ordinal_type,local_ordinal_type>
        ::do_get(this->matrixA_.ptr(), nzvals_(), rowind_(), colptr_(),
            nnz_ret, ROOTED, ARBITRARY, this->rowIndexBase_);
    }
    else {
      Util::get_ccs_helper<
        MatrixAdapter<Matrix>,slu_type,local_ordinal_type,local_ordinal_type>
        ::do_get(this->matrixA_.ptr(), nzvals_(), rowind_(), colptr_(),
=======
      Util::get_ccs_helper_kokkos_view<
        MatrixAdapter<Matrix>,host_value_type_array,host_ordinal_type_array,host_ordinal_type_array>
        ::do_get(this->matrixA_.ptr(), host_nzvals_view_, host_rows_view_, host_col_ptr_view_,
            nnz_ret, ROOTED, ARBITRARY, this->rowIndexBase_);
    }
    else {
      Util::get_ccs_helper_kokkos_view<
        MatrixAdapter<Matrix>,host_value_type_array,host_ordinal_type_array,host_ordinal_type_array>
        ::do_get(this->matrixA_.ptr(), host_nzvals_view_, host_rows_view_, host_col_ptr_view_,
>>>>>>> 4103bf6c
            nnz_ret, CONTIGUOUS_AND_ROOTED, ARBITRARY, this->rowIndexBase_);
    }
  }


  if( this->root_ ){
    TEUCHOS_TEST_FOR_EXCEPTION( nnz_ret != as<local_ordinal_type>(this->globalNumNonZeros_),
                        std::runtime_error,
                        "Did not get the expected number of non-zero vals");
  }

  } //end else single_process_optim_check = false

  return true;
}


template<class Matrix, class Vector>
const char* KLU2<Matrix,Vector>::name = "KLU2";


} // end namespace Amesos2

#endif  // AMESOS2_KLU2_DEF_HPP<|MERGE_RESOLUTION|>--- conflicted
+++ resolved
@@ -68,12 +68,6 @@
   Teuchos::RCP<Vector>       X,
   Teuchos::RCP<const Vector> B )
   : SolverCore<Amesos2::KLU2,Matrix,Vector>(A, X, B)
-<<<<<<< HEAD
-  , nzvals_()                   // initialize to empty arrays
-  , rowind_()
-  , colptr_()
-=======
->>>>>>> 4103bf6c
   , transFlag_(0)
   , is_contiguous_(true)
 {
@@ -137,54 +131,11 @@
 KLU2<Matrix,Vector>::symbolicFactorization_impl()
 {
   if (data_.symbolic_ != NULL) {
-<<<<<<< HEAD
-      ::KLU2::klu_free_symbolic<slu_type, local_ordinal_type>
-=======
       ::KLU2::klu_free_symbolic<klu2_dtype, local_ordinal_type>
->>>>>>> 4103bf6c
                          (&(data_.symbolic_), &(data_.common_)) ;
   }
 
   if ( single_proc_optimization() ) {
-<<<<<<< HEAD
-
-    auto sp_rowptr = this->matrixA_->returnRowPtr(); 
-    TEUCHOS_TEST_FOR_EXCEPTION(sp_rowptr == nullptr,
-        std::runtime_error, "Amesos2 Runtime Error: sp_rowptr returned null ");
-    auto sp_colind = this->matrixA_->returnColInd();
-    TEUCHOS_TEST_FOR_EXCEPTION(sp_colind == nullptr,
-        std::runtime_error, "Amesos2 Runtime Error: sp_colind returned null ");
-#ifndef HAVE_TEUCHOS_COMPLEX
-    auto sp_values = this->matrixA_->returnValues();
-#else
-    // NDE: 09/25/2017
-    // Cannot convert Kokkos::complex<T>* to std::complex<T>*; in this case, use reinterpret_cast
-    using complex_type = typename Util::getStdCplxType< magnitude_type, typename matrix_adapter_type::spmtx_vals_t >::type;
-    complex_type * sp_values = nullptr;
-    sp_values = reinterpret_cast< complex_type * > ( this->matrixA_->returnValues() );
-#endif
-    TEUCHOS_TEST_FOR_EXCEPTION(sp_values == nullptr,
-        std::runtime_error, "Amesos2 Runtime Error: sp_values returned null ");
-
-    // sp_rowptr can cause compile-time matching issues 
-    //   e.g const long unsigned int* , not convertible/compatible with int*
-    // Need sp_rowptr and sp_colind to have same ordinal type for KLU2 interface
-    Teuchos::Array< local_ordinal_type > sp_rowptr_with_common_type( this->globalNumRows_ + 1 );
-    for ( global_size_type i = 0; i < this->globalNumRows_+1; ++i ) {
-      //sp_rowptr_with_common_type[i] = static_cast<local_ordinal_type>(sp_rowptr[i]);
-      sp_rowptr_with_common_type[i] = sp_rowptr[i];
-    }
-
-    data_.symbolic_ = ::KLU2::klu_analyze<slu_type, local_ordinal_type>
-      ((local_ordinal_type)this->globalNumCols_, sp_rowptr_with_common_type.getRawPtr(),
-       sp_colind, &(data_.common_)) ;
-  }
-  else
-  {
-    data_.symbolic_ = ::KLU2::klu_analyze<slu_type, local_ordinal_type>
-      ((local_ordinal_type)this->globalNumCols_, colptr_.getRawPtr(),
-       rowind_.getRawPtr(), &(data_.common_)) ;
-=======
     host_ordinal_type_array host_row_ptr_view;
     host_ordinal_type_array host_cols_view;
     this->matrixA_->returnRowPtr_kokkos_view(host_row_ptr_view);
@@ -198,7 +149,6 @@
     data_.symbolic_ = ::KLU2::klu_analyze<klu2_dtype, local_ordinal_type>
       ((local_ordinal_type)this->globalNumCols_, host_col_ptr_view_.data(),
        host_rows_view_.data(), &(data_.common_)) ;
->>>>>>> 4103bf6c
 
   } //end single_process_optim_check = false
 
@@ -224,57 +174,6 @@
       Teuchos::TimeMonitor numFactTimer(this->timers_.numFactTime_);
 #endif
 
-<<<<<<< HEAD
-#ifdef HAVE_AMESOS2_VERBOSE_DEBUG
-      std::cout << "KLU2:: Before numeric factorization" << std::endl;
-      std::cout << "nzvals_ : " << nzvals_.toString() << std::endl;
-      std::cout << "rowind_ : " << rowind_.toString() << std::endl;
-      std::cout << "colptr_ : " << colptr_.toString() << std::endl;
-#endif
-
-      if (data_.numeric_ != NULL) {
-        ::KLU2::klu_free_numeric<slu_type, local_ordinal_type>
-          (&(data_.numeric_), &(data_.common_)) ;
-      }
-
-      if ( single_proc_optimization() ) {
-
-        auto sp_rowptr = this->matrixA_->returnRowPtr();
-        TEUCHOS_TEST_FOR_EXCEPTION(sp_rowptr == nullptr,
-            std::runtime_error, "Amesos2 Runtime Error: sp_rowptr returned null ");
-        auto sp_colind = this->matrixA_->returnColInd();
-        TEUCHOS_TEST_FOR_EXCEPTION(sp_colind == nullptr,
-            std::runtime_error, "Amesos2 Runtime Error: sp_colind returned null ");
-#ifndef HAVE_TEUCHOS_COMPLEX
-        auto sp_values = this->matrixA_->returnValues();
-#else
-        // NDE: 09/25/2017
-        // Cannot convert Kokkos::complex<T>* to std::complex<T>*; in this case, use reinterpret_cast
-        using complex_type = typename Util::getStdCplxType< magnitude_type, typename matrix_adapter_type::spmtx_vals_t >::type;
-        complex_type * sp_values = nullptr;
-        sp_values = reinterpret_cast< complex_type * > ( this->matrixA_->returnValues() );
-#endif
-        TEUCHOS_TEST_FOR_EXCEPTION(sp_values == nullptr,
-            std::runtime_error, "Amesos2 Runtime Error: sp_values returned null ");
-
-        // sp_rowptr can cause compile-time matching issues 
-        //   e.g const long unsigned int* , not convertible/compatible with int*
-        // Need sp_rowptr and sp_colind to have same ordinal type for KLU2 interface
-        Teuchos::Array< local_ordinal_type > sp_rowptr_with_common_type( this->globalNumRows_ + 1 );
-        for ( global_size_type i = 0; i < this->globalNumRows_+1; ++i ) {
-          //sp_rowptr_with_common_type[i] = static_cast<local_ordinal_type>(sp_rowptr[i]);
-          sp_rowptr_with_common_type[i] = sp_rowptr[i];
-        }
-
-        data_.numeric_ = ::KLU2::klu_factor<slu_type, local_ordinal_type>
-          (sp_rowptr_with_common_type.getRawPtr(), sp_colind, sp_values,
-           data_.symbolic_, &(data_.common_)) ;
-      }
-      else {
-        data_.numeric_ = ::KLU2::klu_factor<slu_type, local_ordinal_type>
-          (colptr_.getRawPtr(), rowind_.getRawPtr(), nzvals_.getRawPtr(),
-           data_.symbolic_, &(data_.common_)) ;
-=======
       if (data_.numeric_ != NULL) {
         ::KLU2::klu_free_numeric<klu2_dtype, local_ordinal_type>
           (&(data_.numeric_), &(data_.common_));
@@ -296,7 +195,6 @@
         data_.numeric_ = ::KLU2::klu_factor<klu2_dtype, local_ordinal_type>
           (host_col_ptr_view_.data(), host_rows_view_.data(), pValues,
            data_.symbolic_, &(data_.common_));
->>>>>>> 4103bf6c
       } //end single_process_optim_check = false
 
       // To have a test which confirms a throw, we need MPI to throw on all the
@@ -322,21 +220,6 @@
 
   TEUCHOS_TEST_FOR_EXCEPTION(info > 0, std::runtime_error,
       "KLU2 numeric factorization failed");
-<<<<<<< HEAD
-
-  //global_size_type info_st = as<global_size_type>(info); // unused
-  /* TODO : Proper error messages
-  TEUCHOS_TEST_FOR_EXCEPTION( (info_st > 0) && (info_st <= this->globalNumCols_),
-    std::runtime_error,
-    "Factorization complete, but matrix is singular. Division by zero eminent");
-  TEUCHOS_TEST_FOR_EXCEPTION( (info_st > 0) && (info_st > this->globalNumCols_),
-    std::runtime_error,
-    "Memory allocation failure in KLU2 factorization");*/
-
-  //data_.options.Fact = SLU::FACTORED;
-  //same_symbolic_ = true;
-=======
->>>>>>> 4103bf6c
 
   return(info);
 }
@@ -353,8 +236,6 @@
   const global_size_type ld_rhs = this->root_ ? X->getGlobalLength() : 0;
   const size_t nrhs = X->getGlobalNumVectors();
 
-<<<<<<< HEAD
-=======
   bool bDidAssignX;
   bool bDidAssignB;
   {
@@ -427,51 +308,16 @@
       std::runtime_error, "Amesos2 Runtime Error: x_vector returned null ");
   }
 
->>>>>>> 4103bf6c
   if ( single_proc_optimization() && nrhs == 1 ) {
 #ifdef HAVE_AMESOS2_TIMERS
     Teuchos::TimeMonitor solveTimer(this->timers_.solveTime_);
 #endif
 
-<<<<<<< HEAD
-#ifndef HAVE_TEUCHOS_COMPLEX
-    auto b_vector = Util::vector_pointer_helper< MultiVecAdapter<Vector>, Vector >::get_pointer_to_vector( B );
-    auto x_vector = Util::vector_pointer_helper< MultiVecAdapter<Vector>, Vector >::get_pointer_to_vector( X );
-#else
-    // NDE: 09/25/2017
-    // Cannot convert Kokkos::complex<T>* to std::complex<T>*; in this case, use reinterpret_cast
-    using complex_type = typename Util::getStdCplxType< magnitude_type, typename matrix_adapter_type::spmtx_vals_t >::type;
-    complex_type * b_vector = reinterpret_cast< complex_type * >( Util::vector_pointer_helper< MultiVecAdapter<Vector>, Vector >::get_pointer_to_vector( B ) );
-    complex_type * x_vector = reinterpret_cast< complex_type * >( Util::vector_pointer_helper< MultiVecAdapter<Vector>, Vector >::get_pointer_to_vector( X ) );
-#endif
-    TEUCHOS_TEST_FOR_EXCEPTION(b_vector == nullptr,
-        std::runtime_error, "Amesos2 Runtime Error: b_vector returned null ");
-
-    TEUCHOS_TEST_FOR_EXCEPTION(x_vector  == nullptr,
-        std::runtime_error, "Amesos2 Runtime Error: x_vector returned null ");
-
-    // For this case, Crs matrix raw pointers wereused, so the non-transpose default solve 
-=======
     // For this case, Crs matrix raw pointers were used, so the non-transpose default solve
->>>>>>> 4103bf6c
     // is actually the transpose solve as klu_solve expects Ccs matrix pointers
     // Thus, if the transFlag_ is true, the non-transpose solve should be used
     if (transFlag_ == 0)
     {
-<<<<<<< HEAD
-      ::KLU2::klu_tsolve2<slu_type, local_ordinal_type>
-        (data_.symbolic_, data_.numeric_,
-         (local_ordinal_type)this->globalNumCols_,
-         (local_ordinal_type)nrhs,
-         b_vector, x_vector,  &(data_.common_)) ;
-    }
-    else {
-      ::KLU2::klu_solve2<slu_type, local_ordinal_type>
-        (data_.symbolic_, data_.numeric_,
-         (local_ordinal_type)this->globalNumCols_,
-         (local_ordinal_type)nrhs,
-         b_vector, x_vector,  &(data_.common_)) ;
-=======
       ::KLU2::klu_tsolve2<klu2_dtype, local_ordinal_type>
         (data_.symbolic_, data_.numeric_,
          (local_ordinal_type)this->globalNumCols_,
@@ -484,7 +330,6 @@
          (local_ordinal_type)this->globalNumCols_,
          (local_ordinal_type)nrhs,
          pbValues, pxValues, &(data_.common_)) ;
->>>>>>> 4103bf6c
     }
 
     /* All processes should have the same error code */
@@ -494,115 +339,6 @@
   else  // single proc optimizations but nrhs > 1,
         // or distributed over processes case
   {
-<<<<<<< HEAD
-    const size_t val_store_size = as<size_t>(ld_rhs * nrhs);
-    Teuchos::Array<slu_type> bValues(val_store_size);
-
-    {                             // Get values from RHS B
-#ifdef HAVE_AMESOS2_TIMERS
-      Teuchos::TimeMonitor mvConvTimer(this->timers_.vecConvTime_);
-      Teuchos::TimeMonitor redistTimer( this->timers_.vecRedistTime_ );
-#endif
-      if ( is_contiguous_ == true ) {
-        Util::get_1d_copy_helper<MultiVecAdapter<Vector>,
-          slu_type>::do_get(B, bValues(),
-              as<size_t>(ld_rhs),
-              ROOTED, this->rowIndexBase_);
-      }
-      else {
-        Util::get_1d_copy_helper<MultiVecAdapter<Vector>,
-          slu_type>::do_get(B, bValues(),
-              as<size_t>(ld_rhs),
-              CONTIGUOUS_AND_ROOTED, this->rowIndexBase_);
-      }
-    } // end Timer scope
-
-    if ( this->root_ ) {
-      //local_ordinal_type i_ld_rhs = as<local_ordinal_type>(ld_rhs);
-      {                           // Do solve!
-#ifdef HAVE_AMESOS2_TIMERS
-        Teuchos::TimeMonitor solveTimer(this->timers_.solveTime_);
-#endif
-        if (transFlag_ == 0)
-        {
-        // For this case, Crs matrix raw pointers wereused, so the non-transpose default solve 
-        // is actually the transpose solve as klu_solve expects Ccs matrix pointers
-        // Thus, if the transFlag_ is true, the non-transpose solve should be used
-          if ( single_proc_optimization() ) {
-          ::KLU2::klu_tsolve<slu_type, local_ordinal_type>
-            (data_.symbolic_, data_.numeric_,
-             (local_ordinal_type)this->globalNumCols_,
-             (local_ordinal_type)nrhs,
-             bValues.getRawPtr(),  &(data_.common_)) ;
-          }
-          else {
-          ::KLU2::klu_solve<slu_type, local_ordinal_type>
-            (data_.symbolic_, data_.numeric_,
-             (local_ordinal_type)this->globalNumCols_,
-             (local_ordinal_type)nrhs,
-             bValues.getRawPtr(),  &(data_.common_)) ;
-          }
-        }
-        else
-        {
-        // For this case, Crs matrix raw pointers wereused, so the non-transpose default solve 
-        // is actually the transpose solve as klu_solve expects Ccs matrix pointers
-        // Thus, if the transFlag_ is true, the non-transpose solve should be used
-          if ( single_proc_optimization() ) {
-          ::KLU2::klu_solve<slu_type, local_ordinal_type>
-            (data_.symbolic_, data_.numeric_,
-             (local_ordinal_type)this->globalNumCols_,
-             (local_ordinal_type)nrhs,
-             bValues.getRawPtr(),  &(data_.common_)) ;
-          }
-          else {
-          ::KLU2::klu_tsolve<slu_type, local_ordinal_type>
-            (data_.symbolic_, data_.numeric_,
-             (local_ordinal_type)this->globalNumCols_,
-             (local_ordinal_type)nrhs,
-             bValues.getRawPtr(),  &(data_.common_)) ;
-          }
-        }
-      } //end Timer scope
-    } // end root_
-
-    /* All processes should have the same error code */
-    // Teuchos::broadcast(*(this->getComm()), 0, &ierr);
-
-    // global_size_type ierr_st = as<global_size_type>(ierr); // unused
-    // TODO
-    //TEUCHOS_TEST_FOR_EXCEPTION( ierr < 0,
-    //std::invalid_argument,
-    //"Argument " << -ierr << " to KLU2 xgssvx had illegal value" );
-    //TEUCHOS_TEST_FOR_EXCEPTION( ierr > 0 && ierr_st <= this->globalNumCols_,
-    //std::runtime_error,
-    //"Factorization complete, but U is exactly singular" );
-    //TEUCHOS_TEST_FOR_EXCEPTION( ierr > 0 && ierr_st > this->globalNumCols_ + 1,
-    //std::runtime_error,
-    //"KLU2 allocated " << ierr - this->globalNumCols_ << " bytes of "
-    //"memory before allocation failure occured." );
-
-    /* Update X's global values */
-    {
-#ifdef HAVE_AMESOS2_TIMERS
-      Teuchos::TimeMonitor redistTimer(this->timers_.vecRedistTime_);
-#endif
-
-      if ( is_contiguous_ == true ) {
-        Util::put_1d_data_helper<
-          MultiVecAdapter<Vector>,slu_type>::do_put(X, bValues(),
-              as<size_t>(ld_rhs),
-              ROOTED, this->rowIndexBase_);
-      }
-      else {
-        Util::put_1d_data_helper<
-          MultiVecAdapter<Vector>,slu_type>::do_put(X, bValues(),
-              as<size_t>(ld_rhs),
-              CONTIGUOUS_AND_ROOTED, this->rowIndexBase_);
-      }
-    } // end Timer scope
-  } //end else
-=======
     if ( this->root_ ) {
 #ifdef HAVE_AMESOS2_TIMERS
       Teuchos::TimeMonitor solveTimer(this->timers_.solveTime_);
@@ -670,7 +406,6 @@
             CONTIGUOUS_AND_ROOTED, this->rowIndexBase_);
     }
   }
->>>>>>> 4103bf6c
 
   return(ierr);
 }
@@ -780,17 +515,6 @@
 #endif
 
     if ( is_contiguous_ == true ) {
-<<<<<<< HEAD
-      Util::get_ccs_helper<
-        MatrixAdapter<Matrix>,slu_type,local_ordinal_type,local_ordinal_type>
-        ::do_get(this->matrixA_.ptr(), nzvals_(), rowind_(), colptr_(),
-            nnz_ret, ROOTED, ARBITRARY, this->rowIndexBase_);
-    }
-    else {
-      Util::get_ccs_helper<
-        MatrixAdapter<Matrix>,slu_type,local_ordinal_type,local_ordinal_type>
-        ::do_get(this->matrixA_.ptr(), nzvals_(), rowind_(), colptr_(),
-=======
       Util::get_ccs_helper_kokkos_view<
         MatrixAdapter<Matrix>,host_value_type_array,host_ordinal_type_array,host_ordinal_type_array>
         ::do_get(this->matrixA_.ptr(), host_nzvals_view_, host_rows_view_, host_col_ptr_view_,
@@ -800,7 +524,6 @@
       Util::get_ccs_helper_kokkos_view<
         MatrixAdapter<Matrix>,host_value_type_array,host_ordinal_type_array,host_ordinal_type_array>
         ::do_get(this->matrixA_.ptr(), host_nzvals_view_, host_rows_view_, host_col_ptr_view_,
->>>>>>> 4103bf6c
             nnz_ret, CONTIGUOUS_AND_ROOTED, ARBITRARY, this->rowIndexBase_);
     }
   }
