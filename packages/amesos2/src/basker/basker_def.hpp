// @HEADER
// ***********************************************************************
//
//                   Basker: A Direct Linear Solver package
//                    Copyright 2011 Sandia Corporation
//
// Under terms of Contract DE-AC04-94AL85000, with Sandia Corporation, the
// U.S. Government retains certain rights in this software.
//
// This library is free software; you can redistribute it and/or modify
// it under the terms of the GNU Lesser General Public License as
// published by the Free Software Foundation; either version 2.1 of the
// License, or (at your option) any later version.
//
// This library is distributed in the hope that it will be useful, but
// WITHOUT ANY WARRANTY; without even the implied warranty of
// MERCHANTABILITY or FITNESS FOR A PARTICULAR PURPOSE.  See the GNU
// Lesser General Public License for more details.
//
// You should have received a copy of the GNU Lesser General Public
// License along with this library; if not, write to the Free Software
// Foundation, Inc., 59 Temple Place, Suite 330, Boston, MA 02111-1307
// USA
// Questions? Contact Mike A. Heroux (maherou@sandia.gov)
//
// ***********************************************************************
// @HEADER

#ifndef BASKER_DEF_HPP
#define BASKER_DEF_HPP

#include "basker_decl.hpp"
#include "basker_scalartraits.hpp"
//#include "basker.hpp"

//#include <assert.h>
#include <iostream>
#include <stdio.h>

using namespace std;

//#define BASKER_DEBUG 1
//#undef UDEBUG

namespace Basker{

  template <class Int, class Entry>
  Basker<Int, Entry>::Basker()
  {

    //A = (basker_matrix<Int,Entry> *) malloc(sizeof(basker_matrix<Int,Entry>));
    A = new basker_matrix<Int,Entry>;
    
    //L = (basker_matrix<Int,Entry> *) malloc(sizeof(basker_matrix<Int,Entry>));
    L = new basker_matrix<Int, Entry>;
    L->nnz = 0;

    //U = (basker_matrix<Int,Entry> *) malloc(sizeof(basker_matrix<Int,Entry>));
    U = new basker_matrix<Int,Entry>;
    U->nnz = 0;

    been_fact = false;
    perm_flag = false;
  }


  template <class Int, class Entry>
  Basker<Int, Entry>::Basker(Int nnzL, Int nnzU)
  {

    //A = (basker_matrix<Int, Entry> *) malloc(sizeof(basker_matrix<Int,Entry>));
    A = new basker_matrix<Int, Entry>;
    //L = (basker_matrix<Int, Entry> *) malloc(sizeof(basker_matrix<Int,Entry>));
    L = new basker_matrix<Int, Entry>;
    L->nnz = nnzL;
    //U = (basker_matrix<Int, Entry> *) malloc(sizeof(basker_matrix<Int,Entry>));
    U = new basker_matrix<Int, Entry>;
    U->nnz = nnzU;

    been_fact = false;
    perm_flag = false;
  }


  template <class Int, class Entry>
  Basker<Int, Entry>::~Basker()
  {
    //free factor
    if(been_fact)
      {
        free_factor();
        FREE(pinv);
      }
    if(perm_flag)
      {
        //free_perm_matrix();
      }
    //FREE(A);
    delete A;
    //FREE(L);
    delete L;
    //FREE(U);
    delete U;
    

  }


  template <class Int, class Entry>
  int Basker<Int,Entry>:: basker_dfs
  (
   Int n,
   Int j,
   Int *Li,
   Int *Lp,
   Int *color,
   Int *pattern, /* o/p */
   Int *top,       /* o/p */
   Int k,
   Int *tpinv,
   Int *stack
  )
  {

    Int i, t, i1, head ;
    Int start, end, done, *store ;

    store = stack + n ;
    head = 0;
    stack[head] = j;
    bool has_elements = true;

    while(has_elements)
      {
        j = stack[head] ;
#ifdef BASKER_DEBUG
        //std::cout << "DFS: " << j << "COLOR: " << color[j] << std::endl;
#endif
        t = tpinv [j] ;
        if (color[j] == 0)
          {
            /* Seeing this column for first time */
            color[j] = 1 ;
            start = Lp[t] ;
          }
        else
          {
            ASSERT (color[j] == 1) ; /* color cannot be 2 when we are here */
            start = store[j];
          }
        done = 1;

        if ( t != n )
          {
            end = Lp[t+1] ;
            for ( i1 = start ; i1 < end ; i1++ )
              {
                i = Li[i1] ;
                if ( color[i] == 0 )
                  {
                    stack[++head] = i;
                    store[j] = i1+1;
                    done = 0;
                    break;
                  }
              }
          }
        if (done)
          {
            pattern[--*top] = j ;
            color[j] = 2 ;
            if(head == 0)
              {
                has_elements = false;
              }
            else
              {
                head--;
              }
          }
      }
#ifdef BASKER_DEBUG
    std::cout << "Out of DFS: " << j << std::endl;
#endif
    return 0;
  } //End dfs

  template <class Int, class Entry>
  int Basker<Int,Entry>::factor(Int nrow, Int ncol , Int nnz, Int *col_ptr, Int *row_idx, Entry *val)
  {
    int ierr = 0;
    /*Initalize A basker matrix struc */
#ifdef  BASKER_DEBUG

    ASSERT(nrow > 0);
    ASSERT(ncol > 0);
    ASSERT(nnz > 0);

#endif

    A->nrow = nrow;
    A->ncol = ncol;
    A->nnz = nnz;
    A->col_ptr = col_ptr;
    A->row_idx = row_idx;
    A->val = val;
    /*End initalize A*/

    /*Creating space for L and U*/
    L->nrow = nrow;
    L->ncol = ncol;
    if(L->nnz == 0)
      {
        L->nnz = 2*A->nnz;
      }
    //L->col_ptr = (Int *) CALLOC(ncol+1, sizeof(Int));
    L->col_ptr = new Int[ncol+1]();
    //L->row_idx = (Int *) CALLOC(L->nnz, sizeof(Int));
    L->row_idx = new Int[L->nnz]();
    //L->val =     (Entry *) CALLOC(L->nnz, sizeof(Entry));
    L->val =  new Entry[L->nnz]();

    U->nrow = nrow;
    U->ncol = ncol;
    if(U->nnz == 0)
      {
        U->nnz = 2*A->nnz;
      }
    //U->col_ptr = (Int *) CALLOC(ncol+1, sizeof(Int));
    U->col_ptr = new Int[ncol+1]();
    //U->row_idx = (Int *) CALLOC(U->nnz, sizeof(Int));
    U->row_idx = new Int[U->nnz]();
    //U->val =     (Entry *) CALLOC(U->nnz, sizeof(Entry));
    U->val = new Entry[U->nnz]();

    if((L->col_ptr == NULL) || (L->row_idx == NULL) || (L->val == NULL) ||
       (U->col_ptr == NULL) || (U->row_idx == NULL) || (U->val == NULL))
      {
        ierr = -1;
        return ierr;
      }
    /*End creating space for L and U*/

    /*Creating working space*/
    Int *tptr;
    Entry *X;
    //tptr = (Int *)   CALLOC( (ncol)+(4*nrow), sizeof(Int));
    tptr = new Int[(ncol)+(4*nrow)]();
    //X =    (Entry *) CALLOC(2*nrow, sizeof(Entry));
    X = new Entry[2*nrow]();
    //pinv = (Int * )  CALLOC(ncol+1, sizeof(Int)); //Note extra pad
    pinv = new Int[ncol+1]();


    if( (tptr == NULL) || (X == NULL) || (pinv == NULL) )
      {
        ierr = -2;
        return ierr;
      }

    /*End creating working space */

<<<<<<< HEAD
=======

>>>>>>> d411dcb4
    /*Defining Variables Used*/
    Int i, j, k;
    Int *color, *pattern, *stack; // pointers into the work space
    Int top, top1, maxindex, t; // j1, j2;
    Int lnnz, unnz, xnnz, lcnt, ucnt;
    Int cu_ltop, cu_utop;
    Int pp, p2, p;
    Int newsize;
    Entry pivot, value, xj;
    Entry absv, maxv;

    color = tptr;
    tptr += ncol;

    pattern = tptr;
    tptr += nrow;

    stack = tptr;
    tptr += 2*(nrow);

    cu_ltop = 0;
    cu_utop = 0;
    top =  ncol;
    top1 = ncol;
    lnnz = 0; //real found lnnz
    unnz = 0; //real found unnz

    for(k = 0 ; k < ncol; k++)
      {
        pinv[k] = ncol;
      }

    /*For all columns in A .... */
    for (k = 0; k < ncol; k++)
      {

#ifdef BASKER_DEBUG
        cout << "k = " << k << endl;
#endif

        value = 0.0;
        pivot = 0.0;
        maxindex = ncol;
        //j1 = 0;
        //j2 = 0;
        lcnt = 0;
        ucnt = 0;

#ifdef BASKER_DEBUG
        ASSERT (top == ncol);

        for(i = 0; i < nrow; i++)
          {
            ASSERT(X[i] == (Entry)0);
          }
        for(i = 0; i < ncol; i++)
          {
            ASSERT(color[i] == 0);
          }
#endif
        /* Reachability for every nonzero in Ak */
        for( i = col_ptr[k];  i < col_ptr[k+1]; i++)
          {
            j = row_idx[i];
            X[j] = val[i];

            if(color[j] == 0)
              {
                //do dfs
                basker_dfs(nrow, j, L->row_idx, L->col_ptr, color, pattern, &top, k, pinv, stack);

              }

          }//end reachable

        xnnz = ncol - top;
#ifdef BASKER_DEBUG
        cout << top << endl;
        cout << ncol << endl;
        cout << xnnz << endl;
        //ASSERT(xnnz <= nrow);
#endif
        /*Lx = b where x will be the column k in L and U*/
        top1 = top;
        for(pp = 0; pp < xnnz; pp++)
          {
            j = pattern[top1++];
            color[j] = 0;
            t = pinv[j];

            if(t!=ncol) //it has not been assigned
              {
                xj = X[j];
                p2 = L->col_ptr[t+1];
                for(p = L->col_ptr[t]+1; p < p2; p++)
                  {
                    X[L->row_idx[p]] -= L->val[p] * xj;
                  }//over all rows
              }

          }

        /*get the pivot*/
        maxv = 0.0;
        for(i = top; i < nrow; i++)
          {
            j = pattern[i];
            t = pinv[j];
            value = X[j];
            /*note may want to change this to traits*/
            //absv = (value < 0.0 ? -value : value);
            absv = BASKER_ScalarTraits<Entry>::approxABS(value);

            if(t == ncol)
              {
                lcnt++;
                if( BASKER_ScalarTraits<Entry>::gt(absv , maxv))
                  {
                    maxv = absv;
                    pivot = value;
                    maxindex= j;
                  }
              }
          }
        ucnt = nrow - top -lcnt + 1;

        if(maxindex == ncol || pivot == ((Entry)0))
          {
            cout << "Matrix is singular at index: " << maxindex << " pivot: " << pivot << endl;
            ierr = maxindex;
            return ierr;
          }

        pinv[maxindex] = k;
#ifdef BASKER_DEBUG
        if(maxindex != k )
          {
            cout << "Permuting pivot: " << k << " for row: " << maxindex << endl;
          }
#endif

        if(lnnz + lcnt >= L->nnz)
          {

            newsize = L->nnz * 1.1 + 2*nrow + 1;
#ifdef BASKER_DEBUG
            cout << "Out of memory -- Reallocating.  Old Size: " << L->nnz << " New Size: " << newsize << endl;
#endif
            //L->row_idx = (Int *) REALLOC(L->row_idx, newsize*sizeof(Int));
            L->row_idx = int_realloc(L->row_idx , L->nnz, newsize);              
            if(!(L->row_idx))
              {
                cout << "WARNING: Cannot Realloc Memory" << endl;
                ierr = -3;
                return ierr;
              }
            //L->val = (Entry *) REALLOC(L->val, newsize*sizeof(Entry));
            L->val = entry_realloc(L->val, L->nnz, newsize);
            if(!(L->val))
              {
                cout << "WARNING: Cannot Realloc Memory" << endl;
                ierr = -3;
                return ierr;
              }
            L->nnz = newsize;

          }//realloc if L is out of memory

        if(unnz + ucnt >= U->nnz)
          {
            newsize = U->nnz*1.1 + 2*nrow + 1;
#ifdef BASKER_DEBUG
            cout << "Out of memory -- Reallocating.  Old Size: " << U->nnz << " New Size: " << newsize << endl;
#endif
            //U->row_idx = (Int *) REALLOC(U->row_idx, newsize*sizeof(Int));
            U->row_idx = int_realloc(U->row_idx, U->nnz, newsize);
            if(!(U->row_idx))
              {
                cout << "WARNING: Cannot Realloc Memory" << endl;
                ierr = -3;
                return ierr;
              }

            //U->val = (Entry *) REALLOC(U->val, newsize*sizeof(Entry));
            U->val = entry_realloc(U->val, U->nnz, newsize);
            if(!(U->val))
              {
                cout << "WARNING: Cannot Realloc Memory" << endl;
                ierr = -3;
                return ierr;
              }
            U->nnz = newsize;
          }//realloc if U is out of memory

        //L->col_ptr[lnnz] = maxindex;
        L->row_idx[lnnz] = maxindex;
        L->val[lnnz] = 1.0;
        lnnz++;

        Entry last_v_temp = 0;

        for(i = top; i < nrow; i++)
          {
            j = pattern[i];
            t = pinv[j];

            /* check for numerical cancellations */
            

            if(X[j] != ((Entry)0))
              {

                if(t != ncol)
                  {
                    if(unnz >= U->nnz)
                      {
                        cout << "BASKER: Insufficent memory for U" << endl;
                        ierr = -3;
                        return ierr;
                      }
                    if(t < k)
                    //if(true)
                      {
                        U->row_idx[unnz] = pinv[j];
                        U->val[unnz] = X[j];
                        unnz++;
                      }
                    else
                      {
                        
                        last_v_temp = X[j];
                        //cout << "Called.  t: " << t << "Val: " << last_v_temp << endl; 
                      }

                  }
                else if (t ==  ncol)
                  {
                    if(lnnz >= L->nnz)
                      {
                        cout << "BASKER: Insufficent memory for L" << endl;
                        ierr = -3;
                        return ierr;
                      }

                    L->row_idx[lnnz]  = j;
                    //L->val[lnnz] = X[j]/pivot;
                    L->val[lnnz] = BASKER_ScalarTraits<Entry>::divide(X[j],pivot);
                    lnnz++;

                  }

              }
            
            
            X[j] = 0;

          }
        //cout << "Value added at end: " << last_v_temp << endl;
        U->row_idx[unnz] = k; 
        U->val[unnz] = last_v_temp;
        unnz++;

        xnnz = 0;
        top = ncol;

        L->col_ptr[k] = cu_ltop;
        L->col_ptr[k+1] = lnnz;
        cu_ltop = lnnz;

        U->col_ptr[k] = cu_utop;
        U->col_ptr[k+1] = unnz;
        cu_utop = unnz;

      } //end for every column

#ifdef BASKER_DEBUG
    /*Print out found L and U*/
    for(k = 0; k < lnnz; k++)
      {
        printf("L[%d]=%g" , k , L->val[k]);
      }
    cout << endl;
    for(k = 0; k < lnnz; k++)
      {
        printf("Li[%d]=%d", k, L->row_idx[k]);
      }
    cout << endl;
    for(k = 0; k < nrow; k++)
      {
        printf("p[%d]=%d", k, pinv[k]);
      }
    cout << endl;
    cout << endl;
    
    for(k = 0; k < ncol; k++)
      {
        printf("Up[%d]=%d", k, U->col_ptr[k]);
      }
    cout << endl;

    for(k = 0; k < unnz; k++)
      {
        printf("U[%d]=%g" , k , U->val[k]);
      }
    cout << endl;
    for(k = 0; k < unnz; k++)
      {
        printf("Ui[%d]=%d", k, U->row_idx[k]);
      }
    cout << endl;
    

#endif
    /*  Repermute   */
    for( i = 0; i < ncol; i++)
      {
        for(k = L->col_ptr[i]; k < L->col_ptr[i+1]; k++)
          {
            //L->row_idx[k] = pinv[L->row_idx[k]];
          }
      }
    //Max sure correct location of min in L and max in U for CSC format//
    //Speeds up tri-solve//
    //sort_factors();

#ifdef BASKER_DEBUG
    cout << "After Permuting" << endl;
    for(k = 0; k < lnnz; k++)
      {
        printf("Li[%d]=%d", k, L->row_idx[k]);
      }
    cout << endl;
#endif

    //FREE(X);
    //FREE(tptr);
    been_fact = true;
    return 0;
  }//end factor

  template <class Int, class Entry>
  int Basker<Int, Entry>::returnL(Int *dim, Int *nnz, Int **col_ptr, Int **row_idx, Entry **val)
  {
    int i;
    *dim = L->nrow;
    *nnz = L->nnz;

    /*Does a bad copy*/

    //*col_ptr = (Int *)   CALLOC(L->nrow+1, sizeof(Int));
    *col_ptr = new Int[L->nrow+1];
    //*row_idx = (Int *)   CALLOC(L->nnz, sizeof(Int));
    *row_idx = new Int[L->nnz];
    //*val     = (Entry *) CALLOC(L->nnz, sizeof(Entry));
    *val = new Entry[L->nnz];

    if( (*col_ptr == NULL) || (*row_idx == NULL) || (*val == NULL) )
      {
        return -1;
      }

    for(i = 0; i < L->nrow+1; i++)
      {
        (*col_ptr)[i] = L->col_ptr[i];
      }

    for(i = 0; i < L->nnz; i++)
      {
        (*row_idx)[i] = pinv[L->row_idx[i]];
        (*val)[i]     = L->val[i];
      }
    return 0;

  }

  template <class Int, class Entry>
  int Basker<Int, Entry>::returnU(Int *dim, Int *nnz, Int **col_ptr, Int **row_idx, Entry **val)
  {
    int i;
    *dim = U->nrow;
    *nnz = U->nnz;
    /*Does a bad copy*/
    //*col_ptr = (Int *)   CALLOC(U->nrow+1, sizeof(Int));
    *col_ptr = new Int[U->nrow+1];
    //*row_idx = (Int *)   CALLOC(U->nnz, sizeof(Int));
    *row_idx = new Int[U->nnz];
    //*val     = (Entry *) CALLOC(U->nnz, sizeof(Entry));
    *val = new Entry[U->nnz];

    if( (*col_ptr == NULL) || (*row_idx == NULL) || (*val == NULL) )
      {
        return -1;
      }

    for(i = 0; i < U->nrow+1; i++)
      {
        (*col_ptr)[i] = U->col_ptr[i];
      }
    for(i = 0; i < U->nnz; i++)
      {
        (*row_idx)[i] = U->row_idx[i];
        (*val)[i]     = U->val[i];
      }
    return 0;
  }

  template <class Int, class Entry>
  int Basker<Int, Entry>::returnP(Int** p)
  {
    Int i;
    //*p = (Int *) CALLOC(A->nrow, sizeof(Int));
    *p = new Int[A->nrow];
    
    if( (*p == NULL ) )
      {
        return -1;
      }

    for(i = 0; i < A->nrow; i++)
      {
        (*p)[pinv[i]] = i;  //Matlab perm-style
      }
    return 0;
  }

  template <class Int, class Entry>
  void Basker<Int, Entry>::free_factor()
  {
    //FREE L
    //FREE(L->col_ptr);
    delete[] L->col_ptr;
    //FREE(L->row_idx);
    delete[] L->row_idx;
    //FREE(L->val);
    delete[] L->val;

    //FREE U
    //FREE(U->col_ptr);
    delete[] U->col_ptr;
    //FREE(U->row_idx);
    delete[] U->row_idx;
    //FREE(U->val);
    delete[] U->val;

  }
  template <class Int, class Entry>
  void Basker<Int, Entry>::free_perm_matrix()
  {
    //FREE(A->col_ptr);
    //FREE(A->row_idx);
    //FREE(A->val);
  }

  template <class Int, class Entry>
  int Basker<Int, Entry>::solveMultiple(Int nrhs, Entry *b, Entry *x)
  {
    Int i;
    for(i = 0; i < nrhs; i++)
      {
        Int k = i*A->nrow;
        int result = solve(&(b[k]), &(x[k]));
        if(result != 0)
          {
            cout << "Error in Solving \n";
            return result;
          }
      }
    return 0;
  }


  template <class Int, class Entry>
  int Basker<Int, Entry>::solve(Entry* b, Entry* x)
  {

    if(!been_fact)
      {
        return -10;
      }
    //Entry* temp = (Entry *)CALLOC(A->nrow, sizeof(Entry));
    Entry* temp = new Entry[A->nrow]();
    Int i;
    int result = 0;
    for(i = 0 ; i < A->ncol; i++)
      {
        Int k = pinv[i];
        x[k] = b[i];
      }

    result = low_tri_solve_csc(L->nrow, L->col_ptr, L->row_idx, L->val, temp, x);
    if(result == 0)
      {
        result = up_tri_solve_csc(U->nrow, U->col_ptr, U->row_idx, U->val, x, temp);
      }


    //FREE(temp);
    delete[] temp;
    return 0;
  }

  template < class Int, class Entry>
  int Basker<Int, Entry>::low_tri_solve_csc( Int n, Int *col_ptr, Int *row_idx, Entry* val,   Entry *x, Entry *b)
  {
    Int i, j;
    /*for each column*/
    for(i = 0; i < n ; i++)
      {
#ifdef BASKER_DEBUG
        ASSERT(val[col_ptr[i]] != (Entry)0);
#else
        if(val[col_ptr[i]] == (Entry) 0)
          {
            return i;
          }
#endif
        x[i] = BASKER_ScalarTraits<Entry>::divide(b[i], val[col_ptr[i]]);

        for(j = col_ptr[i]+1; j < (col_ptr[i+1]); j++) //update all rows
          {
            b[pinv[row_idx[j]]] = b[pinv[row_idx[j]]] - (val[j]*x[i]);
          }
      }
    return 0;
  }

  template < class Int, class Entry>
  int Basker<Int, Entry>::up_tri_solve_csc( Int n, Int *col_ptr, Int *row_idx, Entry *val, Entry *x,  Entry *b)
  {
    Int i, j;
    /*for each column*/
    for(i = n; i > 1 ; i--)
      {
        int ii = i-1;
#ifdef BASKER_DEBUG
        ASSERT(val[col_ptr[i]-1] != (Entry)0);
#else
        if(val[col_ptr[i]-1] == (Entry) 0)
          {
            cout << "Dig(" << i << ") = " << val[col_ptr[i]-1] << endl;
            return i;
          }
#endif
        //x[ii] = b[ii]/val[col_ptr[i]-1]; //diag
        x[ii] = BASKER_ScalarTraits<Entry>::divide(b[ii],val[col_ptr[i]-1]);

        for(j = (col_ptr[i]-2); j >= (col_ptr[ii]); j--)
          {
            b[row_idx[j]] = b[row_idx[j]] - (val[j]*x[ii]);
          }
      }
    //x[0] = b[0]/val[col_ptr[1]-1];
    x[0] = BASKER_ScalarTraits<Entry>::divide(b[0],val[col_ptr[1]-1]);
    return 0;
  }

  template <class Int, class Entry>
  int Basker<Int, Entry>::preorder(Int *row_perm, Int *col_perm)
  {

    basker_matrix <Int, Entry> *B;
    B = new basker_matrix<Int, Entry>;
    B->nrow = A->nrow;
    B->ncol = A->ncol;
    B->nnz = A->nnz;
    B->col_ptr = (Int *) CALLOC(A->ncol + 1, sizeof(Int));
    B->row_idx = (Int *) CALLOC(A->nnz, sizeof(Int));
    B->val     = (Entry *) CALLOC(A->val, sizeof(Int));

    if( (B->col_ptr == NULL) || (B->row_idx == NULL) || (B->val == NULL) )
      {
        perm_flag = false;
        return -1;
      }

    int resultcol = permute_column(col_perm, B);
    int resultrow = permute_row(row_perm, B);

    /*Note: the csc matrices of A are the problem of the user
      therefore we will not free them*/
    A->col_ptr = B->col_ptr;
    A->row_idx = B->row_idx;
    A->val     = A->val;

    perm_flag = true; /*Now we will free A at the end*/

    return 0;
  }

  template <class Int, class Entry>
  int Basker <Int, Entry>::permute_column(Int *p, basker_matrix<Int,Entry> *B)
  {
    /*p(i) contains the destination of row i in the permuted matrix*/
    Int i,j, ii, jj;

    /*Determine column pointer of output matrix*/
    for(j=0; j < B->ncol; j++)
      {
        i = p[j];
        B->col_ptr[i+1] = A->col_ptr[j+1] - A->col_ptr[j];
      }
    /*get pointers from lengths*/
    B->col_ptr[0] = 0;
    for(j=0; j < B->ncol; j++)
      {
        B->col_ptr[j+1] = B->col_ptr[j+1] + B->col_ptr[j];
      }

    /*copy idxs*/
    Int k, ko;
    for(ii = 0 ; ii < B->ncol; ii++)
      {// old colum ii    new column p[ii]   k->pointer
        ko = B->col_ptr(p[ii]);
        for(k = A->col_ptr[ii]; k < A->col_ptr[ii+1]; k++)
          {
            B->row_index[ko] = A->row_index[k];
            B->val[ko] = A->val[ko];
            ko++;
          }
      }
    return 0;
  }

  template <class Int, class Entry>
  int Basker <Int, Entry>::permute_row(Int *p,  basker_matrix<Int,Entry> *B)
  {
    Int k,i;
    for(k=0; k < A->nnz; k++)
      {
        B->row_idx[k] = p[A->row_idx[k]];
      }
    return 0;
  }

  template <class Int, class Entry>
  int Basker <Int, Entry>::sort_factors()
  {

    /*Sort CSC of L - just make sure min_index is in lowest position*/
    Int i, j;
    Int p;
    Int val;
    for(i = 0 ; i < L->ncol; i++)
      {
        p = L->col_ptr[i];
        val = L->row_idx[p];

        for(j = L->col_ptr[i]+1; j < (L->col_ptr[i+1]); j++)
          {
            if(L->row_idx[j] < val)
              {
                p = j;
                val = L->row_idx[p];
              }
          }
        Int temp_index = L->row_idx[L->col_ptr[i]];
        Entry temp_entry = L->val[L->col_ptr[i]];
        L->row_idx[L->col_ptr[i]] = val;
        L->val[L->col_ptr[i]] = L->val[p];
        L->row_idx[p] = temp_index;
        L->val[p] = temp_entry;
      }//end for all columns


    /* Sort CSC U --- just make sure max is in right location*/
     for(i = 0 ; i < U->ncol; i++)
      {
        p = U->col_ptr[i+1]-1;
        val = U->row_idx[p];

        for(j = U->col_ptr[i]; j < (U->col_ptr[i+1]-1); j++)
          {
            if(U->row_idx[j] > val)
              {
                p = j;
                val = U->row_idx[p];
              }
          }
        Int temp_index = U->row_idx[U->col_ptr[i+1]-1];
        Entry temp_entry = U->val[U->col_ptr[i+1]-1];
        U->row_idx[U->col_ptr[i+1]-1] = val;
        U->val[U->col_ptr[i+1]-1] = U->val[p];
        U->row_idx[p] = temp_index;
        U->val[p] = temp_entry;
      }//end for all columns

    return 0;
  }

  template <class Int, class Entry>
  Entry*  Basker <Int, Entry>::entry_realloc(Entry *old , Int old_size, Int new_size)
  {
    Entry *new_entry = new Entry[new_size];    
    for(Int i = 0; i < old_size; i++)
      {
        //BASKER_ScalarTraits<Entry>::approxABS(value);
        new_entry[i] = BASKER_ScalarTraits<Entry>::copyConstruct(old[i]);
      }
    return new_entry;
    delete[] old;

  }
  template <class Int, class Entry>
  Int* Basker <Int, Entry>::int_realloc(Int *old, Int old_size, Int new_size)
  {
    Int *new_int = new Int[new_size];
    for(Int i =0; i < old_size; i++)
      {
        new_int[i] = old[i];
      }
    return new_int;
    delete[] old;
  }


}//end namespace
#endif<|MERGE_RESOLUTION|>--- conflicted
+++ resolved
@@ -260,10 +260,6 @@
 
     /*End creating working space */
 
-<<<<<<< HEAD
-=======
-
->>>>>>> d411dcb4
     /*Defining Variables Used*/
     Int i, j, k;
     Int *color, *pattern, *stack; // pointers into the work space
