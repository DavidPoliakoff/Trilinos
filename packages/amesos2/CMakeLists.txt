--- conflicted
+++ resolved
@@ -13,15 +13,7 @@
 #
 
 IF (NOT Tpetra_INST_INT_INT)
-<<<<<<< HEAD
-
-   MESSAGE(WARNING "*****Amesos2 will not provide Epetra Matrix Support with Tpetra_INST_INT_INT OFF.*****")
    MESSAGE(WARNING "*****Amesos2 will not provide MUMPS Support with Tpetra_INST_INT_INT OFF.*****")
-
-
-=======
-   MESSAGE(WARNING "*****Amesos2 will not provide MUMPS Support with Tpetra_INST_INT_INT OFF.*****")
->>>>>>> 1e7e8d39
 ENDIF ()
 
 IF (Amesos2_ENABLE_UMFPACK)
