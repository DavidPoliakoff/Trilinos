// @HEADER
// ***********************************************************************
//
//          Tpetra: Templated Linear Algebra Services Package
//                 Copyright (2008) Sandia Corporation
//
// Under the terms of Contract DE-AC04-94AL85000 with Sandia Corporation,
// the U.S. Government retains certain rights in this software.
//
// Redistribution and use in source and binary forms, with or without
// modification, are permitted provided that the following conditions are
// met:
//
// 1. Redistributions of source code must retain the above copyright
// notice, this list of conditions and the following disclaimer.
//
// 2. Redistributions in binary form must reproduce the above copyright
// notice, this list of conditions and the following disclaimer in the
// documentation and/or other materials provided with the distribution.
//
// 3. Neither the name of the Corporation nor the names of the
// contributors may be used to endorse or promote products derived from
// this software without specific prior written permission.
//
// THIS SOFTWARE IS PROVIDED BY SANDIA CORPORATION "AS IS" AND ANY
// EXPRESS OR IMPLIED WARRANTIES, INCLUDING, BUT NOT LIMITED TO, THE
// IMPLIED WARRANTIES OF MERCHANTABILITY AND FITNESS FOR A PARTICULAR
// PURPOSE ARE DISCLAIMED. IN NO EVENT SHALL SANDIA CORPORATION OR THE
// CONTRIBUTORS BE LIABLE FOR ANY DIRECT, INDIRECT, INCIDENTAL, SPECIAL,
// EXEMPLARY, OR CONSEQUENTIAL DAMAGES (INCLUDING, BUT NOT LIMITED TO,
// PROCUREMENT OF SUBSTITUTE GOODS OR SERVICES; LOSS OF USE, DATA, OR
// PROFITS; OR BUSINESS INTERRUPTION) HOWEVER CAUSED AND ON ANY THEORY OF
// LIABILITY, WHETHER IN CONTRACT, STRICT LIABILITY, OR TORT (INCLUDING
// NEGLIGENCE OR OTHERWISE) ARISING IN ANY WAY OUT OF THE USE OF THIS
// SOFTWARE, EVEN IF ADVISED OF THE POSSIBILITY OF SUCH DAMAGE.
//
// Questions? Contact Michael A. Heroux (maherou@sandia.gov)
//
// ************************************************************************
// @HEADER

#ifndef TPETRA_CRSMATRIXMULTIPLYOP_HPP
#define TPETRA_CRSMATRIXMULTIPLYOP_HPP

/// \file Tpetra_CrsMatrixMultiplyOp.hpp
///
/// Declaration and definition of Tpetra::CrsMatrixMultiplyOp and its
/// nonmember constructor Tpetra::createCrsMatrixMultiplyOp.

#include "Tpetra_CrsMatrixMultiplyOp_fwd.hpp"
#include "Tpetra_CrsMatrix.hpp"
#include "Tpetra_Util.hpp"
#include "Tpetra_Details_Behavior.hpp"
#include "Tpetra_Details_Profiling.hpp"
#include "Tpetra_LocalCrsMatrixOperator.hpp"

namespace Tpetra {

  /// \brief A class for wrapping a CrsMatrix multiply in a Operator.
  ///
  /// \note Most Tpetra users do not need to use this class.  It will
  ///   be useful to Tpetra users who want to do mixed-precision
  ///   sparse matrix-vector multiply, where the sparse matrix's
  ///   entries have a different precision than that of the input and
  ///   output vectors.  If your sparse matrix and vectors have the
  ///   same type of entries, then you don't need to use this class.
  ///
  /// This class makes a <tt>CrsMatrix<MatScalar, ...></tt> "look
  /// like" an <tt>Operator<Scalar, ...></tt>, where
  /// <tt>MatScalar</tt> and <tt>Scalar</tt> may be different types.
  /// The resulting output (Multi)Vector will be computed at its own
  /// precision.
  ///
  /// \tparam Scalar The type of the entries of the input and output
  ///   MultiVector (see apply()).  Same as the first template
  ///   parameter of Operator.
  ///
  /// \tparam MatScalar The type of the entries of the CrsMatrix; the
  ///   first template parameter of CrsMatrix.
  ///
  /// \tparam LocalOrdinal The type of the local indices of the
  ///   CrsMatrix; the second template parameter of CrsMatrix and
  ///   Operator.
  ///
  /// \tparam GlobalOrdinal The type of the global indices of the
  ///   CrsMatrix; the third template parameter of CrsMatrix and
  ///   Operator.
  ///
  /// \tparam Node The fourth template parameter of CrsMatrix and
  ///   Operator.
  ///
  /// If you encounter link errors when Scalar != MatScalar, try
  /// including <tt>Tpetra_LocalCrsMatrixOperator_def.hpp</tt> after
  /// including this header file.
  template <class Scalar,
            class MatScalar,
            class LocalOrdinal,
            class GlobalOrdinal,
            class Node>
  class CrsMatrixMultiplyOp :
    public Operator<Scalar, LocalOrdinal, GlobalOrdinal, Node>
  {
  public:
    //! The specialization of CrsMatrix which this class wraps.
    using crs_matrix_type =
      CrsMatrix<MatScalar, LocalOrdinal, GlobalOrdinal, Node>;
    //! The specialization of Map which this class uses.
    using map_type = Map<LocalOrdinal, GlobalOrdinal, Node>;

  private:
    using local_matrix_type =
      typename crs_matrix_type::local_matrix_type;

  public:
    //! @name Constructor and destructor
    //@{

    /// \brief Constructor
    ///
    /// \param A [in] The CrsMatrix to wrap as an
    ///   <tt>Operator<Scalar, ...></tt>.
    CrsMatrixMultiplyOp (const Teuchos::RCP<const crs_matrix_type>& A) :
      matrix_ (A),
      localMultiply_ (std::make_shared<local_matrix_type> (A->getLocalMatrix ()))
    {}

    //! Destructor (virtual for memory safety of derived classes).
    ~CrsMatrixMultiplyOp () override = default;

    //@}
    //! @name Methods implementing Operator
    //@{

    /// \brief Compute <tt>Y = beta*Y + alpha*Op(A)*X</tt>, where
    ///   <tt>Op(A)</tt> is either A, \f$A^T\f$, or \f$A^H\f$.
    void
    apply (const MultiVector<Scalar,LocalOrdinal,GlobalOrdinal,Node>& X,
           MultiVector<Scalar,LocalOrdinal,GlobalOrdinal,Node>& Y,
           Teuchos::ETransp mode = Teuchos::NO_TRANS,
           Scalar alpha = Teuchos::ScalarTraits<Scalar>::one (),
           Scalar beta = Teuchos::ScalarTraits<Scalar>::zero ()) const override
    {
      TEUCHOS_TEST_FOR_EXCEPTION
        (! matrix_->isFillComplete (), std::runtime_error,
         Teuchos::typeName (*this) << "::apply(): underlying matrix is not fill-complete.");
      TEUCHOS_TEST_FOR_EXCEPTION
        (X.getNumVectors () != Y.getNumVectors (), std::runtime_error,
         Teuchos::typeName (*this) << "::apply(X,Y): X and Y must have the same number of vectors.");
      TEUCHOS_TEST_FOR_EXCEPTION
        (Teuchos::ScalarTraits<Scalar>::isComplex && mode == Teuchos::TRANS, std::logic_error,
         Teuchos::typeName (*this) << "::apply() does not currently support transposed multiplications for complex scalar types.");
      if (mode == Teuchos::NO_TRANS) {
        applyNonTranspose (X, Y, alpha, beta);
      }
      else {
        applyTranspose (X, Y, mode, alpha, beta);
      }
    }

    /// \brief "Hybrid" Jacobi + (Gauss-Seidel or SOR) on \f$B = A X\f$.
    ///
    /// "Hybrid" means Jacobi for interprocess communication, but
    /// Successive Over-Relaxation (SOR) or Gauss-Seidel for
    /// intraprocess computation.  Gauss-Seidel is a special case of
    /// SOR, where the damping factor is one.
    ///
    /// The Forward or Backward sweep directions have their usual SOR
    /// meaning within the process.  Interprocess communication occurs
    /// once before the sweep, as it would in Jacobi.
    ///
    /// The Symmetric sweep direction means first Forward, then
    /// Backward.  Before each sweep is an interprocess communication,
    /// as in Jacobi.  Thus, Symmetric results in two interprocess
    /// communication steps.
    ///
    /// \param B [in] Right-hand side(s), in the range Map of the
    ///   matrix.
    /// \param X [in/out] On input: initial guess(es).  On output:
    ///   result multivector(s).  This must be a domain Map view of
    ///   a column Map multivector.
    /// \param D [in] Inverse of diagonal entries of the matrix A,
    ///   in the row Map of the matrix.
    /// \param dampingFactor [in] SOR damping factor.  A damping
    ///   factor of one results in Gauss-Seidel.
    /// \param direction [in] Sweep direction: Forward, Backward, or
    ///   Symmetric.
    /// \param numSweeps [in] Number of sweeps.  We count each
    ///   Symmetric sweep (including both its Forward and its Backward
    ///   sweep) as one.
    ///
    /// \pre Domain, range, and row Maps of the sparse matrix are all
    ///   the same.  (The domain and range Maps must be the same
    ///   because this kernel overwrites its input.  The row Map must
    ///   be the same because the kernel uses the same local indices
    ///   for the rows of the sparse matrix, and for the rows of the
    ///   input / output multivector.)
    ///
    /// \pre No other argument aliases X.
    void
    gaussSeidel (const MultiVector<Scalar,LocalOrdinal,GlobalOrdinal,Node> &B,
                 MultiVector<Scalar,LocalOrdinal,GlobalOrdinal,Node> &X,
                 const MultiVector<Scalar,LocalOrdinal,GlobalOrdinal,Node> &D,
                 const Scalar& dampingFactor,
                 const ESweepDirection direction,
                 const int numSweeps) const
    {
      using Teuchos::null;
      using Teuchos::RCP;
      using Teuchos::rcp;
      using Teuchos::rcpFromRef;
      using Teuchos::rcp_const_cast;
      typedef Scalar OS;
      typedef Export<LocalOrdinal, GlobalOrdinal, Node> export_type;
      typedef Import<LocalOrdinal, GlobalOrdinal, Node> import_type;
      typedef MultiVector<OS, LocalOrdinal, GlobalOrdinal, Node> OSMV;

      TEUCHOS_TEST_FOR_EXCEPTION
        (numSweeps < 0, std::invalid_argument,
         "gaussSeidel: The number of sweeps must be nonnegative, "
         "but you provided numSweeps = " << numSweeps << " < 0.");

      // Translate from global to local sweep direction.
      // While doing this, validate the input.
      ESweepDirection localDirection;
      if (direction == Forward) {
        localDirection = Forward;
      }
      else if (direction == Backward) {
        localDirection = Backward;
      }
      else if (direction == Symmetric) {
        // We'll control local sweep direction manually.
        localDirection = Forward;
      }
      else {
        TEUCHOS_TEST_FOR_EXCEPTION
          (true, std::invalid_argument,
           "gaussSeidel: The 'direction' enum does not have any of its valid "
           "values: Forward, Backward, or Symmetric.");
      }

      if (numSweeps == 0) {
        return; // Nothing to do.
      }

      // We don't need the Export object because this method assumes
      // that the row, domain, and range Maps are the same.  We do need
      // the Import object, if there is one, though.
      RCP<const import_type> importer = matrix_->getGraph()->getImporter();
      RCP<const export_type> exporter = matrix_->getGraph()->getExporter();
      TEUCHOS_TEST_FOR_EXCEPTION
        (! exporter.is_null (), std::runtime_error,
         "Tpetra's gaussSeidel implementation requires that the row, domain, "
         "and range Maps be the same.  This cannot be the case, because the "
         "matrix has a nontrivial Export object.");

      RCP<const map_type> domainMap = matrix_->getDomainMap ();
      RCP<const map_type> rangeMap = matrix_->getRangeMap ();
      RCP<const map_type> rowMap = matrix_->getGraph ()->getRowMap ();
      RCP<const map_type> colMap = matrix_->getGraph ()->getColMap ();

      const bool debug = ::Tpetra::Details::Behavior::debug ();
      if (debug) {
        // The relation 'isSameAs' is transitive.  It's also a
        // collective, so we don't have to do a "shared" test for
        // exception (i.e., a global reduction on the test value).
        TEUCHOS_TEST_FOR_EXCEPTION
          (! X.getMap ()->isSameAs (*domainMap), std::runtime_error,
           "Tpetra::CrsMatrix::gaussSeidel requires that the input "
           "multivector X be in the domain Map of the matrix.");
        TEUCHOS_TEST_FOR_EXCEPTION
          (! B.getMap ()->isSameAs (*rangeMap), std::runtime_error,
           "Tpetra::CrsMatrix::gaussSeidel requires that the input "
           "B be in the range Map of the matrix.");
        TEUCHOS_TEST_FOR_EXCEPTION
          (! D.getMap ()->isSameAs (*rowMap), std::runtime_error,
           "Tpetra::CrsMatrix::gaussSeidel requires that the input "
           "D be in the row Map of the matrix.");
        TEUCHOS_TEST_FOR_EXCEPTION
          (! rowMap->isSameAs (*rangeMap), std::runtime_error,
           "Tpetra::CrsMatrix::gaussSeidel requires that the row Map and the "
           "range Map be the same (in the sense of Tpetra::Map::isSameAs).");
        TEUCHOS_TEST_FOR_EXCEPTION
          (! domainMap->isSameAs (*rangeMap), std::runtime_error,
           "Tpetra::CrsMatrix::gaussSeidel requires that the domain Map and "
           "the range Map of the matrix be the same.");
      }

      // If B is not constant stride, copy it into a constant stride
      // multivector.  We'l handle the right-hand side B first and deal
      // with X right before the sweeps, to improve locality of the
      // first sweep.  (If the problem is small enough, then that will
      // hopefully keep more of the entries of X in cache.  This
      // optimizes for the typical case of a small number of sweeps.)
      RCP<const OSMV> B_in;
      if (B.isConstantStride()) {
        B_in = rcpFromRef (B);
      }
      else {
        // The range Map and row Map are the same in this case, so we
        // can use the (possibly cached) row Map multivector to store a
        // constant stride copy of B.  We don't have to copy back, since
        // Gauss-Seidel won't modify B.
        RCP<OSMV> B_in_nonconst = getRowMapMultiVector (B, true);
        deep_copy (*B_in_nonconst, B);
        B_in = rcp_const_cast<const OSMV> (B_in_nonconst);

        TPETRA_EFFICIENCY_WARNING
          (! B.isConstantStride (), std::runtime_error,
           "gaussSeidel: The current implementation of the Gauss-Seidel kernel "
           "requires that X and B both have constant stride.  Since B does not "
           "have constant stride, we had to make a copy.  This is a limitation of "
           "the current implementation and not your fault, but we still report it "
           "as an efficiency warning for your information.");
      }

      // If X is not constant stride, copy it into a constant stride
      // multivector.  Also, make the column Map multivector X_colMap,
      // and its domain Map view X_domainMap.  (X actually must be a
      // domain Map view of a column Map multivector; exploit this, if X
      // has constant stride.)

      RCP<OSMV> X_domainMap;
      RCP<OSMV> X_colMap;
      bool copiedInput = false;

      if (importer.is_null ()) { // Domain and column Maps are the same.
        if (X.isConstantStride ()) {
          X_domainMap = rcpFromRef (X);
          X_colMap = X_domainMap;
          copiedInput = false;
        }
        else {
          // Get a temporary column Map multivector, make a domain Map
          // view of it, and copy X into the domain Map view.  We have
          // to copy here because we won't be doing Import operations.
          X_colMap = getColumnMapMultiVector (X, true);
          X_domainMap = X_colMap; // Domain and column Maps are the same.
          deep_copy (*X_domainMap, X); // Copy X into the domain Map view.
          copiedInput = true;
          TPETRA_EFFICIENCY_WARNING
            (! X.isConstantStride (), std::runtime_error,
             "gaussSeidel: The current implementation of the Gauss-Seidel kernel "
             "requires that X and B both have constant stride.  Since X does not "
             "have constant stride, we had to make a copy.  This is a limitation of "
             "the current implementation and not your fault, but we still report it "
             "as an efficiency warning for your information.");
        }
      }
      else { // We will be doing Import operations in the sweeps.
        if (X.isConstantStride ()) {
          X_domainMap = rcpFromRef (X);
          // This kernel assumes that X is a domain Map view of a
          // column Map multivector.  We will only check if this is
          // valid in debug mode.
          X_colMap = X_domainMap->offsetViewNonConst (colMap, 0);

          // Do the first Import for the first sweep.  This simplifies
          // the logic in the sweeps.
          X_colMap->doImport (X, *importer, INSERT);
          copiedInput = false;
        }
        else {
          // Get a temporary column Map multivector X_colMap, and make a
          // domain Map view X_domainMap of it.  Instead of copying, we
          // do an Import from X into X_domainMap.  This saves us a
          // copy, since the Import has to copy the data anyway.
          X_colMap = getColumnMapMultiVector (X, true);
          X_domainMap = X_colMap->offsetViewNonConst (domainMap, 0);
          X_colMap->doImport (X, *importer, INSERT);
          copiedInput = true;
          TPETRA_EFFICIENCY_WARNING
            (! X.isConstantStride (), std::runtime_error,
             "gaussSeidel: The current implementation of the Gauss-Seidel kernel "
             "requires that X and B both have constant stride.  Since X does not "
             "have constant stride, we had to make a copy.  This is a limitation of "
             "the current implementation and not your fault, but we still report it "
             "as an efficiency warning for your information.");
        }
      }

      for (int sweep = 0; sweep < numSweeps; ++sweep) {
        if (! importer.is_null () && sweep > 0) {
          // We already did the first Import for the zeroth sweep.
          X_colMap->doImport (*X_domainMap, *importer, INSERT);
        }

        // Do local Gauss-Seidel.
        if (direction != Symmetric) {
          matrix_->template localGaussSeidel<OS,OS> (*B_in, *X_colMap, D,
                                                     dampingFactor,
                                                     localDirection);
        }
        else { // direction == Symmetric
          matrix_->template localGaussSeidel<OS,OS> (*B_in, *X_colMap, D,
                                                     dampingFactor,
                                                     Forward);
          // Communicate again before the Backward sweep.
          if (! importer.is_null ()) {
            X_colMap->doImport (*X_domainMap, *importer, INSERT);
          }
          matrix_->template localGaussSeidel<OS,OS> (*B_in, *X_colMap, D,
                                                     dampingFactor,
                                                     Backward);
        }
      }

      if (copiedInput) {
        deep_copy (X, *X_domainMap); // Copy back: X_domainMap -> X.
      }
    }

    /// \brief Version of gaussSeidel(), with fewer requirements on X.
    ///
    /// This method is just like gaussSeidel(), except that X need
    /// only be in the domain Map.  This method does not require that
    /// X be a domain Map view of a column Map multivector.  As a
    /// result, this method must copy X into a domain Map multivector
    /// before operating on it.
    ///
    /// \param X [in/out] On input: initial guess(es).  On output:
    ///   result multivector(s).
    /// \param B [in] Right-hand side(s), in the range Map.
    /// \param D [in] Inverse of diagonal entries of the matrix,
    ///   in the row Map.
    /// \param dampingFactor [in] SOR damping factor.  A damping
    ///   factor of one results in Gauss-Seidel.
    /// \param direction [in] Sweep direction: Forward, Backward, or
    ///   Symmetric.
    /// \param numSweeps [in] Number of sweeps.  We count each
    ///   Symmetric sweep (including both its Forward and its
    ///   Backward sweep) as one.
    ///
    /// \pre Domain, range, and row Maps of the sparse matrix are
    ///   all the same.
    /// \pre No other argument aliases X.
    void
    gaussSeidelCopy (MultiVector<Scalar,LocalOrdinal,GlobalOrdinal,Node> &X,
                     const MultiVector<Scalar,LocalOrdinal,GlobalOrdinal,Node> &B,
                     const MultiVector<Scalar,LocalOrdinal,GlobalOrdinal,Node> &D,
                     const Scalar& dampingFactor,
                     const ESweepDirection direction,
                     const int numSweeps) const
    {
      using Teuchos::null;
      using Teuchos::RCP;
      using Teuchos::rcp;
      using Teuchos::rcpFromRef;
      using Teuchos::rcp_const_cast;
      typedef Scalar OS;
      typedef Export<LocalOrdinal, GlobalOrdinal, Node> export_type;
      typedef Import<LocalOrdinal, GlobalOrdinal, Node> import_type;
      typedef MultiVector<OS, LocalOrdinal, GlobalOrdinal, Node> OSMV;

      TEUCHOS_TEST_FOR_EXCEPTION
        (numSweeps < 0, std::invalid_argument,
         "gaussSeidelCopy: The number of sweeps must be nonnegative, "
         "but you provided numSweeps = " << numSweeps << " < 0.");

      // Translate from global to local sweep direction.
      // While doing this, validate the input.
      ESweepDirection localDirection;
      if (direction == Forward) {
        localDirection = Forward;
      }
      else if (direction == Backward) {
        localDirection = Backward;
      }
      else if (direction == Symmetric) {
        // We'll control local sweep direction manually.
        localDirection = Forward;
      }
      else {
        TEUCHOS_TEST_FOR_EXCEPTION
          (true, std::invalid_argument,
           "gaussSeidelCopy: The 'direction' enum does not have any of its "
           "valid values: Forward, Backward, or Symmetric.");
      }

      if (numSweeps == 0) {
        return;
      }

      RCP<const import_type> importer = matrix_->getGraph()->getImporter();
      RCP<const export_type> exporter = matrix_->getGraph()->getExporter();
      TEUCHOS_TEST_FOR_EXCEPTION
        (! exporter.is_null (),
         std::runtime_error,
         "Tpetra's gaussSeidelCopy implementation requires that the row, domain, "
         "and range Maps be the same.  This cannot be the case, because the "
         "matrix has a nontrivial Export object.");

      RCP<const map_type> domainMap = matrix_->getDomainMap ();
      RCP<const map_type> rangeMap = matrix_->getRangeMap ();
      RCP<const map_type> rowMap = matrix_->getGraph ()->getRowMap ();
      RCP<const map_type> colMap = matrix_->getGraph ()->getColMap ();

      const bool debug = ::Tpetra::Details::Behavior::debug ();
      if (debug) {
        // The relation 'isSameAs' is transitive.  It's also a
        // collective, so we don't have to do a "shared" test for
        // exception (i.e., a global reduction on the test value).
        TEUCHOS_TEST_FOR_EXCEPTION
          (! X.getMap ()->isSameAs (*domainMap), std::runtime_error,
           "Tpetra::CrsMatrix::gaussSeidelCopy requires that the input "
           "multivector X be in the domain Map of the matrix.");
        TEUCHOS_TEST_FOR_EXCEPTION
          (! B.getMap ()->isSameAs (*rangeMap), std::runtime_error,
           "Tpetra::CrsMatrix::gaussSeidelCopy requires that the input "
           "B be in the range Map of the matrix.");
        TEUCHOS_TEST_FOR_EXCEPTION
          (! D.getMap ()->isSameAs (*rowMap), std::runtime_error,
           "Tpetra::CrsMatrix::gaussSeidelCopy requires that the input "
           "D be in the row Map of the matrix.");
        TEUCHOS_TEST_FOR_EXCEPTION
          (! rowMap->isSameAs (*rangeMap), std::runtime_error,
           "Tpetra::CrsMatrix::gaussSeidelCopy requires that the row Map and the "
           "range Map be the same (in the sense of Tpetra::Map::isSameAs).");
        TEUCHOS_TEST_FOR_EXCEPTION
          (! domainMap->isSameAs (*rangeMap), std::runtime_error,
           "Tpetra::CrsMatrix::gaussSeidelCopy requires that the domain Map and "
           "the range Map of the matrix be the same.");
      }

      // Fetch a (possibly cached) temporary column Map multivector
      // X_colMap, and a domain Map view X_domainMap of it.  Both have
      // constant stride by construction.  We know that the domain Map
      // must include the column Map, because our Gauss-Seidel kernel
      // requires that the row Map, domain Map, and range Map are all
      // the same, and that each process owns all of its own diagonal
      // entries of the matrix.

      RCP<OSMV> X_colMap;
      RCP<OSMV> X_domainMap;
      bool copyBackOutput = false;
      if (importer.is_null ()) {
        if (X.isConstantStride ()) {
          X_colMap = rcpFromRef (X);
          X_domainMap = rcpFromRef (X);
          // No need to copy back to X at end.
        }
        else { // We must copy X into a constant stride multivector.
          // Just use the cached column Map multivector for that.
          X_colMap = getColumnMapMultiVector (X, true);
          // X_domainMap is always a domain Map view of the column Map
          // multivector.  In this case, the domain and column Maps are
          // the same, so X_domainMap _is_ X_colMap.
          X_domainMap = X_colMap;
          deep_copy (*X_domainMap, X); // Copy X into constant stride multivector
          copyBackOutput = true; // Don't forget to copy back at end.
          TPETRA_EFFICIENCY_WARNING
            (! X.isConstantStride (), std::runtime_error,
             "gaussSeidelCopy: The current implementation of the Gauss-Seidel "
             "kernel requires that X and B both have constant stride.  Since X "
             "does not have constant stride, we had to make a copy.  This is a "
             "limitation of the current implementation and not your fault, but we "
             "still report it as an efficiency warning for your information.");
        }
      }
      else { // Column Map and domain Map are _not_ the same.
        X_colMap = getColumnMapMultiVector (X);
        X_domainMap = X_colMap->offsetViewNonConst (domainMap, 0);

        // We could just copy X into X_domainMap.  However, that wastes
        // a copy, because the Import also does a copy (plus
        // communication).  Since the typical use case for Gauss-Seidel
        // is a small number of sweeps (2 is typical), we don't want to
        // waste that copy.  Thus, we do the Import here, and skip the
        // first Import in the first sweep.  Importing directly from X
        // effects the copy into X_domainMap (which is a view of
        // X_colMap).
        X_colMap->doImport (X, *importer, INSERT);

        copyBackOutput = true; // Don't forget to copy back at end.
      }

      // The Gauss-Seidel / SOR kernel expects multivectors of constant
      // stride.  X_colMap is by construction, but B might not be.  If
      // it's not, we have to make a copy.
      RCP<const OSMV> B_in;
      if (B.isConstantStride ()) {
        B_in = rcpFromRef (B);
      }
      else {
        // Range Map and row Map are the same in this case, so we can
        // use the cached row Map multivector to store a constant stride
        // copy of B.
        RCP<OSMV> B_in_nonconst = getRowMapMultiVector (B, true);
        *B_in_nonconst = B;
        B_in = rcp_const_cast<const OSMV> (B_in_nonconst);

        TPETRA_EFFICIENCY_WARNING
          (! B.isConstantStride (), std::runtime_error,
           "gaussSeidelCopy: The current implementation requires that B have "
           "constant stride.  Since B does not have constant stride, we had to "
           "copy it into a separate constant-stride multivector.  This is a "
           "limitation of the current implementation and not your fault, but we "
           "still report it as an efficiency warning for your information.");
      }

      for (int sweep = 0; sweep < numSweeps; ++sweep) {
        if (! importer.is_null () && sweep > 0) {
          // We already did the first Import for the zeroth sweep above.
          X_colMap->doImport (*X_domainMap, *importer, INSERT);
        }

        // Do local Gauss-Seidel.
        if (direction != Symmetric) {
          matrix_->template localGaussSeidel<OS,OS> (*B_in, *X_colMap, D,
                                                     dampingFactor,
                                                     localDirection);
        }
        else { // direction == Symmetric
          matrix_->template localGaussSeidel<OS,OS> (*B_in, *X_colMap, D,
                                                     dampingFactor,
                                                     Forward);
          // Communicate again before the Backward sweep, if necessary.
          if (! importer.is_null ()) {
            X_colMap->doImport (*X_domainMap, *importer, INSERT);
          }
          matrix_->template localGaussSeidel<OS,OS> (*B_in, *X_colMap, D,
                                                     dampingFactor,
                                                     Backward);
        }
      }

      if (copyBackOutput) {
        deep_copy (X, *X_domainMap); // Copy result back into X.
      }
    }

    /// \brief Whether this Operator's apply() method can apply the
    ///   transpose or conjugate transpose.
    ///
    /// This is always true, since it is true for the CrsMatrix that
    /// this object wraps.
    bool hasTransposeApply() const override {
      return true;
    }

    //! The domain Map of this Operator.
    Teuchos::RCP<const map_type> getDomainMap () const override {
      return matrix_->getDomainMap ();
    }

    //! The range Map of this Operator.
    Teuchos::RCP<const map_type> getRangeMap () const override {
      return matrix_->getRangeMap ();
    }

    //@}

  protected:
    typedef MultiVector<Scalar,LocalOrdinal,GlobalOrdinal,Node> MV;

    //! The underlying CrsMatrix object.
    const Teuchos::RCP<const crs_matrix_type> matrix_;

    //! Implementation of local sparse matrix-vector multiply.
    LocalCrsMatrixOperator<Scalar, MatScalar, typename
                           crs_matrix_type::device_type> localMultiply_;

    /// \brief Column Map MultiVector used in apply().
    ///
    /// This is a column Map MultiVector.  It is used as the target of
    /// the forward mode Import operation (if necessary) in
    /// applyNonTranspose(), and the source of the reverse mode Export
    /// operation (if necessary) in applyTranspose().  Both of these
    /// methods create this MultiVector on demand if needed, and reuse
    /// it (if possible) for subsequent calls.
    ///
    /// This is declared <tt>mutable</tt> because the apply() method
    /// is const, yet the method needs to cache the MultiVector for
    /// later use.
    mutable Teuchos::RCP<MultiVector<Scalar,LocalOrdinal,GlobalOrdinal,Node> > importMV_;

    /// \brief Row Map MultiVector used in apply().
    ///
    /// This is a row Map MultiVector.  It is uses as the source of
    /// the forward mode Export operation (if necessary) in
    /// applyNonTranspose(), and the target of the reverse mode Import
    /// operation (if necessary) in applyTranspose().  Both of these
    /// methods create this MultiVector on demand if needed, and reuse
    /// it (if possible) for subsequent calls.
    ///
    /// This is declared <tt>mutable</tt> because the apply() method
    /// is const, yet the method needs to cache the MultiVector for
    /// later use.
    mutable Teuchos::RCP<MultiVector<Scalar,LocalOrdinal,GlobalOrdinal,Node> > exportMV_;

    /// \brief Apply the transpose or conjugate transpose of the
    ///   matrix to X_in, producing Y_in.
    void
    applyTranspose (const MultiVector<Scalar,LocalOrdinal,GlobalOrdinal,Node>& X_in,
                    MultiVector<Scalar,LocalOrdinal,GlobalOrdinal,Node> &Y_in,
                    Teuchos::ETransp mode,
                    Scalar alpha,
                    Scalar beta) const
    {
      using Teuchos::null;
      using Teuchos::RCP;
      using Teuchos::rcp;
      using export_type = Export<LocalOrdinal, GlobalOrdinal, Node>;
      using import_type = Import<LocalOrdinal, GlobalOrdinal, Node>;
      using STS = Teuchos::ScalarTraits<Scalar>;

      const size_t numVectors = X_in.getNumVectors();
      // because of Views, it is difficult to determine if X and Y point to the same data.
      // however, if they reference the exact same object, we will do the user the favor of copying X into new storage (with a warning)
      // we ony need to do this if we have trivial importers; otherwise, we don't actually apply the operator from X into Y
      RCP<const import_type> importer = matrix_->getGraph()->getImporter();
      RCP<const export_type> exporter = matrix_->getGraph()->getExporter();

      // some parameters for below
      const bool Y_is_replicated = ! Y_in.isDistributed ();
      const bool Y_is_overwritten = (beta == STS::zero ());
      const int myRank = matrix_->getComm ()->getRank ();
      if (Y_is_replicated && myRank != 0) {
        beta = STS::zero ();
      }

      // access X indirectly, in case we need to create temporary storage
      RCP<const MV> X;
      // currently, cannot multiply from multivector of non-constant stride
      if (! X_in.isConstantStride () && importer == null) {
        // generate a strided copy of X_in
        X = Teuchos::rcp (new MV (X_in, Teuchos::Copy));
      }
      else {
        // just temporary, so this non-owning RCP is okay
        X = Teuchos::rcpFromRef (X_in);
      }

      // set up import/export temporary multivectors
      if (importer != null) {
        if (importMV_ != null && importMV_->getNumVectors () != numVectors) {
          importMV_ = null;
        }
        if (importMV_ == null) {
          importMV_ = rcp (new MV (matrix_->getColMap (), numVectors));
        }
      }
      if (exporter != null) {
        if (exportMV_ != null && exportMV_->getNumVectors () != numVectors) {
          exportMV_ = null;
        }
        if (exportMV_ == null) {
          exportMV_ = rcp (new MV (matrix_->getRowMap (), numVectors));
        }
      }

      // If we have a non-trivial exporter, we must import elements that are permuted or are on other processors
      if (exporter != null) {
        exportMV_->doImport(X_in,*exporter,INSERT);
        X = exportMV_; // multiply out of exportMV_
      }

      auto X_lcl = X->getLocalViewDevice ();

      // If we have a non-trivial importer, we must export elements that are permuted or belong to other processors
      // We will compute solution into the to-be-exported MV; get a view
      if (importer != null) {
        auto Y_lcl = importMV_->getLocalViewDevice ();
        importMV_->modify_device ();

        localMultiply_.apply (X_lcl, Y_lcl, mode, alpha, STS::zero ());
        if (Y_is_overwritten) {
          Y_in.putScalar (STS::zero ());
        }
        else {
          Y_in.scale (beta);
        }
<<<<<<< HEAD
        Y_in.doExport (*importMV_, *importer, ADD);
=======
        Y_in.doExport (*importMV_, *importer, ADD_ASSIGN);
>>>>>>> 4103bf6c
      }
      // otherwise, multiply into Y
      else {
        // can't multiply in-situ; can't multiply into non-strided multivector
        if (! Y_in.isConstantStride () || X.getRawPtr () == &Y_in) {
          // generate a strided copy of Y
          MV Y (Y_in, Teuchos::Copy);
          auto Y_lcl = Y.getLocalViewDevice ();
          Y.modify_device ();

          localMultiply_.apply (X_lcl, Y_lcl, mode, alpha, beta);
          Tpetra::deep_copy (Y_in, Y);
        }
        else {
          auto Y_lcl = Y_in.getLocalViewDevice ();
          Y_in.modify_device ();

          localMultiply_.apply (X_lcl, Y_lcl, mode, alpha, beta);
        }
      }
      // Handle case of rangemap being a local replicated map: in this case, sum contributions from each processor
      if (Y_is_replicated) {
        Y_in.reduce();
      }
    }

    //! Apply the matrix (not its transpose) to X_in, producing Y_in.
    void
    applyNonTranspose (const MultiVector<Scalar,LocalOrdinal,GlobalOrdinal,Node>& X_in,
                       MultiVector<Scalar,LocalOrdinal,GlobalOrdinal,Node>& Y_in,
                       Scalar alpha,
                       Scalar beta) const
    {
      using Tpetra::Details::ProfilingRegion;
      using Teuchos::NO_TRANS;
      using Teuchos::RCP;
      using Teuchos::rcp;
      using Teuchos::rcp_const_cast;
      using Teuchos::rcpFromRef;
      typedef Export<LocalOrdinal,GlobalOrdinal,Node> export_type;
      typedef Import<LocalOrdinal,GlobalOrdinal,Node> import_type;
      typedef Teuchos::ScalarTraits<Scalar> STS;

      if (alpha == STS::zero ()) {
        if (beta == STS::zero ()) {
          Y_in.putScalar (STS::zero ());
        } else if (beta != STS::one ()) {
          Y_in.scale (beta);
        }
        return;
      }

      // It's possible that X is a view of Y or vice versa.  We don't
      // allow this (apply() requires that X and Y not alias one
      // another), but it's helpful to detect and work around this
      // case.  We don't try to to detect the more subtle cases (e.g.,
      // one is a subview of the other, but their initial pointers
      // differ).  We only need to do this if this matrix's Import is
      // trivial; otherwise, we don't actually apply the operator from
      // X into Y.

      RCP<const import_type> importer = matrix_->getGraph()->getImporter();
      RCP<const export_type> exporter = matrix_->getGraph()->getExporter();

      // If beta == 0, then the output MV will be overwritten; none of
      // its entries should be read.  (Sparse BLAS semantics say that we
      // must ignore any Inf or NaN entries in Y_in, if beta is zero.)
      // This matters if we need to do an Export operation; see below.
      const bool Y_is_overwritten = (beta == STS::zero());

      // We treat the case of a replicated MV output specially.
      const bool Y_is_replicated =
        (! Y_in.isDistributed () && matrix_->getComm ()->getSize () != 1);

      // This is part of the special case for replicated MV output.
      // We'll let each process do its thing, but do an all-reduce at
      // the end to sum up the results.  Setting beta=0 on all
      // processes but Proc 0 makes the math work out for the
      // all-reduce.  (This assumes that the replicated data is
      // correctly replicated, so that the data are the same on all
      // processes.)
      if (Y_is_replicated && matrix_->getComm ()->getRank () > 0) {
        beta = STS::zero();
      }

      // Temporary MV for Import operation.  After the block of code
      // below, this will be an (Imported if necessary) column Map MV
      // ready to give to localMultiply_.apply(...).
      RCP<const MV> X_colMap;
      if (importer.is_null ()) {
        if (! X_in.isConstantStride ()) {
          // Not all sparse mat-vec kernels can handle an input MV with
          // nonconstant stride correctly, so we have to copy it in that
          // case into a constant stride MV.  To make a constant stride
          // copy of X_in, we force creation of the column (== domain)
          // Map MV (if it hasn't already been created, else fetch the
          // cached copy).  This avoids creating a new MV each time.
          RCP<MV> X_colMapNonConst = getColumnMapMultiVector (X_in, true);
          Tpetra::deep_copy (*X_colMapNonConst, X_in);
          X_colMap = rcp_const_cast<const MV> (X_colMapNonConst);
        }
        else {
          // The domain and column Maps are the same, so do the local
          // multiply using the domain Map input MV X_in.
          X_colMap = rcpFromRef (X_in);
        }
      }
      else { // need to Import source (multi)vector
        ProfilingRegion regionImport ("Tpetra::CrsMatrixMultiplyOp::apply: Import");

        // We're doing an Import anyway, which will copy the relevant
        // elements of the domain Map MV X_in into a separate column Map
        // MV.  Thus, we don't have to worry whether X_in is constant
        // stride.
        RCP<MV> X_colMapNonConst = getColumnMapMultiVector (X_in);

        // Import from the domain Map MV to the column Map MV.
        X_colMapNonConst->doImport (X_in, *importer, INSERT);
        X_colMap = rcp_const_cast<const MV> (X_colMapNonConst);
      }

      // Temporary MV for doExport (if needed), or for copying a
      // nonconstant stride output MV into a constant stride MV.  This
      // is null if we don't need the temporary MV, that is, if the
      // Export is trivial (null).
      RCP<MV> Y_rowMap = getRowMapMultiVector (Y_in);

      auto X_lcl = X_colMap->getLocalViewDevice ();

      // If we have a nontrivial Export object, we must perform an
      // Export.  In that case, the local multiply result will go into
      // the row Map multivector.  We don't have to make a
      // constant-stride version of Y_in in this case, because we had to
      // make a constant stride Y_rowMap MV and do an Export anyway.
      if (! exporter.is_null ()) {
        auto Y_lcl = Y_rowMap->getLocalViewDevice ();
        Y_rowMap->modify_device ();
        localMultiply_.apply (X_lcl, Y_lcl, NO_TRANS,
                              alpha, STS::zero ());
        {
          ProfilingRegion regionExport ("Tpetra::CrsMatrixMultiplyOp::apply: Export");

          // If we're overwriting the output MV Y_in completely (beta
          // == 0), then make sure that it is filled with zeros before
          // we do the Export.  Otherwise, the ADD combine mode will
          // use data in Y_in, which is supposed to be zero.
          if (Y_is_overwritten) {
            Y_in.putScalar (STS::zero());
          }
          else {
            // Scale the output MV by beta, so that the Export sums in
            // the mat-vec contribution: Y_in = beta*Y_in + alpha*A*X_in.
            Y_in.scale (beta);
          }
          // Do the Export operation.
<<<<<<< HEAD
          Y_in.doExport (*Y_rowMap, *exporter, ADD);
=======
          Y_in.doExport (*Y_rowMap, *exporter, ADD_ASSIGN);
>>>>>>> 4103bf6c
        }
      }
      else { // Don't do an Export: row Map and range Map are the same.
        //
        // If Y_in does not have constant stride, or if the column Map
        // MV aliases Y_in, then we can't let the kernel write directly
        // to Y_in.  Instead, we have to use the cached row (== range)
        // Map MV as temporary storage.
        //
        // FIXME (mfh 05 Jun 2014, mfh 07 Dec 2018) This test for
        // aliasing only tests if the user passed in the same
        // MultiVector for both X and Y.  It won't detect whether one
        // MultiVector views the other.  We should also check the
        // MultiVectors' raw data pointers.
        if (! Y_in.isConstantStride () || X_colMap.getRawPtr () == &Y_in) {
          // Force creating the MV if it hasn't been created already.
          // This will reuse a previously created cached MV.
          Y_rowMap = getRowMapMultiVector (Y_in, true);

          // If beta == 0, we don't need to copy Y_in into Y_rowMap,
          // since we're overwriting it anyway.
          if (beta != STS::zero ()) {
            Tpetra::deep_copy (*Y_rowMap, Y_in);
          }

          auto Y_lcl = Y_rowMap->getLocalViewDevice ();
          Y_rowMap->modify_device ();
          localMultiply_.apply (X_lcl, Y_lcl, NO_TRANS, alpha, beta);
          Tpetra::deep_copy (Y_in, *Y_rowMap);
        }
        else {
          auto Y_lcl = Y_in.getLocalViewDevice ();
          Y_in.modify_device ();
          localMultiply_.apply (X_lcl, Y_lcl, NO_TRANS, alpha, beta);
        }
      }

      // If the range Map is a locally replicated Map, sum up
      // contributions from each process.  We set beta = 0 on all
      // processes but Proc 0 initially, so this will handle the scaling
      // factor beta correctly.
      if (Y_is_replicated) {
        ProfilingRegion regionReduce ("Tpetra::CrsMatrixMultiplyOp::apply: Reduce Y");
        Y_in.reduce ();
      }
    }

  private:
    /// \brief Create a (or fetch a cached) column Map MultiVector.
    ///
    /// \param X_domainMap [in] A domain Map Multivector.  The
    ///   returned MultiVector, if nonnull, will have the same number
    ///   of columns as Y_domainMap.
    ///
    /// \param force [in] Force creating the MultiVector if it hasn't
    ///   been created already.
    ///
    /// The \c force parameter is helpful when the domain Map and the
    /// column Map are the same (so that normally we wouldn't need the
    /// column Map MultiVector), but the following (for example)
    /// holds:
    ///
    /// 1. The kernel needs a constant stride input MultiVector, but
    ///    the given input MultiVector is not constant stride.
    ///
    /// We don't test for the above in this method, because it depends
    /// on the specific kernel.
    Teuchos::RCP<MV>
    getColumnMapMultiVector (const MultiVector<Scalar,LocalOrdinal,GlobalOrdinal,Node>& X_domainMap,
                             const bool force = false) const
    {
      using Teuchos::null;
      using Teuchos::RCP;
      using Teuchos::rcp;
      typedef Import<LocalOrdinal,GlobalOrdinal,Node> import_type;

      const size_t numVecs = X_domainMap.getNumVectors ();
      RCP<const import_type> importer = matrix_->getGraph ()->getImporter ();
      RCP<const map_type> colMap = matrix_->getColMap ();

      RCP<MV> X_colMap; // null by default

      // If the Import object is trivial (null), then we don't need a
      // separate column Map multivector.  Just return null in that
      // case.  The caller is responsible for knowing not to use the
      // returned null pointer.
      //
      // If the Import is nontrivial, then we do need a separate
      // column Map multivector for the Import operation.  Check in
      // that case if we have to (re)create the column Map
      // multivector.
      if (! importer.is_null () || force) {
        if (importMV_.is_null () || importMV_->getNumVectors () != numVecs) {
          X_colMap = rcp (new MV (colMap, numVecs));

          // Cache the newly created multivector for later reuse.
          importMV_ = X_colMap;
        }
        else { // Yay, we can reuse the cached multivector!
          X_colMap = importMV_;
          // mfh 09 Jan 2013: We don't have to fill with zeros first,
          // because the Import uses INSERT combine mode, which overwrites
          // existing entries.
          //
          //X_colMap->putScalar (STS::zero ());
        }
      }
      return X_colMap;
    }

    /// \brief Create a (or fetch a cached) row Map MultiVector.
    ///
    /// \param Y_rangeMap [in] A range Map Multivector.  The returned
    ///   MultiVector, if nonnull, will have the same number of
    ///   columns as Y_rangeMap.
    ///
    /// \param force [in] Force creating the MultiVector if it hasn't
    ///   been created already.
    ///
    /// The \c force parameter is helpful when the range Map and the
    /// row Map are the same (so that normally we wouldn't need the
    /// row Map MultiVector), but one of the following holds:
    ///
    /// 1. The kernel needs a constant stride output MultiVector,
    ///    but the given output MultiVector is not constant stride.
    ///
    /// 2. The kernel does not permit aliasing of its input and output
    ///    MultiVector arguments, but they do alias each other.
    ///
    /// We don't test for the above in this method, because it depends
    /// on the specific kernel.
    Teuchos::RCP<MV>
    getRowMapMultiVector (const MultiVector<Scalar,LocalOrdinal,GlobalOrdinal,Node>& Y_rangeMap,
                          const bool force = false) const
    {
      using Teuchos::null;
      using Teuchos::RCP;
      using Teuchos::rcp;
      typedef Export<LocalOrdinal,GlobalOrdinal,Node> export_type;

      const size_t numVecs = Y_rangeMap.getNumVectors ();
      RCP<const export_type> exporter = matrix_->getGraph ()->getExporter ();
      RCP<const map_type> rowMap = matrix_->getRowMap ();

      RCP<MV> Y_rowMap; // null by default

      // If the Export object is trivial (null), then we don't need a
      // separate row Map multivector.  Just return null in that case.
      // The caller is responsible for knowing not to use the returned
      // null pointer.
      //
      // If the Export is nontrivial, then we do need a separate row
      // Map multivector for the Export operation.  Check in that case
      // if we have to (re)create the row Map multivector.
      if (! exporter.is_null () || force) {
        if (exportMV_.is_null () || exportMV_->getNumVectors () != numVecs) {
          Y_rowMap = rcp (new MV (rowMap, numVecs));
          exportMV_ = Y_rowMap; // Cache the newly created MV for later reuse
        }
        else { // Yay, we can reuse the cached multivector!
          Y_rowMap = exportMV_;
        }
      }
      return Y_rowMap;
    }
  };

  /// \brief Non-member function to create a CrsMatrixMultiplyOp.
  /// \relatesalso CrsMatrixMultiplyOp
  ///
  /// The function has the same template parameters of CrsMatrixMultiplyOp.
  ///
  /// \param A [in] The CrsMatrix instance to wrap in an CrsMatrixMultiplyOp.
  /// \return The CrsMatrixMultiplyOp wrapper for the given CrsMatrix.
  template <class OpScalar,
            class MatScalar,
            class LocalOrdinal,
            class GlobalOrdinal,
            class Node>
  Teuchos::RCP<
    CrsMatrixMultiplyOp<OpScalar, MatScalar, LocalOrdinal, GlobalOrdinal, Node> >
  createCrsMatrixMultiplyOp (const Teuchos::RCP<
    const CrsMatrix<MatScalar, LocalOrdinal, GlobalOrdinal, Node> >& A)
  {
    typedef CrsMatrixMultiplyOp<OpScalar, MatScalar, LocalOrdinal,
      GlobalOrdinal, Node> op_type;
    return Teuchos::rcp (new op_type (A));
  }

} // end of namespace Tpetra

#endif // TPETRA_CRSMATRIXMULTIPLYOP_HPP<|MERGE_RESOLUTION|>--- conflicted
+++ resolved
@@ -770,11 +770,7 @@
         else {
           Y_in.scale (beta);
         }
-<<<<<<< HEAD
-        Y_in.doExport (*importMV_, *importer, ADD);
-=======
         Y_in.doExport (*importMV_, *importer, ADD_ASSIGN);
->>>>>>> 4103bf6c
       }
       // otherwise, multiply into Y
       else {
@@ -930,11 +926,7 @@
             Y_in.scale (beta);
           }
           // Do the Export operation.
-<<<<<<< HEAD
-          Y_in.doExport (*Y_rowMap, *exporter, ADD);
-=======
           Y_in.doExport (*Y_rowMap, *exporter, ADD_ASSIGN);
->>>>>>> 4103bf6c
         }
       }
       else { // Don't do an Export: row Map and range Map are the same.
