--- conflicted
+++ resolved
@@ -58,25 +58,6 @@
 
 namespace Tpetra {
 
-<<<<<<< HEAD
-  namespace Details {
-
-    /// \class MapCloner
-    /// \brief Implementation detail of Map::clone().
-    template<class OutMapType, class InMapType>
-    struct MapCloner {
-      typedef typename OutMapType::node_type out_node_type;
-      typedef typename InMapType::node_type in_node_type;
-
-      static OutMapType
-      clone (const InMapType& mapIn,
-             const Teuchos::RCP<out_node_type>& node2);
-    };
-
-  } // namespace Details
-
-=======
->>>>>>> 4103bf6c
   /// \class Map
   /// \brief A parallel distribution of indices over processes.
   ///
@@ -270,8 +251,6 @@
 
     //! Legacy typedef that will go away at some point.
     using node_type = Node;
-<<<<<<< HEAD
-=======
 
     //! The hash will be CudaSpace, not CudaUVMSpace
 #ifdef KOKKOS_ENABLE_CUDA
@@ -281,7 +260,6 @@
 #else
     using no_uvm_device_type = device_type;
 #endif
->>>>>>> 4103bf6c
 
     /// \brief Type of the "local" Map.
     ///
@@ -306,7 +284,6 @@
     //@{
 
     /** \brief Constructor with contiguous uniform distribution.
-<<<<<<< HEAD
      *
      * Build a Map representing the following contiguous range of
      * <tt>numGlobalElements</tt> indices:
@@ -318,19 +295,6 @@
      * For example, if \c indexBase is 0 and \c numGlobalElements is
      * N and positive, the resulting contiguous range is [0, N-1].
      *
-=======
-     *
-     * Build a Map representing the following contiguous range of
-     * <tt>numGlobalElements</tt> indices:
-     * \code
-     * [indexBase,
-     *  indexBase + 1, ...,
-     *  numGlobalElements + indexBase - 1]
-     * \endcode
-     * For example, if \c indexBase is 0 and \c numGlobalElements is
-     * N and positive, the resulting contiguous range is [0, N-1].
-     *
->>>>>>> 4103bf6c
      * The \c lg argument determines whether the indices will be
      * distributed evenly over all the processes in the given
      * communicator \c comm, or replicated on all processes in the
@@ -413,7 +377,6 @@
          const size_t numLocalElements,
          const global_ordinal_type indexBase,
          const Teuchos::RCP<const Teuchos::Comm<int> > &comm);
-<<<<<<< HEAD
 
 
     /** \brief Constructor with arbitrary (possibly noncontiguous
@@ -464,13 +427,6 @@
     /** \brief Constructor with arbitrary (possibly noncontiguous
      *   and/or nonuniform and/or overlapping) distribution, taking
      *   the input global indices as a raw host pointer.
-=======
-
-
-    /** \brief Constructor with arbitrary (possibly noncontiguous
-     *   and/or nonuniform and/or overlapping) distribution, taking
-     *   the input global indices as a Kokkos::View.
->>>>>>> 4103bf6c
      *
      * Call this constructor if you have an arbitrary list of global
      * indices for each process in the given communicator.  Those
@@ -485,54 +441,6 @@
      * build.  If it does check and any check fails, it will throw
      * std::invalid_argument on all processes in the given
      * communicator.
-<<<<<<< HEAD
-=======
-     *
-     * \param numGlobalElements [in] If <tt>numGlobalElements ==
-     *   Teuchos::OrdinalTraits<Tpetra::global_size_t>::invalid()</tt>,
-     *   the number of global elements will be computed (via a global
-     *   communication) as the sum of the counts of local indices.
-     *   Otherwise, it must equal the sum of the number of indices on
-     *   each process, over all processes in the given communicator,
-     *   and must be the same on all processes in the communicator.
-     *
-     * \param indexList [in] List of global indices owned by the
-     *   calling process.  (This likely differs on different
-     *   processes.)
-     *
-     * \param indexBase [in] The base of the global indices in the
-     *   Map.  This must be the same on every process in the given
-     *   communicator \c comm.  Currently, Map requires that this
-     *   equal the global minimum index over all processes'
-     *   <tt>entryList</tt> inputs.
-     *
-     * \param comm [in] Communicator over which to distribute the
-     *   indices.  This constructor must be called as a collective
-     *   over this communicator.
-     */
-    Map (const global_size_t numGlobalElements,
-         const Kokkos::View<const global_ordinal_type*, device_type>& indexList,
-         const global_ordinal_type indexBase,
-         const Teuchos::RCP<const Teuchos::Comm<int> >& comm);
-
-    /** \brief Constructor with arbitrary (possibly noncontiguous
-     *   and/or nonuniform and/or overlapping) distribution, taking
-     *   the input global indices as a raw host pointer.
-     *
-     * Call this constructor if you have an arbitrary list of global
-     * indices for each process in the given communicator.  Those
-     * indices need not be contiguous, and the sets of global indices
-     * on different processes may overlap.  This is one of the
-     * constructors to use to make a general, possibly overlapping
-     * distribution.
-     *
-     * This constructor, like all Map constructors, must be called as
-     * a collective over the input communicator.  It reserves the
-     * right to use MPI collectives to check input values in a debug
-     * build.  If it does check and any check fails, it will throw
-     * std::invalid_argument on all processes in the given
-     * communicator.
->>>>>>> 4103bf6c
      *
      * \param numGlobalElements [in] If <tt>numGlobalElements ==
      *   Teuchos::OrdinalTraits<Tpetra::global_size_t>::invalid()</tt>,
@@ -574,7 +482,6 @@
      * on different processes may overlap.  This is one of the
      * constructors to use to make a general, possibly overlapping
      * distribution.
-<<<<<<< HEAD
      *
      * This constructor, like all Map constructors, must be called as
      * a collective over the input communicator.  It reserves the
@@ -595,28 +502,6 @@
      *   calling process.  (This likely differs on different
      *   processes.)
      *
-=======
-     *
-     * This constructor, like all Map constructors, must be called as
-     * a collective over the input communicator.  It reserves the
-     * right to use MPI collectives to check input values in a debug
-     * build.  If it does check and any check fails, it will throw
-     * std::invalid_argument on all processes in the given
-     * communicator.
-     *
-     * \param numGlobalElements [in] If <tt>numGlobalElements ==
-     *   Teuchos::OrdinalTraits<Tpetra::global_size_t>::invalid()</tt>,
-     *   the number of global elements will be computed (via a global
-     *   communication) as the sum of the counts of local elements.
-     *   Otherwise, it must equal the sum of the number of indices on
-     *   each process, over all processes in the given communicator,
-     *   and must be the same on all processes in the communicator.
-     *
-     * \param indexList [in] List of global indices owned by the
-     *   calling process.  (This likely differs on different
-     *   processes.)
-     *
->>>>>>> 4103bf6c
      * \param indexBase [in] The base of the global indices in the
      *   Map.  This must be the same on every process in the given
      *   communicator.  Currently, Map requires that this equal the
@@ -642,11 +527,7 @@
     /// This constructor exists mainly to support view semantics of
     /// Map.  That is, we can create an empty Map, and then assign a
     /// nonempty Map to it using operator=.  This constructor is also
-<<<<<<< HEAD
-    /// useful in methods like clone() and removeEmptyProcesses(),
-=======
     /// useful in methods like removeEmptyProcesses(),
->>>>>>> 4103bf6c
     /// where we have the information to initialize the Map more
     /// efficiently ourselves, without going through one of the three
     /// usual Map construction paths.
@@ -882,11 +763,7 @@
     /// have made this class declaration harder to read.
     typedef Kokkos::View<const global_ordinal_type*,
                          Kokkos::LayoutLeft,
-<<<<<<< HEAD
-                         device_type> global_indices_array_type;
-=======
                          Kokkos::HostSpace> global_indices_array_type;
->>>>>>> 4103bf6c
 
   public:
     /// \brief Return a view of the global indices owned by this process.
@@ -904,8 +781,6 @@
     ///   type by name.  That name is private.  Use <tt>auto</tt>
     ///   instead.
     ///
-<<<<<<< HEAD
-=======
     /// If you call this method on a contiguous Map, it will create
     /// and cache the list of global indices for later use.  Beware of
     /// calling this if the calling process owns a very large number
@@ -918,26 +793,10 @@
     /// \warning This method may be deprecated at some point.  Please
     ///   consider using getMyGlobalIndices() (see above) instead.
     ///
->>>>>>> 4103bf6c
     /// If you call this method on a contiguous Map, it will create
     /// and cache the list of global indices for later use.  Beware of
     /// calling this if the calling process owns a very large number
     /// of global indices.
-<<<<<<< HEAD
-    global_indices_array_type getMyGlobalIndices () const;
-
-    /// \brief Return a NONOWNING view of the global indices owned by
-    ///   this process.
-    ///
-    /// \warning This method may be deprecated at some point.  Please
-    ///   consider using getMyGlobalIndices() (see above) instead.
-    ///
-    /// If you call this method on a contiguous Map, it will create
-    /// and cache the list of global indices for later use.  Beware of
-    /// calling this if the calling process owns a very large number
-    /// of global indices.
-=======
->>>>>>> 4103bf6c
     Teuchos::ArrayView<const global_ordinal_type> getNodeElementList() const;
 
     //@}
@@ -1218,13 +1077,6 @@
     std::string
     localDescribeToString (const Teuchos::EVerbosityLevel vl) const;
 
-    /// \brief Print the calling process' verbose describe()
-    ///   information to the returned string.
-    ///
-    /// This is an implementation detail of describe().
-    std::string
-    localDescribeToString (const Teuchos::EVerbosityLevel vl) const;
-
     /// \brief Create this Map's Directory, if it hasn't been created already.
     ///
     /// This method must be called collectively over all processes in
@@ -1368,12 +1220,6 @@
     /// global indices explicitly), or that the Map really does
     /// contain zero indices on the calling process.
     ///
-<<<<<<< HEAD
-    /// NOTE: With CUDA, we assume UVM, in that host code can access
-    /// the entries of this View.
-    ///
-=======
->>>>>>> 4103bf6c
     /// This has LayoutLeft so that we can call Kokkos::deep_copy to
     /// copy this between any two Kokkos Devices.  Otherwise, the
     /// Devices might have different default layouts, thus forbidding
@@ -1383,11 +1229,7 @@
     /// the nondefault layout.
     mutable Kokkos::View<const global_ordinal_type*,
                          Kokkos::LayoutLeft,
-<<<<<<< HEAD
-                         device_type> lgMap_;
-=======
                          no_uvm_device_type> lgMap_;
->>>>>>> 4103bf6c
 
     /// \brief Host View of lgMap_.
     ///
@@ -1403,13 +1245,8 @@
 #endif
 
     //! Type of a mapping from global IDs to local IDs.
-<<<<<<< HEAD
-    typedef ::Tpetra::Details::FixedHashTable<global_ordinal_type, local_ordinal_type, device_type>
-      global_to_local_table_type;
-=======
     typedef ::Tpetra::Details::FixedHashTable<global_ordinal_type,
       local_ordinal_type, no_uvm_device_type> global_to_local_table_type;
->>>>>>> 4103bf6c
 
     /// \brief A mapping from global IDs to local IDs.
     ///
@@ -1540,13 +1377,8 @@
   Teuchos::RCP<const Map<LocalOrdinal,GlobalOrdinal,Node> >
   createUniformContigMapWithNode (const global_size_t numElements,
                                   const Teuchos::RCP<const Teuchos::Comm<int> >& comm);
-<<<<<<< HEAD
-
-
-=======
-
-
->>>>>>> 4103bf6c
+
+
   /// \brief Non-member constructor for a (potentially) non-uniformly
   ///   distributed, contiguous Map using the default Kokkos::Device.
   ///
@@ -1627,96 +1459,6 @@
 
 #include "Tpetra_Directory_decl.hpp"
 
-<<<<<<< HEAD
-namespace Tpetra {
-  namespace Details {
-
-    template<class OutMapType, class InMapType>
-    OutMapType TPETRA_DEPRECATED
-    MapCloner<OutMapType, InMapType>::
-    clone (const InMapType& mapIn,
-           const Teuchos::RCP<out_node_type>& /* nodeOut */)
-    {
-      static_assert (std::is_same<typename OutMapType::local_ordinal_type,
-                                  typename InMapType::local_ordinal_type>::value,
-                     "Tpetra::Map clone: The LocalOrdinal template parameter "
-                     "of the input and output Map types must be the same.");
-      static_assert (std::is_same<typename OutMapType::global_ordinal_type,
-                                  typename InMapType::global_ordinal_type>::value,
-                     "Tpetra::Map clone: The GlobalOrdinal template parameter "
-                     "of the input and output Map types must be the same.");
-      typedef typename OutMapType::local_ordinal_type LO;
-      typedef typename OutMapType::global_ordinal_type GO;
-      typedef ::Tpetra::Directory<LO, GO,
-                                  typename OutMapType::node_type> out_dir_type;
-      typedef typename OutMapType::global_to_local_table_type out_table_type;
-      typedef typename OutMapType::device_type out_device_type;
-
-      OutMapType mapOut; // Make an empty Map.
-
-      // Fill the new Map with (possibly) shallow copies of all of the
-      // original Map's data.  This is safe because Map is immutable,
-      // so users can't change the original Map.
-      mapOut.comm_              = mapIn.comm_;
-      mapOut.indexBase_         = mapIn.indexBase_;
-      mapOut.numGlobalElements_ = mapIn.numGlobalElements_;
-      mapOut.numLocalElements_  = mapIn.numLocalElements_;
-      mapOut.minMyGID_          = mapIn.minMyGID_;
-      mapOut.maxMyGID_          = mapIn.maxMyGID_;
-      mapOut.minAllGID_         = mapIn.minAllGID_;
-      mapOut.maxAllGID_         = mapIn.maxAllGID_;
-      mapOut.firstContiguousGID_= mapIn.firstContiguousGID_;
-      mapOut.lastContiguousGID_ = mapIn.lastContiguousGID_;
-      mapOut.uniform_           = mapIn.uniform_;
-      mapOut.contiguous_        = mapIn.contiguous_;
-      mapOut.distributed_       = mapIn.distributed_;
-      {
-        // mfh 25 Dec 2015, 11 Jan 2016: We really only need to make a
-        // deep copy if the two Map types have different memory
-        // spaces.  However, if you're calling clone(), it is likely
-        // the case that the memory spaces differ, so it doesn't hurt
-        // to make a deep copy here.
-        Kokkos::View<GO*, Kokkos::LayoutLeft, out_device_type>
-          lgMapOut ("lgMap", mapIn.lgMap_.extent (0));
-        Kokkos::deep_copy (lgMapOut, mapIn.lgMap_);
-        mapOut.lgMap_ = lgMapOut; // cast to const
-
-        // mfh 11 Apr 2016: We can't just assign mapIn.lgMapHost_ to
-        // mapOut.lgMapHost_ either.  This is because the memory space
-        // of the host mirror of a CudaUVMSpace View is also
-        // CudaUVMSpace, but the memory space of the host mirror of a
-        // HostSpace View is HostSpace.  We can't assign one View to
-        // another View with a different memory space.
-        //
-        // What we _can_ do here, though, is avoid a deep_copy in case
-        // we're not using CUDA, by exploiting host mirrors.
-
-        // lgMapOut is nonconst, so use it here instead of mapOut.lgMap_.
-        auto lgMapHostOut =
-          Kokkos::create_mirror_view (Kokkos::HostSpace (), lgMapOut);
-        Kokkos::deep_copy (lgMapHostOut, lgMapOut);
-        mapOut.lgMapHost_ = lgMapHostOut;
-      }
-      // This makes a deep copy only if necessary.  We could have
-      // defined operator= to do this, but that would violate
-      // expectations.  (Kokkos::View::operator= only does a shallow
-      // copy, EVER.)
-      mapOut.glMap_ = out_table_type (mapIn.glMap_);
-
-      // We could cleverly clone the Directory here if it is
-      // initialized, but there is no harm in simply creating it
-      // uninitialized.
-      mapOut.directory_ = Teuchos::rcp (new out_dir_type ());
-
-      return mapOut;
-    }
-  } // namespace Details
-
-
-} // namespace Tpetra
-
-=======
->>>>>>> 4103bf6c
 /// \brief True if map1 is the same as (in the sense of isSameAs()) map2, else false.
 /// \relatesalso Tpetra::Map
 template <class LocalOrdinal, class GlobalOrdinal, class Node>
