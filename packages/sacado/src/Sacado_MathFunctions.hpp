// @HEADER
// ***********************************************************************
//
//                           Sacado Package
//                 Copyright (2006) Sandia Corporation
//
// Under the terms of Contract DE-AC04-94AL85000 with Sandia Corporation,
// the U.S. Government retains certain rights in this software.
//
// This library is free software; you can redistribute it and/or modify
// it under the terms of the GNU Lesser General Public License as
// published by the Free Software Foundation; either version 2.1 of the
// License, or (at your option) any later version.
//
// This library is distributed in the hope that it will be useful, but
// WITHOUT ANY WARRANTY; without even the implied warranty of
// MERCHANTABILITY or FITNESS FOR A PARTICULAR PURPOSE.  See the GNU
// Lesser General Public License for more details.
//
// You should have received a copy of the GNU Lesser General Public
// License along with this library; if not, write to the Free Software
// Foundation, Inc., 51 Franklin St, Fifth Floor, Boston, MA 02110-1301
// USA
// Questions? Contact David M. Gay (dmgay@sandia.gov) or Eric T. Phipps
// (etphipp@sandia.gov).
//
// ***********************************************************************
// @HEADER

#ifndef SACADO_MATHFUNCTIONS_HPP
#define SACADO_MATHFUNCTIONS_HPP

#include <cmath>

#include "Sacado_ConfigDefs.h"
#include "Sacado_Base.hpp"
#include "Sacado_Fad_ExpressionFwd.hpp"
#include "Sacado_SFINAE_Macros.hpp"

// Note:  Sacado::Fad::Ops are forward-declared here, instead of in macros
// below.
#include "Sacado_Fad_Ops_Fwd.hpp"

#define UNARYFUNC_MACRO(OP,FADOP)                                       \
namespace Sacado {                                                      \
                                                                        \
  namespace Fad {                                                       \
    template <typename T>                                               \
    SACADO_INLINE_FUNCTION                                              \
    Expr< FADOP< Expr<T> > > OP (const Expr<T>&);                       \
                                                                        \
    template <typename T> class SimpleFad;                              \
    template <typename T>                                               \
    SimpleFad<T> OP (const SimpleFad<T>&);                              \
  }                                                                     \
                                                                        \
  namespace ELRFad {                                                    \
    template <typename T> class FADOP;                                  \
    template <typename T> class Expr;                                   \
    template <typename T>                                               \
    SACADO_INLINE_FUNCTION                                              \
    Expr< FADOP< Expr<T> > > OP (const Expr<T>&);                       \
  }                                                                     \
                                                                        \
  namespace CacheFad {                                                  \
    template <typename T> class FADOP;                                  \
    template <typename T> class Expr;                                   \
    template <typename T>                                               \
    SACADO_INLINE_FUNCTION                                              \
    Expr< FADOP< Expr<T> > > OP (const Expr<T>&);                       \
  }                                                                     \
                                                                        \
  namespace ELRCacheFad {                                               \
    template <typename T> class FADOP;                                  \
    template <typename T> class Expr;                                   \
    template <typename T>                                               \
    SACADO_INLINE_FUNCTION                                              \
    Expr< FADOP< Expr<T> > > OP (const Expr<T>&);                       \
  }                                                                     \
                                                                        \
  namespace LFad {                                                      \
    template <typename T> class FADOP;                                  \
    template <typename T> class Expr;                                   \
    template <typename T>                                               \
    Expr< FADOP< Expr<T> > > OP (const Expr<T>&);                       \
  }                                                                     \
                                                                        \
  namespace Tay {                                                       \
    template <typename T> class Taylor;                                 \
    template <typename T> Taylor<T> OP (const Base< Taylor<T> >&);      \
  }                                                                     \
                                                                        \
  namespace FlopCounterPack {                                           \
    template <typename T> class ScalarFlopCounter;                      \
    template <typename T>                                               \
    ScalarFlopCounter<T> OP (const Base< ScalarFlopCounter<T> >&);      \
  }                                                                     \
                                                                        \
  namespace Rad {                                                       \
    template <typename T> class ADvari;                                 \
    template <typename T> class IndepADvar;                             \
    template <typename T> ADvari<T>& OP (const Base< ADvari<T> >&);     \
    template <typename T> ADvari<T>& OP (const Base< IndepADvar<T> >&); \
  }                                                                     \
}                                                                       \
                                                                        \
namespace std {                                                         \
  using Sacado::Fad::OP;                                                \
  using Sacado::ELRFad::OP;                                             \
  using Sacado::CacheFad::OP;                                           \
  using Sacado::ELRCacheFad::OP;                                        \
  using Sacado::LFad::OP;                                               \
  using Sacado::Tay::OP;                                                \
  using Sacado::FlopCounterPack::OP;                                    \
  using Sacado::Rad::OP;                                                \
}

UNARYFUNC_MACRO(exp, ExpOp)
UNARYFUNC_MACRO(log, LogOp)
UNARYFUNC_MACRO(log10, Log10Op)
UNARYFUNC_MACRO(sqrt, SqrtOp)
UNARYFUNC_MACRO(cos, CosOp)
UNARYFUNC_MACRO(sin, SinOp)
UNARYFUNC_MACRO(tan, TanOp)
UNARYFUNC_MACRO(acos, ACosOp)
UNARYFUNC_MACRO(asin, ASinOp)
UNARYFUNC_MACRO(atan, ATanOp)
UNARYFUNC_MACRO(cosh, CoshOp)
UNARYFUNC_MACRO(sinh, SinhOp)
UNARYFUNC_MACRO(tanh, TanhOp)
UNARYFUNC_MACRO(acosh, ACoshOp)
UNARYFUNC_MACRO(asinh, ASinhOp)
UNARYFUNC_MACRO(atanh, ATanhOp)
UNARYFUNC_MACRO(abs, AbsOp)
UNARYFUNC_MACRO(fabs, FAbsOp)
#ifdef HAVE_SACADO_CXX11
UNARYFUNC_MACRO(cbrt, CbrtOp)
#endif

#undef UNARYFUNC_MACRO

namespace Sacado {
  namespace Fad {
    template <typename T>
<<<<<<< HEAD
    KOKKOS_INLINE_FUNCTION
=======
    SACADO_INLINE_FUNCTION
>>>>>>> 4103bf6c
    Expr< SafeSqrtOp< Expr<T> > > safe_sqrt (const Expr<T>&);
  }

  namespace ELRFad {
    template <typename T> class SafeSqrtOp;
    template <typename T>
<<<<<<< HEAD
    KOKKOS_INLINE_FUNCTION
=======
    SACADO_INLINE_FUNCTION
>>>>>>> 4103bf6c
    Expr< SafeSqrtOp< Expr<T> > > safe_sqrt (const Expr<T>&);
  }

  namespace CacheFad {
    template <typename T> class SafeSqrtOp;
    template <typename T>
<<<<<<< HEAD
    KOKKOS_INLINE_FUNCTION
=======
    SACADO_INLINE_FUNCTION
>>>>>>> 4103bf6c
    Expr< SafeSqrtOp< Expr<T> > > safe_sqrt (const Expr<T>&);
  }

  namespace ELRCacheFad {
    template <typename T> class SafeSqrtOp;
    template <typename T>
<<<<<<< HEAD
    KOKKOS_INLINE_FUNCTION
=======
    SACADO_INLINE_FUNCTION
>>>>>>> 4103bf6c
    Expr< SafeSqrtOp< Expr<T> > > safe_sqrt (const Expr<T>&);
  }
}

#define BINARYFUNC_MACRO(OP,FADOP)                                      \
namespace Sacado {                                                      \
                                                                        \
  namespace Fad {                                                       \
    template <typename T> class ConstExpr;                              \
    template <typename T> struct IsFadExpr;                             \
    template <typename T> struct ExprLevel;                             \
    template <typename T1, typename T2>                                 \
<<<<<<< HEAD
    KOKKOS_INLINE_FUNCTION                                              \
=======
    SACADO_INLINE_FUNCTION                                              \
>>>>>>> 4103bf6c
    typename mpl::enable_if_c<                                          \
       ExprLevel< Expr<T1> >::value == ExprLevel< Expr<T2> >::value,    \
       Expr< FADOP< Expr<T1>, Expr<T2> > >                              \
      >::type                                                           \
    /*SACADO_FAD_OP_ENABLE_EXPR_EXPR(FADOP)*/                           \
    OP (const Expr<T1>&, const Expr<T2>&);                              \
                                                                        \
    template <typename T>                                               \
    SACADO_INLINE_FUNCTION                                              \
    Expr< FADOP< Expr<T>, Expr<T> > >                                   \
    OP (const Expr<T>&, const Expr<T>&);                                \
                                                                        \
    template <typename T>                                               \
    SACADO_INLINE_FUNCTION                                              \
    Expr< FADOP< ConstExpr<typename Expr<T>::value_type>, Expr<T> > >   \
    OP (const typename Expr<T>::value_type&, const Expr<T>&);           \
                                                                        \
    template <typename T>                                               \
    SACADO_INLINE_FUNCTION                                              \
    Expr< FADOP< Expr<T>, ConstExpr<typename Expr<T>::value_type> > >   \
    OP (const Expr<T>&, const typename Expr<T>::value_type&);           \
                                                                        \
    template <typename T>                                               \
    SACADO_INLINE_FUNCTION                                              \
    SACADO_FAD_OP_ENABLE_SCALAR_EXPR(FADOP)                             \
    OP (const typename Expr<T>::scalar_type&, const Expr<T>&);          \
                                                                        \
    template <typename T>                                               \
    SACADO_INLINE_FUNCTION                                              \
    SACADO_FAD_OP_ENABLE_EXPR_SCALAR(FADOP)                             \
    OP (const Expr<T>&, const typename Expr<T>::scalar_type&);          \
                                                                        \
    template <typename T> class SimpleFad;                              \
    template <typename T>                                               \
    SimpleFad<T>                                                        \
    OP (const SimpleFad<T>&, const SimpleFad<T>&);                      \
                                                                        \
    template <typename T>                                               \
    SimpleFad<T>                                                        \
    OP (const SimpleFad<T>&,                                            \
        const typename SimpleFad<T>::value_type&);                      \
                                                                        \
    template <typename T>                                               \
    SimpleFad<T>                                                        \
    OP (const typename SimpleFad<T>::value_type&,                       \
        const SimpleFad<T>&);                                           \
  }                                                                     \
                                                                        \
  namespace ELRFad {                                                    \
    template <typename T1, typename T2> class FADOP;                    \
    template <typename T> class Expr;                                   \
    template <typename T> class ConstExpr;                              \
    template <typename T> struct IsFadExpr;                             \
    template <typename T> struct ExprLevel;                             \
    template <typename T1, typename T2>                                 \
    SACADO_INLINE_FUNCTION                                              \
    SACADO_FAD_OP_ENABLE_EXPR_EXPR(FADOP)                               \
    OP (const T1&, const T2&);                                          \
                                                                        \
    template <typename T>                                               \
    SACADO_INLINE_FUNCTION                                              \
    Expr< FADOP< Expr<T>, Expr<T> > >                                   \
    OP (const Expr<T>&, const Expr<T>&);                                \
                                                                        \
    template <typename T>                                               \
    SACADO_INLINE_FUNCTION                                              \
    Expr< FADOP< ConstExpr<typename Expr<T>::value_type>, Expr<T> > >   \
    OP (const typename Expr<T>::value_type&, const Expr<T>&);           \
                                                                        \
    template <typename T>                                               \
    SACADO_INLINE_FUNCTION                                              \
    Expr< FADOP< Expr<T>, ConstExpr<typename Expr<T>::value_type> > >   \
    OP (const Expr<T>&, const typename Expr<T>::value_type&);           \
                                                                        \
    template <typename T>                                               \
    SACADO_INLINE_FUNCTION                                              \
    SACADO_FAD_OP_ENABLE_SCALAR_EXPR(FADOP)                             \
    OP (const typename Expr<T>::scalar_type&, const Expr<T>&);          \
                                                                        \
    template <typename T>                                               \
    SACADO_INLINE_FUNCTION                                              \
    SACADO_FAD_OP_ENABLE_EXPR_SCALAR(FADOP)                             \
    OP (const Expr<T>&, const typename Expr<T>::scalar_type&);          \
  }                                                                     \
                                                                        \
  namespace CacheFad {                                                  \
    template <typename T1, typename T2> class FADOP;                    \
    template <typename T> class Expr;                                   \
    template <typename T> class ConstExpr;                              \
    template <typename T> struct IsFadExpr;                             \
    template <typename T> struct ExprLevel;                             \
    template <typename T1, typename T2>                                 \
    SACADO_INLINE_FUNCTION                                              \
    SACADO_FAD_OP_ENABLE_EXPR_EXPR(FADOP)                               \
    OP (const T1&, const T2&);                                          \
                                                                        \
    template <typename T>                                               \
    SACADO_INLINE_FUNCTION                                              \
    Expr< FADOP< Expr<T>, Expr<T> > >                                   \
    OP (const Expr<T>&, const Expr<T>&);                                \
                                                                        \
    template <typename T>                                               \
    SACADO_INLINE_FUNCTION                                              \
    Expr< FADOP< ConstExpr<typename Expr<T>::value_type>, Expr<T> > >   \
    OP (const typename Expr<T>::value_type&, const Expr<T>&);           \
                                                                        \
    template <typename T>                                               \
    SACADO_INLINE_FUNCTION                                              \
    Expr< FADOP< Expr<T>, ConstExpr<typename Expr<T>::value_type> > >   \
    OP (const Expr<T>&, const typename Expr<T>::value_type&);           \
                                                                        \
    template <typename T>                                               \
    SACADO_INLINE_FUNCTION                                              \
    SACADO_FAD_OP_ENABLE_SCALAR_EXPR(FADOP)                             \
    OP (const typename Expr<T>::scalar_type&, const Expr<T>&);          \
                                                                        \
    template <typename T>                                               \
    SACADO_INLINE_FUNCTION                                              \
    SACADO_FAD_OP_ENABLE_EXPR_SCALAR(FADOP)                             \
    OP (const Expr<T>&, const typename Expr<T>::scalar_type&);          \
  }                                                                     \
                                                                        \
  namespace ELRCacheFad {                                               \
    template <typename T1, typename T2> class FADOP;                    \
    template <typename T> class Expr;                                   \
    template <typename T> class ConstExpr;                              \
    template <typename T> struct IsFadExpr;                             \
    template <typename T> struct ExprLevel;                             \
    template <typename T1, typename T2>                                 \
    SACADO_INLINE_FUNCTION                                              \
    SACADO_FAD_OP_ENABLE_EXPR_EXPR(FADOP)                               \
    OP (const T1&, const T2&);                                          \
                                                                        \
    template <typename T>                                               \
    SACADO_INLINE_FUNCTION                                              \
    Expr< FADOP< Expr<T>, Expr<T> > >                                   \
    OP (const Expr<T>&, const Expr<T>&);                                \
                                                                        \
    template <typename T>                                               \
    SACADO_INLINE_FUNCTION                                              \
    Expr< FADOP< ConstExpr<typename Expr<T>::value_type>, Expr<T> > >   \
    OP (const typename Expr<T>::value_type&, const Expr<T>&);           \
                                                                        \
    template <typename T>                                               \
    SACADO_INLINE_FUNCTION                                              \
    Expr< FADOP< Expr<T>, ConstExpr<typename Expr<T>::value_type> > >   \
    OP (const Expr<T>&, const typename Expr<T>::value_type&);           \
                                                                        \
    template <typename T>                                               \
    SACADO_INLINE_FUNCTION                                              \
    SACADO_FAD_OP_ENABLE_SCALAR_EXPR(FADOP)                             \
    OP (const typename Expr<T>::scalar_type&, const Expr<T>&);          \
                                                                        \
    template <typename T>                                               \
    SACADO_INLINE_FUNCTION                                              \
    SACADO_FAD_OP_ENABLE_EXPR_SCALAR(FADOP)                             \
    OP (const Expr<T>&, const typename Expr<T>::scalar_type&);          \
  }                                                                     \
                                                                        \
  namespace LFad {                                                      \
    template <typename T1, typename T2> class FADOP;                    \
    template <typename T> class Expr;                                   \
                                                                        \
    template <typename T1, typename T2>                                 \
    Expr< FADOP< Expr<T1>, Expr<T2> > >                                 \
    OP (const Expr<T1>&, const Expr<T2>&);                              \
                                                                        \
    template <typename T>                                               \
    Expr< FADOP< Expr<T>, Expr<T> > >                                   \
    OP (const Expr<T>&, const Expr<T>&);                                \
                                                                        \
    template <typename T>                                               \
    Expr< FADOP< typename Expr<T>::value_type, Expr<T> > >              \
    OP (const typename Expr<T>::value_type&, const Expr<T>&);           \
                                                                        \
    template <typename T>                                               \
    Expr< FADOP< Expr<T>, typename Expr<T>::value_type > >              \
    OP (const Expr<T>&, const typename Expr<T>::value_type&);           \
  }                                                                     \
                                                                        \
  namespace Tay {                                                       \
    template <typename T> class Taylor;                                 \
    template <typename T> Taylor<T> OP (                                \
      const Base< Taylor<T> >&,                                         \
      const Base< Taylor<T> >&);                                        \
    template <typename T> Taylor<T> OP (                                \
      const typename Taylor<T>::value_type&,                            \
      const Base< Taylor<T> >&);                                        \
    template <typename T> Taylor<T> OP (                                \
      const Base< Taylor<T> >&,                                         \
      const typename Taylor<T>::value_type&);                           \
  }                                                                     \
                                                                        \
  namespace FlopCounterPack {                                           \
    template <typename T> class ScalarFlopCounter;                      \
    template <typename T>                                               \
    ScalarFlopCounter<T> OP (                                           \
      const Base< ScalarFlopCounter<T> >&,                              \
      const Base< ScalarFlopCounter<T> >&);                             \
    template <typename T>                                               \
    ScalarFlopCounter<T> OP (                                           \
      const typename ScalarFlopCounter<T>::value_type&,                 \
      const Base< ScalarFlopCounter<T> >&);                             \
    template <typename T>                                               \
    ScalarFlopCounter<T> OP (                                           \
      const Base< ScalarFlopCounter<T> >&,                              \
      const typename ScalarFlopCounter<T>::value_type&);                \
    template <typename T>                                               \
    ScalarFlopCounter<T> OP (                                           \
      const int&,                                                       \
      const Base< ScalarFlopCounter<T> >&);                             \
    template <typename T>                                               \
    ScalarFlopCounter<T> OP (                                           \
      const Base< ScalarFlopCounter<T> >&,                              \
      const int&);                                                      \
  }                                                                     \
                                                                        \
  namespace Rad {                                                       \
    template <typename T> class ADvari;                                 \
    template <typename T> class IndepADvar;                             \
    template <typename T> class DoubleAvoid;                            \
    template <typename T> ADvari<T>& OP (const Base< ADvari<T> >&,      \
                                         const Base< ADvari<T> >&);     \
    template <typename T> ADvari<T>& OP (const Base< IndepADvar<T> >&,  \
                                         const Base< ADvari<T> >&);     \
    template <typename T> ADvari<T>& OP (T,                             \
                                         const Base< ADvari<T> >&);     \
    template <typename T> ADvari<T>& OP (typename DoubleAvoid<T>::dtype,\
                                         const Base< ADvari<T> >&);     \
    template <typename T> ADvari<T>& OP (typename DoubleAvoid<T>::itype,\
                                         const Base< ADvari<T> >&);     \
    template <typename T> ADvari<T>& OP (typename DoubleAvoid<T>::ltype,\
                                         const Base< ADvari<T> >&);     \
    template <typename T> ADvari<T>& OP (const Base< ADvari<T> >&,      \
                                         const Base< IndepADvar<T> >&); \
    template <typename T> ADvari<T>& OP (const Base< ADvari<T> >&,      \
                                         T);                            \
    template <typename T> ADvari<T>& OP (const Base< ADvari<T> >&,      \
                                         typename DoubleAvoid<T>::dtype);\
    template <typename T> ADvari<T>& OP (const Base< ADvari<T> >&,      \
                                         typename DoubleAvoid<T>::itype);\
    template <typename T> ADvari<T>& OP (const Base< ADvari<T> >&,      \
                                         typename DoubleAvoid<T>::ltype);\
    template <typename T> ADvari<T>& OP (const Base< IndepADvar<T> >&,  \
                                         const Base< IndepADvar<T> >&); \
    template <typename T> ADvari<T>& OP (T,                             \
                                         const Base< IndepADvar<T> >&); \
    template <typename T> ADvari<T>& OP (typename DoubleAvoid<T>::dtype,\
                                         const Base< IndepADvar<T> >&); \
    template <typename T> ADvari<T>& OP (typename DoubleAvoid<T>::itype,\
                                         const Base< IndepADvar<T> >&); \
    template <typename T> ADvari<T>& OP (typename DoubleAvoid<T>::ltype,\
                                         const Base< IndepADvar<T> >&); \
    template <typename T> ADvari<T>& OP (const Base< IndepADvar<T> >&,  \
                                         T);                            \
    template <typename T> ADvari<T>& OP (const Base< IndepADvar<T> >&,  \
                                         typename DoubleAvoid<T>::dtype);\
    template <typename T> ADvari<T>& OP (const Base< IndepADvar<T> >&,  \
                                         typename DoubleAvoid<T>::itype);\
    template <typename T> ADvari<T>& OP (const Base< IndepADvar<T> >&,  \
                                         typename DoubleAvoid<T>::ltype);\
  }                                                                     \
                                                                        \
}                                                                       \
                                                                        \
namespace std {                                                         \
  using Sacado::Fad::OP;                                                \
  using Sacado::ELRFad::OP;                                             \
  using Sacado::CacheFad::OP;                                           \
  using Sacado::ELRCacheFad::OP;                                        \
  using Sacado::LFad::OP;                                               \
  using Sacado::Tay::OP;                                                \
  using Sacado::FlopCounterPack::OP;                                    \
  using Sacado::Rad::OP;                                                \
}

BINARYFUNC_MACRO(atan2, Atan2Op)
BINARYFUNC_MACRO(pow, PowerOp)
BINARYFUNC_MACRO(max, MaxOp)
BINARYFUNC_MACRO(min, MinOp)

#undef BINARYFUNC_MACRO

#if defined(HAVE_SACADO_KOKKOSCORE)

namespace Sacado {
#ifndef SACADO_NEW_FAD_DESIGN_IS_DEFAULT
  namespace Fad {
    template <typename ValT, unsigned sl, unsigned ss, typename U>
    class ViewFadPtr;
    template <typename T> class DFad;
    template <typename T, int N> class SFad;
    template <typename T, int N> class SLFad;
    template <typename T>
<<<<<<< HEAD
    KOKKOS_INLINE_FUNCTION
    void atomic_add(DFad<T>* dst, const DFad<T>& x);
    template <typename T, int N>
    KOKKOS_INLINE_FUNCTION
    void atomic_add(SFad<T,N>* dst, const SFad<T,N>& x);
    template <typename T, int N>
    KOKKOS_INLINE_FUNCTION
    void atomic_add(SLFad<T,N>* dst, const SLFad<T,N>& x);
    template <typename ValT, unsigned sl, unsigned ss, typename U, typename T>
    KOKKOS_INLINE_FUNCTION
=======
    SACADO_INLINE_FUNCTION
    void atomic_add(DFad<T>* dst, const DFad<T>& x);
    template <typename T, int N>
    SACADO_INLINE_FUNCTION
    void atomic_add(SFad<T,N>* dst, const SFad<T,N>& x);
    template <typename T, int N>
    SACADO_INLINE_FUNCTION
    void atomic_add(SLFad<T,N>* dst, const SLFad<T,N>& x);
    template <typename ValT, unsigned sl, unsigned ss, typename U, typename T>
    SACADO_INLINE_FUNCTION
>>>>>>> 4103bf6c
    void atomic_add(ViewFadPtr<ValT,sl,ss,U> dst, const Expr<T>& x);
  }
#endif
  namespace ELRFad {
    template <typename ValT, unsigned sl, unsigned ss, typename U>
    class ViewFadPtr;
    template <typename T> class DFad;
    template <typename T, int N> class SFad;
    template <typename T, int N> class SLFad;
    template <typename T>
<<<<<<< HEAD
    KOKKOS_INLINE_FUNCTION
    void atomic_add(DFad<T>* dst, const DFad<T>& x);
    template <typename T, int N>
    KOKKOS_INLINE_FUNCTION
    void atomic_add(SFad<T,N>* dst, const SFad<T,N>& x);
    template <typename T, int N>
    KOKKOS_INLINE_FUNCTION
    void atomic_add(SLFad<T,N>* dst, const SLFad<T,N>& x);
    template <typename ValT, unsigned sl, unsigned ss, typename U, typename T>
    KOKKOS_INLINE_FUNCTION
=======
    SACADO_INLINE_FUNCTION
    void atomic_add(DFad<T>* dst, const DFad<T>& x);
    template <typename T, int N>
    SACADO_INLINE_FUNCTION
    void atomic_add(SFad<T,N>* dst, const SFad<T,N>& x);
    template <typename T, int N>
    SACADO_INLINE_FUNCTION
    void atomic_add(SLFad<T,N>* dst, const SLFad<T,N>& x);
    template <typename ValT, unsigned sl, unsigned ss, typename U, typename T>
    SACADO_INLINE_FUNCTION
>>>>>>> 4103bf6c
    void atomic_add(ViewFadPtr<ValT,sl,ss,U> dst, const Expr<T>& x);
  }
  namespace CacheFad {
    template <typename ValT, unsigned sl, unsigned ss, typename U>
    class ViewFadPtr;
    template <typename T> class DFad;
    template <typename T, int N> class SFad;
    template <typename T, int N> class SLFad;
    template <typename T>
<<<<<<< HEAD
    KOKKOS_INLINE_FUNCTION
    void atomic_add(DFad<T>* dst, const DFad<T>& x);
    template <typename T, int N>
    KOKKOS_INLINE_FUNCTION
    void atomic_add(SFad<T,N>* dst, const SFad<T,N>& x);
    template <typename T, int N>
    KOKKOS_INLINE_FUNCTION
    void atomic_add(SLFad<T,N>* dst, const SLFad<T,N>& x);
    template <typename ValT, unsigned sl, unsigned ss, typename U, typename T>
    KOKKOS_INLINE_FUNCTION
=======
    SACADO_INLINE_FUNCTION
    void atomic_add(DFad<T>* dst, const DFad<T>& x);
    template <typename T, int N>
    SACADO_INLINE_FUNCTION
    void atomic_add(SFad<T,N>* dst, const SFad<T,N>& x);
    template <typename T, int N>
    SACADO_INLINE_FUNCTION
    void atomic_add(SLFad<T,N>* dst, const SLFad<T,N>& x);
    template <typename ValT, unsigned sl, unsigned ss, typename U, typename T>
    SACADO_INLINE_FUNCTION
>>>>>>> 4103bf6c
    void atomic_add(ViewFadPtr<ValT,sl,ss,U> dst, const Expr<T>& x);
  }
  namespace ELRCacheFad {
    template <typename ValT, unsigned sl, unsigned ss, typename U>
    class ViewFadPtr;
    template <typename T> class DFad;
    template <typename T, int N> class SFad;
    template <typename T, int N> class SLFad;
    template <typename T>
<<<<<<< HEAD
    KOKKOS_INLINE_FUNCTION
    void atomic_add(DFad<T>* dst, const DFad<T>& x);
    template <typename T, int N>
    KOKKOS_INLINE_FUNCTION
    void atomic_add(SFad<T,N>* dst, const SFad<T,N>& x);
    template <typename T, int N>
    KOKKOS_INLINE_FUNCTION
    void atomic_add(SLFad<T,N>* dst, const SLFad<T,N>& x);
    template <typename ValT, unsigned sl, unsigned ss, typename U, typename T>
    KOKKOS_INLINE_FUNCTION
=======
    SACADO_INLINE_FUNCTION
    void atomic_add(DFad<T>* dst, const DFad<T>& x);
    template <typename T, int N>
    SACADO_INLINE_FUNCTION
    void atomic_add(SFad<T,N>* dst, const SFad<T,N>& x);
    template <typename T, int N>
    SACADO_INLINE_FUNCTION
    void atomic_add(SLFad<T,N>* dst, const SLFad<T,N>& x);
    template <typename ValT, unsigned sl, unsigned ss, typename U, typename T>
    SACADO_INLINE_FUNCTION
>>>>>>> 4103bf6c
    void atomic_add(ViewFadPtr<ValT,sl,ss,U> dst, const Expr<T>& x);
  }
}

namespace Kokkos {
#ifndef SACADO_NEW_FAD_DESIGN_IS_DEFAULT
  using Sacado::Fad::atomic_add;
#endif
  using Sacado::ELRFad::atomic_add;
  using Sacado::CacheFad::atomic_add;
  using Sacado::ELRCacheFad::atomic_add;
}

#endif

#ifdef SACADO_ENABLE_NEW_DESIGN
#include "Sacado_Fad_Exp_MathFunctions.hpp"
#endif

#endif // SACADO_MATHFUNCTIONS_HPP<|MERGE_RESOLUTION|>--- conflicted
+++ resolved
@@ -142,44 +142,28 @@
 namespace Sacado {
   namespace Fad {
     template <typename T>
-<<<<<<< HEAD
-    KOKKOS_INLINE_FUNCTION
-=======
-    SACADO_INLINE_FUNCTION
->>>>>>> 4103bf6c
+    SACADO_INLINE_FUNCTION
     Expr< SafeSqrtOp< Expr<T> > > safe_sqrt (const Expr<T>&);
   }
 
   namespace ELRFad {
     template <typename T> class SafeSqrtOp;
     template <typename T>
-<<<<<<< HEAD
-    KOKKOS_INLINE_FUNCTION
-=======
-    SACADO_INLINE_FUNCTION
->>>>>>> 4103bf6c
+    SACADO_INLINE_FUNCTION
     Expr< SafeSqrtOp< Expr<T> > > safe_sqrt (const Expr<T>&);
   }
 
   namespace CacheFad {
     template <typename T> class SafeSqrtOp;
     template <typename T>
-<<<<<<< HEAD
-    KOKKOS_INLINE_FUNCTION
-=======
-    SACADO_INLINE_FUNCTION
->>>>>>> 4103bf6c
+    SACADO_INLINE_FUNCTION
     Expr< SafeSqrtOp< Expr<T> > > safe_sqrt (const Expr<T>&);
   }
 
   namespace ELRCacheFad {
     template <typename T> class SafeSqrtOp;
     template <typename T>
-<<<<<<< HEAD
-    KOKKOS_INLINE_FUNCTION
-=======
-    SACADO_INLINE_FUNCTION
->>>>>>> 4103bf6c
+    SACADO_INLINE_FUNCTION
     Expr< SafeSqrtOp< Expr<T> > > safe_sqrt (const Expr<T>&);
   }
 }
@@ -192,11 +176,7 @@
     template <typename T> struct IsFadExpr;                             \
     template <typename T> struct ExprLevel;                             \
     template <typename T1, typename T2>                                 \
-<<<<<<< HEAD
-    KOKKOS_INLINE_FUNCTION                                              \
-=======
-    SACADO_INLINE_FUNCTION                                              \
->>>>>>> 4103bf6c
+    SACADO_INLINE_FUNCTION                                              \
     typename mpl::enable_if_c<                                          \
        ExprLevel< Expr<T1> >::value == ExprLevel< Expr<T2> >::value,    \
        Expr< FADOP< Expr<T1>, Expr<T2> > >                              \
@@ -491,29 +471,16 @@
     template <typename T, int N> class SFad;
     template <typename T, int N> class SLFad;
     template <typename T>
-<<<<<<< HEAD
-    KOKKOS_INLINE_FUNCTION
+    SACADO_INLINE_FUNCTION
     void atomic_add(DFad<T>* dst, const DFad<T>& x);
     template <typename T, int N>
-    KOKKOS_INLINE_FUNCTION
+    SACADO_INLINE_FUNCTION
     void atomic_add(SFad<T,N>* dst, const SFad<T,N>& x);
     template <typename T, int N>
-    KOKKOS_INLINE_FUNCTION
+    SACADO_INLINE_FUNCTION
     void atomic_add(SLFad<T,N>* dst, const SLFad<T,N>& x);
     template <typename ValT, unsigned sl, unsigned ss, typename U, typename T>
-    KOKKOS_INLINE_FUNCTION
-=======
-    SACADO_INLINE_FUNCTION
-    void atomic_add(DFad<T>* dst, const DFad<T>& x);
-    template <typename T, int N>
-    SACADO_INLINE_FUNCTION
-    void atomic_add(SFad<T,N>* dst, const SFad<T,N>& x);
-    template <typename T, int N>
-    SACADO_INLINE_FUNCTION
-    void atomic_add(SLFad<T,N>* dst, const SLFad<T,N>& x);
-    template <typename ValT, unsigned sl, unsigned ss, typename U, typename T>
-    SACADO_INLINE_FUNCTION
->>>>>>> 4103bf6c
+    SACADO_INLINE_FUNCTION
     void atomic_add(ViewFadPtr<ValT,sl,ss,U> dst, const Expr<T>& x);
   }
 #endif
@@ -524,29 +491,16 @@
     template <typename T, int N> class SFad;
     template <typename T, int N> class SLFad;
     template <typename T>
-<<<<<<< HEAD
-    KOKKOS_INLINE_FUNCTION
+    SACADO_INLINE_FUNCTION
     void atomic_add(DFad<T>* dst, const DFad<T>& x);
     template <typename T, int N>
-    KOKKOS_INLINE_FUNCTION
+    SACADO_INLINE_FUNCTION
     void atomic_add(SFad<T,N>* dst, const SFad<T,N>& x);
     template <typename T, int N>
-    KOKKOS_INLINE_FUNCTION
+    SACADO_INLINE_FUNCTION
     void atomic_add(SLFad<T,N>* dst, const SLFad<T,N>& x);
     template <typename ValT, unsigned sl, unsigned ss, typename U, typename T>
-    KOKKOS_INLINE_FUNCTION
-=======
-    SACADO_INLINE_FUNCTION
-    void atomic_add(DFad<T>* dst, const DFad<T>& x);
-    template <typename T, int N>
-    SACADO_INLINE_FUNCTION
-    void atomic_add(SFad<T,N>* dst, const SFad<T,N>& x);
-    template <typename T, int N>
-    SACADO_INLINE_FUNCTION
-    void atomic_add(SLFad<T,N>* dst, const SLFad<T,N>& x);
-    template <typename ValT, unsigned sl, unsigned ss, typename U, typename T>
-    SACADO_INLINE_FUNCTION
->>>>>>> 4103bf6c
+    SACADO_INLINE_FUNCTION
     void atomic_add(ViewFadPtr<ValT,sl,ss,U> dst, const Expr<T>& x);
   }
   namespace CacheFad {
@@ -556,29 +510,16 @@
     template <typename T, int N> class SFad;
     template <typename T, int N> class SLFad;
     template <typename T>
-<<<<<<< HEAD
-    KOKKOS_INLINE_FUNCTION
+    SACADO_INLINE_FUNCTION
     void atomic_add(DFad<T>* dst, const DFad<T>& x);
     template <typename T, int N>
-    KOKKOS_INLINE_FUNCTION
+    SACADO_INLINE_FUNCTION
     void atomic_add(SFad<T,N>* dst, const SFad<T,N>& x);
     template <typename T, int N>
-    KOKKOS_INLINE_FUNCTION
+    SACADO_INLINE_FUNCTION
     void atomic_add(SLFad<T,N>* dst, const SLFad<T,N>& x);
     template <typename ValT, unsigned sl, unsigned ss, typename U, typename T>
-    KOKKOS_INLINE_FUNCTION
-=======
-    SACADO_INLINE_FUNCTION
-    void atomic_add(DFad<T>* dst, const DFad<T>& x);
-    template <typename T, int N>
-    SACADO_INLINE_FUNCTION
-    void atomic_add(SFad<T,N>* dst, const SFad<T,N>& x);
-    template <typename T, int N>
-    SACADO_INLINE_FUNCTION
-    void atomic_add(SLFad<T,N>* dst, const SLFad<T,N>& x);
-    template <typename ValT, unsigned sl, unsigned ss, typename U, typename T>
-    SACADO_INLINE_FUNCTION
->>>>>>> 4103bf6c
+    SACADO_INLINE_FUNCTION
     void atomic_add(ViewFadPtr<ValT,sl,ss,U> dst, const Expr<T>& x);
   }
   namespace ELRCacheFad {
@@ -588,29 +529,16 @@
     template <typename T, int N> class SFad;
     template <typename T, int N> class SLFad;
     template <typename T>
-<<<<<<< HEAD
-    KOKKOS_INLINE_FUNCTION
+    SACADO_INLINE_FUNCTION
     void atomic_add(DFad<T>* dst, const DFad<T>& x);
     template <typename T, int N>
-    KOKKOS_INLINE_FUNCTION
+    SACADO_INLINE_FUNCTION
     void atomic_add(SFad<T,N>* dst, const SFad<T,N>& x);
     template <typename T, int N>
-    KOKKOS_INLINE_FUNCTION
+    SACADO_INLINE_FUNCTION
     void atomic_add(SLFad<T,N>* dst, const SLFad<T,N>& x);
     template <typename ValT, unsigned sl, unsigned ss, typename U, typename T>
-    KOKKOS_INLINE_FUNCTION
-=======
-    SACADO_INLINE_FUNCTION
-    void atomic_add(DFad<T>* dst, const DFad<T>& x);
-    template <typename T, int N>
-    SACADO_INLINE_FUNCTION
-    void atomic_add(SFad<T,N>* dst, const SFad<T,N>& x);
-    template <typename T, int N>
-    SACADO_INLINE_FUNCTION
-    void atomic_add(SLFad<T,N>* dst, const SLFad<T,N>& x);
-    template <typename ValT, unsigned sl, unsigned ss, typename U, typename T>
-    SACADO_INLINE_FUNCTION
->>>>>>> 4103bf6c
+    SACADO_INLINE_FUNCTION
     void atomic_add(ViewFadPtr<ValT,sl,ss,U> dst, const Expr<T>& x);
   }
 }
