// @HEADER
// ***********************************************************************
//
//                           Sacado Package
//                 Copyright (2006) Sandia Corporation
//
// Under the terms of Contract DE-AC04-94AL85000 with Sandia Corporation,
// the U.S. Government retains certain rights in this software.
//
// This library is free software; you can redistribute it and/or modify
// it under the terms of the GNU Lesser General Public License as
// published by the Free Software Foundation; either version 2.1 of the
// License, or (at your option) any later version.
//
// This library is distributed in the hope that it will be useful, but
// WITHOUT ANY WARRANTY; without even the implied warranty of
// MERCHANTABILITY or FITNESS FOR A PARTICULAR PURPOSE.  See the GNU
// Lesser General Public License for more details.
//
// You should have received a copy of the GNU Lesser General Public
// License along with this library; if not, write to the Free Software
// Foundation, Inc., 51 Franklin St, Fifth Floor, Boston, MA 02110-1301
// USA
// Questions? Contact David M. Gay (dmgay@sandia.gov) or Eric T. Phipps
// (etphipp@sandia.gov).
//
// ***********************************************************************
// @HEADER

#ifndef SACADO_FAD_DYNAMICSTORAGE_HPP
#define SACADO_FAD_DYNAMICSTORAGE_HPP

#include "Sacado_ConfigDefs.h"

#ifdef SACADO_NEW_FAD_DESIGN_IS_DEFAULT

#include "Sacado_Fad_Exp_DynamicStorage.hpp"

namespace Sacado {
  namespace Fad {

    template <typename T, typename U = T>
    using DynamicStorage = Exp::DynamicStorage<T,U>;

  }
}

#else

#include "Sacado_Traits.hpp"
#include "Sacado_DynamicArrayTraits.hpp"

namespace Sacado {

  namespace Fad {

    //! Derivative array storage class using dynamic memory allocation
    template <typename T, typename U = T>
    class DynamicStorage {

    public:

      typedef T value_type;

      //! Default constructor
      template <typename S>
      SACADO_INLINE_FUNCTION
      DynamicStorage(const S & x, SACADO_ENABLE_VALUE_CTOR_DECL) :
        val_(x), sz_(0), len_(0), dx_(NULL) {}

      //! Constructor with size \c sz
      /*!
       * Initializes derivative array 0 of length \c sz
       */
      SACADO_INLINE_FUNCTION
      DynamicStorage(const int sz, const T & x, const DerivInit zero_out = InitDerivArray) :
        val_(x), sz_(sz), len_(sz) {
        if (zero_out == InitDerivArray)
          dx_ = ds_array<U>::get_and_fill(sz_);
        else
          dx_ = ds_array<U>::get(sz_);
      }

      //! Copy constructor
      SACADO_INLINE_FUNCTION
      DynamicStorage(const DynamicStorage& x) :
        val_(x.val_), sz_(x.sz_), len_(x.sz_) {
        dx_ = ds_array<U>::get_and_fill(x.dx_, sz_);
      }

      //! Destructor
      SACADO_INLINE_FUNCTION
      ~DynamicStorage() {
        if (len_ != 0)
          ds_array<U>::destroy_and_release(dx_, len_);
      }

      //! Assignment
      SACADO_INLINE_FUNCTION
      DynamicStorage& operator=(const DynamicStorage& x) {
        if (this != &x) {
          val_ = x.val_;
          if (sz_ != x.sz_) {
            sz_ = x.sz_;
            if (x.sz_ > len_) {
              if (len_ != 0)
                ds_array<U>::destroy_and_release(dx_, len_);
              len_ = x.sz_;
              dx_ = ds_array<U>::get_and_fill(x.dx_, sz_);
            }
            else
              ds_array<U>::copy(x.dx_, dx_, sz_);
          }
          else
            ds_array<U>::copy(x.dx_, dx_, sz_);
        }
        return *this;
      }

      //! Returns number of derivative components
      SACADO_INLINE_FUNCTION
      int size() const { return sz_;}

      //! Returns array length
      SACADO_INLINE_FUNCTION
      int length() const { return len_; }

      //! Resize the derivative array to sz
      /*!
       * Note:  This does not necessarily preserve derivative components.
       */
      SACADO_INLINE_FUNCTION
      void resize(int sz) {
        if (sz > len_) {
          if (len_ != 0)
            ds_array<U>::destroy_and_release(dx_, len_);
          dx_ = ds_array<U>::get_and_fill(sz);
          len_ = sz;
        }
        sz_ = sz;
      }

      //! Resize the derivative array to sz
      /*!
       * This method doest not preserve any existing derivative components but
       * sets any that are added to zero.
       */
      SACADO_INLINE_FUNCTION
      void resizeAndZero(int sz) {
        if (sz > len_) {
          if (len_ != 0)
            ds_array<U>::destroy_and_release(dx_, len_);
          dx_ = ds_array<U>::get_and_fill(sz);
          len_ = sz;
        }
        else if (sz > sz_)
          ds_array<U>::zero(dx_+sz_, sz-sz_);
        sz_ = sz;
      }

      //! Expand derivative array to size sz
      /*!
       * This method preserves any existing derivative components and
       * sets any that are added to zero.
       */
      SACADO_INLINE_FUNCTION
      void expand(int sz) {
        if (sz > len_) {
          U* dx_new = ds_array<U>::get_and_fill(sz);
          ds_array<U>::copy(dx_, dx_new, sz_);
          if (len_ > 0)
            ds_array<U>::destroy_and_release(dx_, len_);
          dx_ = dx_new;
          len_ = sz;
        }
        else if (sz > sz_)
          ds_array<U>::zero(dx_+sz_, sz-sz_);
        sz_ = sz;
      }

      //! Zero out derivative array
      SACADO_INLINE_FUNCTION
      void zero() {
        ds_array<U>::zero(dx_, sz_);
      }

      //! Returns value
      SACADO_INLINE_FUNCTION
      const T& val() const { return val_; }

      //! Returns value
      SACADO_INLINE_FUNCTION
      T& val() { return val_; }

      //! Returns derivative array
      SACADO_INLINE_FUNCTION
      const U* dx() const { return dx_;}

#if defined(SACADO_VIEW_CUDA_HIERARCHICAL_DFAD_STRIDED) && !defined(SACADO_DISABLE_CUDA_IN_KOKKOS) && defined(__CUDA_ARCH__)

      //! Returns derivative component \c i with bounds checking
<<<<<<< HEAD
      KOKKOS_INLINE_FUNCTION
      U dx(int i) const { return sz_ ? dx_[i*blockDim.x] : U(0.); }

      //! Returns derivative component \c i without bounds checking
      KOKKOS_INLINE_FUNCTION
      U& fastAccessDx(int i) { return dx_[i*blockDim.x];}

      //! Returns derivative component \c i without bounds checking
      KOKKOS_INLINE_FUNCTION
=======
      SACADO_INLINE_FUNCTION
      U dx(int i) const { return sz_ ? dx_[i*blockDim.x] : U(0.); }

      //! Returns derivative component \c i without bounds checking
      SACADO_INLINE_FUNCTION
      U& fastAccessDx(int i) { return dx_[i*blockDim.x];}

      //! Returns derivative component \c i without bounds checking
      SACADO_INLINE_FUNCTION
>>>>>>> 4103bf6c
      const U& fastAccessDx(int i) const { return dx_[i*blockDim.x];}

#else

      //! Returns derivative component \c i with bounds checking
      SACADO_INLINE_FUNCTION
      U dx(int i) const { return sz_ ? dx_[i] : U(0.); }

      //! Returns derivative component \c i without bounds checking
      SACADO_INLINE_FUNCTION
      U& fastAccessDx(int i) { return dx_[i];}

      //! Returns derivative component \c i without bounds checking
      SACADO_INLINE_FUNCTION
      const U& fastAccessDx(int i) const { return dx_[i];}

#endif

    protected:

      //! Value
      T val_;

      //! Derivative array size
      int sz_;

      //! Derivative array length
      int len_;

      //! Derivative array
      U* dx_;

    }; // class DynamicStorage

  } // namespace Fad

} // namespace Sacado

#endif // SACADO_NEW_FAD_DESIGN_IS_DEFAULT

#endif // SACADO_FAD_DYNAMICSTORAGE_HPP<|MERGE_RESOLUTION|>--- conflicted
+++ resolved
@@ -199,27 +199,15 @@
 #if defined(SACADO_VIEW_CUDA_HIERARCHICAL_DFAD_STRIDED) && !defined(SACADO_DISABLE_CUDA_IN_KOKKOS) && defined(__CUDA_ARCH__)
 
       //! Returns derivative component \c i with bounds checking
-<<<<<<< HEAD
-      KOKKOS_INLINE_FUNCTION
+      SACADO_INLINE_FUNCTION
       U dx(int i) const { return sz_ ? dx_[i*blockDim.x] : U(0.); }
 
       //! Returns derivative component \c i without bounds checking
-      KOKKOS_INLINE_FUNCTION
+      SACADO_INLINE_FUNCTION
       U& fastAccessDx(int i) { return dx_[i*blockDim.x];}
 
       //! Returns derivative component \c i without bounds checking
-      KOKKOS_INLINE_FUNCTION
-=======
-      SACADO_INLINE_FUNCTION
-      U dx(int i) const { return sz_ ? dx_[i*blockDim.x] : U(0.); }
-
-      //! Returns derivative component \c i without bounds checking
-      SACADO_INLINE_FUNCTION
-      U& fastAccessDx(int i) { return dx_[i*blockDim.x];}
-
-      //! Returns derivative component \c i without bounds checking
-      SACADO_INLINE_FUNCTION
->>>>>>> 4103bf6c
+      SACADO_INLINE_FUNCTION
       const U& fastAccessDx(int i) const { return dx_[i*blockDim.x];}
 
 #else
