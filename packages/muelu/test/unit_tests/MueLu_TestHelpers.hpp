// @HEADER
//
// ***********************************************************************
//
//        MueLu: A package for multigrid based preconditioning
//                  Copyright 2012 Sandia Corporation
//
// Under the terms of Contract DE-AC04-94AL85000 with Sandia Corporation,
// the U.S. Government retains certain rights in this software.
//
// Redistribution and use in source and binary forms, with or without
// modification, are permitted provided that the following conditions are
// met:
//
// 1. Redistributions of source code must retain the above copyright
// notice, this list of conditions and the following disclaimer.
//
// 2. Redistributions in binary form must reproduce the above copyright
// notice, this list of conditions and the following disclaimer in the
// documentation and/or other materials provided with the distribution.
//
// 3. Neither the name of the Corporation nor the names of the
// contributors may be used to endorse or promote products derived from
// this software without specific prior written permission.
//
// THIS SOFTWARE IS PROVIDED BY SANDIA CORPORATION "AS IS" AND ANY
// EXPRESS OR IMPLIED WARRANTIES, INCLUDING, BUT NOT LIMITED TO, THE
// IMPLIED WARRANTIES OF MERCHANTABILITY AND FITNESS FOR A PARTICULAR
// PURPOSE ARE DISCLAIMED. IN NO EVENT SHALL SANDIA CORPORATION OR THE
// CONTRIBUTORS BE LIABLE FOR ANY DIRECT, INDIRECT, INCIDENTAL, SPECIAL,
// EXEMPLARY, OR CONSEQUENTIAL DAMAGES (INCLUDING, BUT NOT LIMITED TO,
// PROCUREMENT OF SUBSTITUTE GOODS OR SERVICES; LOSS OF USE, DATA, OR
// PROFITS; OR BUSINESS INTERRUPTION) HOWEVER CAUSED AND ON ANY THEORY OF
// LIABILITY, WHETHER IN CONTRACT, STRICT LIABILITY, OR TORT (INCLUDING
// NEGLIGENCE OR OTHERWISE) ARISING IN ANY WAY OUT OF THE USE OF THIS
// SOFTWARE, EVEN IF ADVISED OF THE POSSIBILITY OF SUCH DAMAGE.
//
// Questions? Contact
//                    Jonathan Hu       (jhu@sandia.gov)
//                    Andrey Prokopenko (aprokop@sandia.gov)
//                    Ray Tuminaro      (rstumin@sandia.gov)
//
// ***********************************************************************
//
// @HEADER
#ifndef MUELU_TEST_HELPERS_H
#define MUELU_TEST_HELPERS_H
#include <stdio.h> //DEBUG
#include <string>
#include <set>
#ifndef _MSC_VER
#include <dirent.h>
#endif

// Teuchos
#include "Teuchos_Comm.hpp"
#include "Teuchos_OrdinalTraits.hpp"
#include "Teuchos_ScalarTraits.hpp"

#ifdef HAVE_MUELU_EPETRA
#include "Epetra_config.h"
#endif

// Xpetra
#include "Xpetra_ConfigDefs.hpp"
#include "Xpetra_DefaultPlatform.hpp"
#include "Xpetra_Parameters.hpp"
#include "Xpetra_Map.hpp"
#include "Xpetra_MapFactory.hpp"
#include "Xpetra_CrsMatrixWrap.hpp"
#include "Xpetra_CrsGraph.hpp"

// MueLu
#include "MueLu_ConfigDefs.hpp"
#include "MueLu_Exceptions.hpp"
#include "MueLu_Hierarchy.hpp"
#include "MueLu_FactoryManagerBase.hpp"
#include "MueLu_FactoryManager.hpp"

#include "MueLu_IfpackSmoother.hpp"
#include "MueLu_Level.hpp"

// Galeri
#include "Galeri_XpetraProblemFactory.hpp"
#include "Galeri_XpetraMatrixTypes.hpp"

namespace Galeri {
  namespace Xpetra {
    template <class LocalOrdinal, class GlobalOrdinal, class Map>
    RCP<Map> CreateMap(const std::string & mapType, const Teuchos::RCP<const Teuchos::Comm<int> >& comm, Teuchos::ParameterList & list);

#ifdef HAVE_GALERI_XPETRA
    template <class LocalOrdinal, class GlobalOrdinal, class Node>
    Teuchos::RCP< ::Xpetra::Map<LocalOrdinal, GlobalOrdinal, Node> > CreateMap(::Xpetra::UnderlyingLib lib, const std::string & mapType, const Teuchos::RCP<const Teuchos::Comm<int> >& comm, Teuchos::ParameterList & list);
#endif
  }
}

#include "MueLu_NoFactory.hpp"

// Conditional Tpetra stuff
#ifdef HAVE_MUELU_TPETRA
#include "TpetraCore_config.h"
#include "Xpetra_TpetraCrsGraph.hpp"
#include "Xpetra_TpetraRowMatrix.hpp"
#include "Xpetra_TpetraBlockCrsMatrix.hpp"
#include "Tpetra_CrsGraph.hpp"
#include "Tpetra_Map.hpp"
#include "Tpetra_BlockCrsMatrix.hpp"
#endif

#include <MueLu_TestHelpers_Common.hpp>

namespace MueLuTests {
  using Teuchos::RCP;
  using Teuchos::rcp;
  using Teuchos::ArrayRCP;
  using Teuchos::ArrayView;
  using Teuchos::arcp;
  using Teuchos::arcpFromArrayView;
  using Teuchos::rcpFromRef;
  using Teuchos::null;
  using Teuchos::arcp_reinterpret_cast;
  using Teuchos::Array;
  using Teuchos::rcp_dynamic_cast;
  using Teuchos::rcp_implicit_cast;
  using Teuchos::rcpFromRef;

  namespace TestHelpers {

    using Xpetra::global_size_t;

    class Parameters {

    private:
      Parameters() {} // static class

    public:

      static Xpetra::Parameters xpetraParameters;

      inline static RCP<const Teuchos::Comm<int> > getDefaultComm() {
        return Xpetra::DefaultPlatform::getDefaultPlatform().getComm();
      }

      inline static Xpetra::UnderlyingLib getLib() {
        return TestHelpers::Parameters::xpetraParameters.GetLib();
      }
    };

    template <class Scalar, class LocalOrdinal, class GlobalOrdinal, class Node>
    class TestFactory {
#include "MueLu_UseShortNames.hpp"

    private:
      TestFactory() {} // static class

    public:

      typedef typename Teuchos::ScalarTraits<SC>::magnitudeType real_type;
      typedef Xpetra::MultiVector<real_type,LO,GO,NO> RealValuedMultiVector;
      typedef Xpetra::MultiVectorFactory<real_type,LO,GO,NO> RealValuedMultiVectorFactory;

      //
      // Method that creates a map containing a specified number of local elements per process.
      //
      static const RCP<const Map> BuildMap(LO numElementsPerProc) {

        RCP<const Teuchos::Comm<int> > comm = TestHelpers::Parameters::getDefaultComm();

        const global_size_t INVALID = Teuchos::OrdinalTraits<global_size_t>::invalid();

        return MapFactory::Build(TestHelpers::Parameters::getLib(), INVALID, numElementsPerProc, 0, comm);

      } // BuildMap()

      // Create a matrix as specified by parameter list options
      static RCP<Matrix> BuildMatrix(Teuchos::ParameterList &matrixList, Xpetra::UnderlyingLib lib) {
        RCP<const Teuchos::Comm<int> > comm = TestHelpers::Parameters::getDefaultComm();

        if (lib == Xpetra::NotSpecified)
          lib = TestHelpers::Parameters::getLib();

        GO nx,ny,nz;
        nx = ny = nz = 5;
        nx = matrixList.get("nx",nx);
        ny = matrixList.get("ny",ny);
        nz = matrixList.get("nz",nz);

        std::string matrixType = matrixList.get("matrixType","Laplace1D");
        GO numGlobalElements; //global_size_t
        if (matrixType == "Laplace1D")
          numGlobalElements = nx;
<<<<<<< HEAD
        else if (matrixType == "Laplace2D" || matrixType == "Star2D")
=======
        else if (matrixType == "Laplace2D" || matrixType == "Star2D" || matrixType == "Cross2D")
>>>>>>> 4103bf6c
          numGlobalElements = nx*ny;
        else if(matrixType == "Elasticity2D")
          numGlobalElements = 2*nx*ny;
        else if (matrixType == "Laplace3D" || matrixType == "Brick3D")
          numGlobalElements = nx*ny*nz;
        else if  (matrixType == "Elasticity3D")
          numGlobalElements = 3*nx*ny*nz;
        else {
          std::string msg = matrixType + " is unsupported (in unit testing)";
          throw(MueLu::Exceptions::RuntimeError(msg));
        }

        RCP<const Map> map = MapFactory::Build(lib, numGlobalElements, 0, comm);
        RCP<Galeri::Xpetra::Problem<Map,CrsMatrixWrap,MultiVector> > Pr =
          Galeri::Xpetra::BuildProblem<SC,LO,GO,Map,CrsMatrixWrap,MultiVector>(matrixType, map, matrixList);
        RCP<Matrix> Op = Pr->BuildMatrix();

        return Op;
      } // BuildMatrix()

      // Create a tridiagonal matrix (stencil = [b,a,c]) with the specified number of rows
      // dofMap: row map of matrix
      static RCP<Matrix> BuildTridiag(RCP<const Map> dofMap, Scalar a, Scalar b, Scalar c, Xpetra::UnderlyingLib lib=Xpetra::NotSpecified) { //global_size_t

        if (lib == Xpetra::NotSpecified)
          lib = TestHelpers::Parameters::getLib();

        RCP<const Teuchos::Comm<int> > comm = Parameters::getDefaultComm();

        Teuchos::RCP<Matrix> mtx = Xpetra::MatrixFactory<Scalar, LocalOrdinal, GlobalOrdinal, Node>::Build(dofMap, 3);

        LocalOrdinal NumMyElements = dofMap->getNodeNumElements();
        Teuchos::ArrayView<const GlobalOrdinal> MyGlobalElements = dofMap->getNodeElementList();
        GlobalOrdinal indexBase = dofMap->getIndexBase();

        GlobalOrdinal NumEntries;
        LocalOrdinal  nnz = 3;
        std::vector<Scalar>        Values(nnz);
        std::vector<GlobalOrdinal> Indices(nnz);

        // access information from strided block map
        std::vector<size_t> strInfo = std::vector<size_t>();
        size_t blockSize = 1;
        LocalOrdinal blockId = -1;
        GlobalOrdinal offset = 0;

        Teuchos::RCP<const StridedMap> strdofMap = Teuchos::rcp_dynamic_cast<const StridedMap>(dofMap);
        if(strdofMap != Teuchos::null) {
          strInfo = strdofMap->getStridingData();
          blockSize = strdofMap->getFixedBlockSize();
          blockId = strdofMap->getStridedBlockId();
          offset = strdofMap->getOffset();
          TEUCHOS_TEST_FOR_EXCEPTION(blockId > -1 && strInfo[blockId]==1, MueLu::Exceptions::RuntimeError,
                                             "MueLu::TestHelpers::BuildTridiag: strInfo block size must be > 1.");
          // todo: write one more special case for a row being first and last bock row
        } else {
          // no striding information. emulate block matrix
          blockId = 0;
          strInfo.push_back(blockSize); // default block size = 1
        }

        GlobalOrdinal rrmax = (dofMap->getMaxAllGlobalIndex()-offset-indexBase) / blockSize;

        // loop over all rows
        for (LocalOrdinal i = 0; i < NumMyElements; i++) {

          GlobalOrdinal rr = (MyGlobalElements[i]-offset-indexBase) / blockSize + indexBase;  // node index

          // distinguish 5 different cases

          GlobalOrdinal blockOffset = 0;
          for (LocalOrdinal k=0; k<blockId; k++)
            blockOffset += Teuchos::as<GlobalOrdinal>(strInfo[k]);

          if (MyGlobalElements[i] == blockOffset + offset + indexBase) {
            // very first row
            Indices[0] = MyGlobalElements[i];
            Values [0] = a;
            Indices[1] = MyGlobalElements[i] + 1;
            Values [1] = c;
            NumEntries = 2;
          } else if (MyGlobalElements[i] == rrmax * Teuchos::as<GO>(blockSize) + blockOffset + Teuchos::as<GO>(strInfo[blockId]) - 1 + offset + indexBase) {
            // very last row
            Indices[0] = MyGlobalElements[i] - 1;
            Values [0] = b;
            Indices[1] = MyGlobalElements[i];
            Values [1] = a;
            NumEntries = 2;
          } else if (MyGlobalElements[i] == rr * Teuchos::as<GO>(blockSize) + blockOffset + Teuchos::as<GO>(strInfo[blockId]) - 1 + offset + indexBase) {
            // last row in current node block
            Indices[0] = MyGlobalElements[i] - 1;
            Values [0] = b;
            Indices[1] = MyGlobalElements[i];
            Values [1] = a;
            Indices[2] = (rr+1)*blockSize + blockOffset + offset + indexBase;
            Values [2] = c;
            NumEntries = 3;
          } else if (MyGlobalElements[i] == rr * Teuchos::as<GO>(blockSize) + blockOffset + offset + indexBase) {
            // first row in current node block
            Indices[0] = (rr-1)*blockSize + blockOffset + strInfo[blockId] - 1 + offset + indexBase;
            Values [0] = b;
            Indices[1] = MyGlobalElements[i];
            Values [1] = a;
            Indices[2] = MyGlobalElements[i] + 1;
            Values [2] = c;
            NumEntries = 3;
          } else {
            // usual row entries in block rows
            Indices[0] = MyGlobalElements[i] - 1;
            Values [0] = b;
            Indices[1] = MyGlobalElements[i];
            Values [1] = a;
            Indices[2] = MyGlobalElements[i] + 1;
            Values [2] = c;
            NumEntries = 3;
          }

          // debug output
          /*std::cout << "--------> Proc " << comm->getRank() << " lrow " << i << " grow " << MyGlobalElements[i] << " node " << rr << " values = " ;
          for (size_t k = 0; k < NumEntries; k++) {
            std::cout << " " << Indices[k] << "->" << Values[k] << "   ";
          }
          std::cout << std::endl;*/

          // put the off-diagonal entries
          // Xpetra wants ArrayViews (sigh)
          Teuchos::ArrayView<Scalar>        av(&Values [0], NumEntries);
          Teuchos::ArrayView<GlobalOrdinal> iv(&Indices[0], NumEntries);
          mtx->insertGlobalValues(MyGlobalElements[i], iv, av);
        }

        mtx->fillComplete();

        return mtx;
      } // BuildTridiag()

      // Create a 1D Poisson matrix with the specified number of rows
      // nx: global number of rows
      static RCP<Matrix> Build1DPoisson(GO nx, Xpetra::UnderlyingLib lib=Xpetra::NotSpecified) { //global_size_t
        Teuchos::ParameterList matrixList;
        matrixList.set("nx", nx);
        matrixList.set("matrixType","Laplace1D");
        RCP<Matrix> A = BuildMatrix(matrixList,lib);
        return A;
      } // Build1DPoisson()

      // Create a 2D Poisson matrix with the specified number of rows
      // nx: global number of rows
      // ny: global number of rows
      static RCP<Matrix> Build2DPoisson(GO nx, GO ny=-1, Xpetra::UnderlyingLib lib=Xpetra::NotSpecified) { //global_size_t
        Teuchos::ParameterList matrixList;
        if (ny==-1) ny=nx;
        matrixList.set("nx", nx);
        matrixList.set("ny", ny);
        matrixList.set("matrixType","Laplace2D");
        RCP<Matrix> A = BuildMatrix(matrixList,lib);
        return A;
      } // Build2DPoisson()

      static RCP<RealValuedMultiVector>
      BuildGeoCoordinates(const int numDimensions, const Array<GO> gNodesPerDir,
                          Array<LO>& lNodesPerDir, Array<GO>& meshData,
                          const std::string meshLayout = "Global Lexicographic") {

        // Get MPI infos
        Xpetra::UnderlyingLib lib = TestHelpers::Parameters::getLib();
        RCP<const Teuchos::Comm<int> > comm = Parameters::getDefaultComm();
        LO numRanks = comm->getSize();
        LO myRank   = comm->getRank();

        meshData.resize(10*numRanks);

        ////////////////////////////////////
        //                                //
        //   Step 1: Compute map layout   //
        //                                //
        ////////////////////////////////////
        if(numRanks == 1) {
          if(meshLayout == "Local Lexicographic") {
            meshData[0] = 0; // Local Proc
            meshData[1] = 0; // Local Proc?
            meshData[2] = 0; // Parent Proc
          }
          for(int dim = 0; dim < 3; ++dim) {
            lNodesPerDir[dim] = gNodesPerDir[dim];
            if(meshLayout == "Local Lexicographic") {
              meshData[3 + 2*dim]    = 0;                        // Lowest  index in direction dim
              meshData[3 + 2*dim +1] = gNodesPerDir[dim] - 1;    // Highest index in direction dim
            }
          }
          if(meshLayout == "Local Lexicographic") {
            meshData[9] = 0;
          }
        } else if(numRanks == 4) {
          if(meshLayout == "Local Lexicographic") {
            // First fill the rank related info in meshData
            for(int rank = 0; rank < numRanks; ++rank) {
              meshData[10*rank + 0] = rank; // Local Proc
              meshData[10*rank + 1] = rank; // Local Proc?
              meshData[10*rank + 2] = 0;        // Parent Proc
            }
          }

          if(numDimensions == 1) {
            LO numNodesPerRank = std::ceil(Teuchos::as<real_type>(gNodesPerDir[0]) / numRanks);
            if(myRank == numRanks - 1) {
              lNodesPerDir[0] = gNodesPerDir[0] - myRank*numNodesPerRank;
            } else {
              lNodesPerDir[0] = numNodesPerRank;
            }
            lNodesPerDir[1] = gNodesPerDir[1];

            if(meshLayout == "Local Lexicographic") {
              for(int rank = 0; rank < numRanks; ++rank) {
                meshData[10*rank + 3] = rank*numNodesPerRank;
                meshData[10*rank + 4] =
                  (rank == numRanks - 1) ? (gNodesPerDir[0] - 1) : ((rank + 1)*numNodesPerRank - 1);
                meshData[10*rank + 5] = 0;
                meshData[10*rank + 6] = 0;
              }
            }
          } else {
            if(myRank == 0 || myRank == 2) {
              lNodesPerDir[0] = std::ceil(Teuchos::as<real_type>(gNodesPerDir[0]) / 2);
            } else {
              lNodesPerDir[0] = std::floor(Teuchos::as<real_type>(gNodesPerDir[0]) / 2);
            }
            if(myRank == 0 || myRank == 1) {
              lNodesPerDir[1] = std::ceil(Teuchos::as<real_type>(gNodesPerDir[1]) / 2);
            } else {
              lNodesPerDir[1] = std::floor(Teuchos::as<real_type>(gNodesPerDir[1]) / 2);
            }
            if(meshLayout == "Local Lexicographic") {
              for(int j = 0; j < 2; ++j) {
                for(int i = 0; i < 2; ++i) {
                  int rank = 2*j + i;
                  if(i == 0) {
                    meshData[10*rank + 3] = 0;
                    meshData[10*rank + 4] = std::ceil(Teuchos::as<real_type>(gNodesPerDir[0]) / 2) - 1;
                  } else if(i == 1) {
                    meshData[10*rank + 3] = std::ceil(Teuchos::as<real_type>(gNodesPerDir[0]) / 2);
                    meshData[10*rank + 4] = gNodesPerDir[0] - 1;
                  }
                  if(j == 0) {
                    meshData[10*rank + 5] = 0;
                    meshData[10*rank + 6] = std::ceil(Teuchos::as<real_type>(gNodesPerDir[1]) / 2) - 1;
                  } else if(j == 1) {
                    meshData[10*rank + 5] = std::ceil(Teuchos::as<real_type>(gNodesPerDir[1]) / 2);
                    meshData[10*rank + 6] = gNodesPerDir[1] - 1;
                  }
                }
              }
            }
          }
          lNodesPerDir[2] = gNodesPerDir[2];
          if(meshLayout == "Local Lexicographic") {
            for(int rank = 0; rank < numRanks; ++rank) {
              meshData[10*rank + 7] = 0;
              meshData[10*rank + 8] = gNodesPerDir[2] - 1;
            }
            meshData[9] = 0;
            for(int rank = 1; rank < numRanks; ++rank) {
              meshData[10*rank + 9] = meshData[10*(rank - 1) + 9]
                + (meshData[10*(rank - 1) + 4] - meshData[10*(rank - 1) + 3] + 1)
                *(meshData[10*(rank - 1) + 6] - meshData[10*(rank - 1) + 5] + 1)
                *(meshData[10*(rank - 1) + 8] - meshData[10*(rank - 1) + 7] + 1);
            }
          }
        }

        GO gNumNodes = 1;
        LO lNumNodes = 1;
        for(int dim = 0; dim < 3; ++dim) {
          gNumNodes = gNumNodes*gNodesPerDir[dim];
          lNumNodes = lNumNodes*lNodesPerDir[dim];
        }

        GO myGIDOffset = 0;
        Array<GO> myLowestTuple(3);
        if(numDimensions == 1) {
          myGIDOffset = myRank*std::ceil(Teuchos::as<real_type>(gNodesPerDir[0]) / numRanks);
          myLowestTuple[0] = myGIDOffset;
        } else {
          if(myRank == 1) {
            myLowestTuple[0] = std::ceil(Teuchos::as<real_type>(gNodesPerDir[0]) / 2);
            if(meshLayout == "Global Lexicographic") {
              myGIDOffset = myLowestTuple[0];
            } else if(meshLayout == "Local Lexicographic") {
              myGIDOffset = myLowestTuple[0]*std::ceil(Teuchos::as<real_type>(gNodesPerDir[1]) / 2)
                *gNodesPerDir[2];
            }
          } else if(myRank == 2) {
            myLowestTuple[1] = std::ceil(Teuchos::as<real_type>(gNodesPerDir[1]) / 2);
            if(meshLayout == "Global Lexicographic") {
              myGIDOffset = std::ceil(Teuchos::as<real_type>(gNodesPerDir[1]) / 2)*gNodesPerDir[0];
            } else if(meshLayout == "Local Lexicographic") {
              myGIDOffset = myLowestTuple[1]*gNodesPerDir[0]*gNodesPerDir[2];
            }
          } else if(myRank == 3) {
            myLowestTuple[0] = std::ceil(Teuchos::as<real_type>(gNodesPerDir[0]) / 2);
            myLowestTuple[1] = std::ceil(Teuchos::as<real_type>(gNodesPerDir[1]) / 2);
            if(meshLayout == "Global Lexicographic") {
              myGIDOffset = myLowestTuple[1]*gNodesPerDir[0] + myLowestTuple[0];
            } else if(meshLayout == "Local Lexicographic") {
              myGIDOffset = (myLowestTuple[0]*(gNodesPerDir[1] - myLowestTuple[1])
                             + myLowestTuple[1]*gNodesPerDir[0])*gNodesPerDir[2];
            }
          }
        }

        ////////////////////////////////////
        //                                //
        //    Step 2: Compute map GIDs    //
        //                                //
        ////////////////////////////////////
        Array<GO> myGIDs(lNumNodes);
        if(meshLayout == "Global Lexicographic") {
          for(LO k = 0; k < lNodesPerDir[2]; ++k) {
            for(LO j = 0; j < lNodesPerDir[1]; ++j) {
              for(LO i = 0; i < lNodesPerDir[0]; ++i) {
                myGIDs[k*lNodesPerDir[1]*lNodesPerDir[0] + j*lNodesPerDir[0] + i] =
                  myGIDOffset + k*gNodesPerDir[1]*gNodesPerDir[0] + j*gNodesPerDir[0] + i;
              }
            }
          }
        } else if(meshLayout == "Local Lexicographic") {
          for(LO nodeIdx = 0; nodeIdx < lNumNodes; ++nodeIdx) {
            myGIDs[nodeIdx] = myGIDOffset + nodeIdx;
          }
        }

        RCP<const Map> coordMap = MapFactory::Build(lib, gNumNodes, myGIDs(), 0, comm);


        ///////////////////////////////////////
        //                                   //
        //    Step 3: Compute coordinates    //
        //                                   //
        ///////////////////////////////////////
        RCP<RealValuedMultiVector> Coordinates = RealValuedMultiVectorFactory::Build(coordMap,
                                                                                     numDimensions);
        Array<ArrayRCP<real_type> > myCoords(numDimensions);
        for(int dim = 0; dim < numDimensions; ++dim) {
          myCoords[dim] = Coordinates->getDataNonConst(dim);
        }

        LO nodeIdx = 0;
        Array<LO> ijk(3);
        for(ijk[2] = 0; ijk[2] < lNodesPerDir[2]; ++ijk[2]) {
          for(ijk[1] = 0; ijk[1] < lNodesPerDir[1]; ++ijk[1]) {
            for(ijk[0] = 0; ijk[0] < lNodesPerDir[0]; ++ijk[0]) {
              nodeIdx = ijk[2]*lNodesPerDir[1]*lNodesPerDir[0] + ijk[1]*lNodesPerDir[0] + ijk[0];
              for(int dim = 0; dim < numDimensions; ++dim) {
                 if(gNodesPerDir[dim] == 1) {
                  myCoords[dim][nodeIdx] = 0.0;
                } else {
                  myCoords[dim][nodeIdx] =
                    Teuchos::as<real_type>(myLowestTuple[dim] + ijk[dim]) / (gNodesPerDir[dim] - 1);
                }
              }
            }
          }
        }

        return Coordinates;
      } // BuildGeoCoordinates

      // Xpetra version of CreateMap
      static RCP<Map> BuildMap(Xpetra::UnderlyingLib lib, const std::set<GlobalOrdinal>& gids, Teuchos::RCP<const Teuchos::Comm<int> > comm) {
        Teuchos::Array<GlobalOrdinal> mapvec;
        mapvec.reserve(gids.size());
        mapvec.assign(gids.begin(), gids.end());
        GlobalOrdinal count = Teuchos::as<GlobalOrdinal>(mapvec.size());
        GlobalOrdinal gcount;
        Teuchos::reduceAll(*comm, Teuchos::REDUCE_SUM, count, Teuchos::outArg(gcount));

        Teuchos::RCP<Xpetra::Map<LocalOrdinal, GlobalOrdinal, Node> > map =
            MapFactory::Build(lib,gcount,mapvec(),0,comm);
        mapvec.clear();
        return map;
      }

      // Xpetra version of SplitMap
      static Teuchos::RCP<Xpetra::Map<LocalOrdinal, GlobalOrdinal, Node> > SplitMap(Xpetra::UnderlyingLib lib, const Xpetra::Map<LocalOrdinal, GlobalOrdinal, Node> & Amap, const Xpetra::Map<LocalOrdinal, GlobalOrdinal, Node> & Agiven) {
        Teuchos::RCP<const Teuchos::Comm<int> > comm = Amap.getComm();

        GlobalOrdinal count=0;
        Teuchos::Array<GlobalOrdinal> myaugids(Amap.getNodeNumElements());
        for (size_t i=0; i<Amap.getNodeNumElements(); ++i) {
          const GlobalOrdinal gid = Amap.getGlobalElement(i);
          if (Agiven.isNodeGlobalElement(gid)) continue;
          myaugids[Teuchos::as<GlobalOrdinal>(count)] = gid;
          ++count;
        }
        myaugids.resize(count);
        GlobalOrdinal gcount;
        Teuchos::reduceAll(*comm, Teuchos::REDUCE_SUM, 1, &count, &gcount);
        return MapFactory::Build(lib,gcount,myaugids(),0,comm);
      }

      static Teuchos::RCP<Xpetra::BlockedCrsMatrix<Scalar,LocalOrdinal,GlobalOrdinal,Node> > CreateBlockDiagonalExampleMatrix(Xpetra::UnderlyingLib lib, int noBlocks, Teuchos::RCP<const Teuchos::Comm<int> > comm) {
        GlobalOrdinal nOverallDOFGidsPerProc = Teuchos::as<GlobalOrdinal>(Teuchos::ScalarTraits<GlobalOrdinal>::pow(2,noBlocks-2)) * 10;

        GlobalOrdinal procOffset = comm->getRank() * nOverallDOFGidsPerProc;

        std::set<GlobalOrdinal> myDOFGids;
        for(GlobalOrdinal i = 0; i < nOverallDOFGidsPerProc; i++)
          myDOFGids.insert(i + procOffset);

        Teuchos::RCP<Map> fullmap = TestFactory<Scalar,LocalOrdinal,GlobalOrdinal,Node>::BuildMap(lib, myDOFGids, comm);

        std::vector<Teuchos::RCP<const Map> > maps(noBlocks, Teuchos::null);
        GlobalOrdinal nPartGIDs = nOverallDOFGidsPerProc;
        Teuchos::RCP<Map> remainingpartmap = fullmap;
        for (int it=0; it<noBlocks; it++) {
          if(it == noBlocks - 1) {
            maps[0] = remainingpartmap;
            break;
          }
          // collect first half of GIDs
          nPartGIDs = nPartGIDs / 2;
          std::set<GlobalOrdinal> myHalfGIDs;
          for(GlobalOrdinal j = 0; j < nPartGIDs; j++)
            myHalfGIDs.insert(j + procOffset);

          Teuchos::RCP<Map> halfmap = TestFactory<Scalar,LocalOrdinal,GlobalOrdinal,Node>::BuildMap(lib, myHalfGIDs, comm);

          Teuchos::RCP<Map> secondmap = TestFactory<Scalar,LocalOrdinal,GlobalOrdinal,Node>::SplitMap(lib,*remainingpartmap, *halfmap);
          remainingpartmap = halfmap;

          maps[noBlocks - 1 - it]  = secondmap;
        }

        // create diagonal blocks
        std::vector<Teuchos::RCP<CrsMatrix> > blocks(noBlocks,Teuchos::null);
        for (int it=0; it<noBlocks; it++) {
          blocks[it] = CrsMatrixFactory::Build(maps[it], 1);

          LocalOrdinal NumMyElements = maps[it]->getNodeNumElements();
          Teuchos::ArrayView<const GlobalOrdinal> MyGlobalElements = maps[it]->getNodeElementList();

          for (LocalOrdinal i = 0; i < NumMyElements; i++)
            blocks[it]->insertGlobalValues(MyGlobalElements[i],
                Teuchos::tuple<GlobalOrdinal>(MyGlobalElements[i]),
                Teuchos::tuple<Scalar>(it+1));
          blocks[it]->fillComplete();
        }

        // create map extractor
        Teuchos::RCP<const MapExtractor> rgMapExtractor = Teuchos::rcp(new MapExtractor(fullmap, maps, false));
        Teuchos::RCP<const MapExtractor> doMapExtractor = Teuchos::rcp(new MapExtractor(fullmap, maps, false));

        // build blocked operator
        Teuchos::RCP<BlockedCrsMatrix> bop = Teuchos::rcp(new BlockedCrsMatrix(rgMapExtractor,doMapExtractor,1));

        for (int it=0; it<noBlocks; it++) {
          Teuchos::RCP<CrsMatrixWrap> csrwrap =
              Teuchos::rcp(new CrsMatrixWrap(blocks[it]));
          bop->setMatrix(Teuchos::as<size_t>(it),Teuchos::as<size_t>(it),csrwrap);
        }
        bop->fillComplete();
        return bop;
      }

      static Teuchos::RCP<Xpetra::BlockedCrsMatrix<Scalar,LocalOrdinal,GlobalOrdinal,Node> > CreateBlockDiagonalExampleMatrixThyra(Xpetra::UnderlyingLib lib, int noBlocks, Teuchos::RCP<const Teuchos::Comm<int> > comm) {

        std::vector<Teuchos::RCP<const Map> > maps(noBlocks, Teuchos::null);

        maps[0] = MapFactory::Build (lib, comm->getSize() * 5, 5, 0, comm);
        for (int it=1; it<noBlocks; it++) {
          GlobalOrdinal localDofs = Teuchos::as<GlobalOrdinal>(Teuchos::ScalarTraits<GlobalOrdinal>::pow(2,it-1)*5);
          maps[it]  = MapFactory::Build (lib, comm->getSize() * localDofs, localDofs, 0, comm);
        }

        // create diagonal blocks
        std::vector<Teuchos::RCP<CrsMatrix> > blocks(noBlocks,Teuchos::null);
        for (int it=0; it<noBlocks; it++) {
          blocks[it] = CrsMatrixFactory::Build(maps[it], 1);

          LocalOrdinal NumMyElements = maps[it]->getNodeNumElements();
          Teuchos::ArrayView<const GlobalOrdinal> MyGlobalElements = maps[it]->getNodeElementList();

          for (LocalOrdinal i = 0; i < NumMyElements; i++)
            blocks[it]->insertGlobalValues(MyGlobalElements[i],
                Teuchos::tuple<GlobalOrdinal>(MyGlobalElements[i]),
                Teuchos::tuple<Scalar>(it+1));
          blocks[it]->fillComplete();
        }

        // create map extractor
        // To generate the Thyra style map extractor we do not need a full map but only the
        // information about the Map details (i.e. lib and indexBase). We can extract this
        // information from maps[0]
        Teuchos::RCP<const MapExtractor > rgMapExtractor =
            Teuchos::rcp(new MapExtractor(maps[0], maps, true));
        Teuchos::RCP<const MapExtractor > doMapExtractor =
            Teuchos::rcp(new MapExtractor(maps[0], maps, true));
        // build blocked operator
        Teuchos::RCP<BlockedCrsMatrix> bop = Teuchos::rcp(new BlockedCrsMatrix(rgMapExtractor,doMapExtractor,1));

        for (int it=0; it<noBlocks; it++) {
          Teuchos::RCP<CrsMatrixWrap> csrwrap = Teuchos::rcp(new CrsMatrixWrap(blocks[it]));
          bop->setMatrix(Teuchos::as<size_t>(it),Teuchos::as<size_t>(it),csrwrap);
        }
        bop->fillComplete();
        return bop;
      }

      static Teuchos::RCP<Xpetra::BlockedCrsMatrix<Scalar,LocalOrdinal,GlobalOrdinal,Node> > CreateBlocked3x3MatrixThyra(const Teuchos::Comm<int>& comm, Xpetra::UnderlyingLib lib) {

        std::vector<RCP<const Map> > maps = std::vector<RCP<const Map> >(3, Teuchos::null);
        maps[0] = TestHelpers::TestFactory<Scalar, LocalOrdinal, GlobalOrdinal, Node>::BuildMap(100);
        maps[1] = TestHelpers::TestFactory<Scalar, LocalOrdinal, GlobalOrdinal, Node>::BuildMap(100);
        maps[2] = TestHelpers::TestFactory<Scalar, LocalOrdinal, GlobalOrdinal, Node>::BuildMap(100);
        RCP<Matrix> A00 = TestHelpers::TestFactory<Scalar, LocalOrdinal, GlobalOrdinal, Node>::BuildTridiag(maps[0], 4.0, -1.0, -1.0, lib);
        RCP<Matrix> A01 = TestHelpers::TestFactory<Scalar, LocalOrdinal, GlobalOrdinal, Node>::BuildTridiag(maps[0], -1.0, 0.0, 0.0, lib);
        RCP<Matrix> A10 = TestHelpers::TestFactory<Scalar, LocalOrdinal, GlobalOrdinal, Node>::BuildTridiag(maps[1], -1.0, 0.0, 0.0, lib);
        RCP<Matrix> A11 = TestHelpers::TestFactory<Scalar, LocalOrdinal, GlobalOrdinal, Node>::BuildTridiag(maps[1], 4.0, -1.0, -1.0, lib);
        RCP<Matrix> A12 = TestHelpers::TestFactory<Scalar, LocalOrdinal, GlobalOrdinal, Node>::BuildTridiag(maps[1], -1.0, 0.0, 0.0, lib);
        RCP<Matrix> A21 = TestHelpers::TestFactory<Scalar, LocalOrdinal, GlobalOrdinal, Node>::BuildTridiag(maps[2], -1.0, 0.0, 0.0, lib);
        RCP<Matrix> A22 = TestHelpers::TestFactory<Scalar, LocalOrdinal, GlobalOrdinal, Node>::BuildTridiag(maps[2], 4.0, -1.0, -1.0, lib);

        // create map extractor
        // To generate the Thyra style map extractor we do not need a full map but only the
        // information about the Map details (i.e. lib and indexBase). We can extract this
        // information from maps[0]
        Teuchos::RCP<const MapExtractor > rgMapExtractor =
            Teuchos::rcp(new MapExtractor(maps[0], maps, true));
        Teuchos::RCP<const MapExtractor > doMapExtractor =
            Teuchos::rcp(new MapExtractor(maps[0], maps, true));
        // build blocked operator
        Teuchos::RCP<BlockedCrsMatrix> bop = Teuchos::rcp(new BlockedCrsMatrix(rgMapExtractor,doMapExtractor,5));
        bop->setMatrix(Teuchos::as<size_t>(0),Teuchos::as<size_t>(0),A00);
        bop->setMatrix(Teuchos::as<size_t>(0),Teuchos::as<size_t>(1),A01);
        bop->setMatrix(Teuchos::as<size_t>(1),Teuchos::as<size_t>(0),A10);
        bop->setMatrix(Teuchos::as<size_t>(1),Teuchos::as<size_t>(1),A11);
        bop->setMatrix(Teuchos::as<size_t>(1),Teuchos::as<size_t>(2),A12);
        bop->setMatrix(Teuchos::as<size_t>(2),Teuchos::as<size_t>(1),A21);
        bop->setMatrix(Teuchos::as<size_t>(2),Teuchos::as<size_t>(2),A22);
        bop->fillComplete();
        return bop;
      }

     // Create a matrix as specified by parameter list options
     /*static RCP<Matrix> BuildBlockMatrix(Teuchos::ParameterList &matrixList, Xpetra::UnderlyingLib lib=Xpetra::NotSpecified) {
       RCP<const Teuchos::Comm<int> > comm = TestHelpers::Parameters::getDefaultComm();
       RCP<Matrix> Op;

        if (lib == Xpetra::NotSpecified)
          lib = TestHelpers::Parameters::getLib();

        // This only works for Tpetra
        if (lib!=Xpetra::UseTpetra) return Op;

#if defined(HAVE_MUELU_TPETRA)
#ifdef HAVE_MUELU_BROKEN_TESTS
        // Thanks for the code, Travis!

        // Make the graph
        RCP<Matrix> FirstMatrix = BuildMatrix(matrixList,lib);
        RCP<const Xpetra::CrsGraph<LO,GO,NO> > Graph = FirstMatrix->getCrsGraph();

        int blocksize = 3;
        RCP<const Xpetra::TpetraCrsGraph<LO,GO,NO> > TGraph = rcp_dynamic_cast<const Xpetra::TpetraCrsGraph<LO,GO,NO> >(Graph);
        RCP<const Tpetra::CrsGraph<LO,GO,NO> > TTGraph = TGraph->getTpetra_CrsGraph();

        RCP<Tpetra::BlockCrsMatrix<SC,LO,GO,NO> > bcrsmatrix = rcp(new Tpetra::BlockCrsMatrix<SC,LO,GO,NO> (*TTGraph, blocksize));

        const Tpetra::Map<LO,GO,NO>& meshRowMap = *bcrsmatrix->getRowMap();
        const Scalar zero   = Teuchos::ScalarTraits<SC>::zero();
        const Scalar one   = Teuchos::ScalarTraits<SC>::one();
        const Scalar two   = one+one;
        const Scalar three = two+one;

        Teuchos::Array<SC> basematrix(blocksize*blocksize, zero);
        basematrix[0] = two;
        basematrix[2] = three;
        basematrix[3] = three;
        basematrix[4] = two;
        basematrix[7] = three;
        basematrix[8] = two;
        Teuchos::Array<LO> lclColInds(1);
        for (LocalOrdinal lclRowInd = meshRowMap.getMinLocalIndex (); lclRowInd <= meshRowMap.getMaxLocalIndex(); ++lclRowInd) {
          lclColInds[0] = lclRowInd;
          bcrsmatrix->replaceLocalValues(lclRowInd, lclColInds.getRawPtr(), &basematrix[0], 1);
        }

        RCP<Xpetra::CrsMatrix<SC,LO,GO,NO> > temp = rcp(new Xpetra::TpetraBlockCrsMatrix<SC,LO,GO,NO>(bcrsmatrix));
        Op = rcp(new Xpetra::CrsMatrixWrap<SC,LO,GO,NO>(temp));
#endif
#endif
        return Op;
     } // BuildMatrix()*/


      // Needed to initialize correctly a level used for testing SingleLevel factory Build() methods.
      // This method initializes LevelID and linked list of level
      static void createSingleLevelHierarchy(Level& currentLevel) {
        RCP<FactoryManager> factoryHandler = rcp(new FactoryManager());
        factoryHandler->SetKokkosRefactor(false);
        currentLevel.SetFactoryManager(factoryHandler);

        currentLevel.SetLevelID(0);
      }

      // Needed to initialize correctly levels used for testing TwoLevel factory Build() methods.
      // This method initializes LevelID and linked list of level
      static void createTwoLevelHierarchy(Level& fineLevel, Level& coarseLevel) {
        RCP<FactoryManager> factoryHandler = rcp(new FactoryManager());
        factoryHandler->SetKokkosRefactor(false);
        fineLevel.SetFactoryManager(factoryHandler);
        coarseLevel.SetFactoryManager(factoryHandler);

        coarseLevel.SetPreviousLevel(rcpFromRef(fineLevel));

        fineLevel.SetLevelID(0);
        coarseLevel.SetLevelID(1);
      }

      static RCP<SmootherPrototype> createSmootherPrototype(const std::string& type="Gauss-Seidel", LO sweeps=1) {
        std::string ifpackType = "RELAXATION";
        Teuchos::ParameterList  ifpackList;
        ifpackList.set("relaxation: type", type);
        ifpackList.set("relaxation: sweeps", (LO) sweeps);
        ifpackList.set("relaxation: damping factor", (SC) 1.0);
        return Teuchos::rcp( new TrilinosSmoother(ifpackType, ifpackList) );
      }

    }; // class TestFactory


    // Helper class which has some Tpetra specific code inside
    // We put this into an extra helper class as we need partial specializations and
    // do not want to introduce partial specializations for the full TestFactory class
    //
    // The BuildBlockMatrix is only available with Teptra. However, if both Epetra
    // and Tpetra are enabled it may be that Tpetra is not instantiated on either
    // GO=int/long long and/or Node=Serial/OpenMP. We need partial specializations
    // with an empty BuildBlockMatrix routine for all instantiations Teptra is not
    // enabled for, but are existing in Xpetra due to Epetra enabled.
    template <class Scalar, class LocalOrdinal, class GlobalOrdinal, class Node>
    class TpetraTestFactory {
#include "MueLu_UseShortNames.hpp"
    public:

      // Create a matrix as specified by parameter list options
      static RCP<Matrix> BuildBlockMatrix(Teuchos::ParameterList &matrixList, Xpetra::UnderlyingLib lib) {
        RCP<const Teuchos::Comm<int> > comm = TestHelpers::Parameters::getDefaultComm();
        RCP<Matrix> Op;

         if (lib == Xpetra::NotSpecified)
           lib = TestHelpers::Parameters::getLib();

         // This only works for Tpetra
         if (lib!=Xpetra::UseTpetra) return Op;

#if defined(HAVE_MUELU_TPETRA)
         // Thanks for the code, Travis!

         // Make the graph
         RCP<Xpetra::Matrix<Scalar, LocalOrdinal, GlobalOrdinal, Node> > FirstMatrix = TestHelpers::TestFactory<Scalar, LocalOrdinal, GlobalOrdinal, Node>::BuildMatrix(matrixList,lib);
         RCP<const Xpetra::CrsGraph<LocalOrdinal, GlobalOrdinal, Node> > Graph = FirstMatrix->getCrsGraph();

         int blocksize = 3;
         RCP<const Xpetra::TpetraCrsGraph<LocalOrdinal, GlobalOrdinal, Node> > TGraph = rcp_dynamic_cast<const Xpetra::TpetraCrsGraph<LocalOrdinal, GlobalOrdinal, Node> >(Graph);
         RCP<const Tpetra::CrsGraph<LocalOrdinal,GlobalOrdinal,Node> > TTGraph = TGraph->getTpetra_CrsGraph();

         RCP<Tpetra::BlockCrsMatrix<Scalar, LocalOrdinal, GlobalOrdinal, Node> > bcrsmatrix = rcp(new Tpetra::BlockCrsMatrix<Scalar, LocalOrdinal, GlobalOrdinal, Node> (*TTGraph, blocksize));

         const Tpetra::Map<LocalOrdinal, GlobalOrdinal, Node>& meshRowMap = *bcrsmatrix->getRowMap();
         const Scalar zero   = Teuchos::ScalarTraits<Scalar>::zero();
         const Scalar one   = Teuchos::ScalarTraits<Scalar>::one();
         const Scalar two   = one+one;
         const Scalar three = two+one;

         Teuchos::Array<Scalar> basematrix(blocksize*blocksize, zero);
         basematrix[0] = two;
         basematrix[2] = three;
         basematrix[3] = three;
         basematrix[4] = two;
         basematrix[7] = three;
         basematrix[8] = two;
         Teuchos::Array<LocalOrdinal> lclColInds(1);
         for (LocalOrdinal lclRowInd = meshRowMap.getMinLocalIndex (); lclRowInd <= meshRowMap.getMaxLocalIndex(); ++lclRowInd) {
           lclColInds[0] = lclRowInd;
           bcrsmatrix->replaceLocalValues(lclRowInd, lclColInds.getRawPtr(), &basematrix[0], 1);
         }

         RCP<Xpetra::CrsMatrix<Scalar, LocalOrdinal, GlobalOrdinal, Node> > temp = rcp(new Xpetra::TpetraBlockCrsMatrix<Scalar, LocalOrdinal, GlobalOrdinal, Node>(bcrsmatrix));
         Op = rcp(new Xpetra::CrsMatrixWrap<Scalar, LocalOrdinal, GlobalOrdinal, Node>(temp));
#endif
         return Op;
      } // BuildBlockMatrix()

    private:
      TpetraTestFactory() {} // static class

    }; // class TpetraTestFactory

    // TAW: 3/14/2016: If both Epetra and Tpetra are enabled we need partial specializations
    //                 on GO=int/long long as well as NO=EpetraNode to disable BuildBlockMatrix
#ifdef HAVE_MUELU_EPETRA
    // partial specializations (GO=int not enabled with Tpetra)
#if !defined(HAVE_TPETRA_INST_INT_INT)
    template <class Scalar, class LocalOrdinal, class Node>
    class TpetraTestFactory<Scalar, LocalOrdinal, int, Node> {
      typedef int GlobalOrdinal;
#include "MueLu_UseShortNames.hpp"
    public:
      static RCP<Matrix> BuildBlockMatrix(Teuchos::ParameterList &matrixList, Xpetra::UnderlyingLib lib) { return Teuchos::null; }
    private:
      TpetraTestFactory() {} // static class
    }; // class TpetraTestFactory
#endif

    // partial specializations (GO=long long not enabled with Tpetra)
#if !defined(HAVE_TPETRA_INST_INT_LONG_LONG)
    template <class Scalar, class LocalOrdinal, class Node>
    class TpetraTestFactory<Scalar, LocalOrdinal, long long, Node> {
      typedef long long GlobalOrdinal;
#include "MueLu_UseShortNames.hpp"
    public:
      static RCP<Matrix> BuildBlockMatrix(Teuchos::ParameterList &matrixList, Xpetra::UnderlyingLib lib) { return Teuchos::null; }
    private:
      TpetraTestFactory() {} // static class
    }; // class TpetraTestFactory
#endif

    // partial specializations (NO=EpetraNode not enabled with Tpetra)
#if ((defined(EPETRA_HAVE_OMP) && !(defined(HAVE_TPETRA_INST_OPENMP))) || \
    (!defined(EPETRA_HAVE_OMP) && !(defined(HAVE_TPETRA_INST_SERIAL))))

    template <class Scalar, class LocalOrdinal, class GlobalOrdinal>
    class TpetraTestFactory<Scalar, LocalOrdinal, GlobalOrdinal, Xpetra::EpetraNode> {
      typedef Xpetra::EpetraNode Node;
#include "MueLu_UseShortNames.hpp"
    public:
      static RCP<Matrix> BuildBlockMatrix(Teuchos::ParameterList &matrixList, Xpetra::UnderlyingLib lib) { return Teuchos::null; }
    private:
      TpetraTestFactory() {} // static class
    }; // class TpetraTestFactory
#endif
#endif // endif HAVE_MUELU_EPETRA

    //! Return the list of files in the directory. Only files that are matching '*filter*' are returned.
    ArrayRCP<std::string> GetFileList(const std::string & dirPath, const std::string & filter);




  } // namespace TestHelpers



} // namespace MueLuTests


// Macro to skip a test when UnderlyingLib==Epetra or Tpetra
#define MUELU_TEST_ONLY_FOR(UnderlyingLib) \
  if (TestHelpers::Parameters::getLib() != UnderlyingLib) { \
    out << "Skipping test for " << ((TestHelpers::Parameters::getLib()==Xpetra::UseEpetra) ? "Epetra" : "Tpetra") << std::endl; \
    return; \
  }

// Macro to skip a test when Epetra is used with Ordinal != int
#define MUELU_TEST_EPETRA_ONLY_FOR_INT(LocalOrdinal, GlobalOrdinal) \
  if (!(TestHelpers::Parameters::getLib() == Xpetra::UseEpetra && (Teuchos::OrdinalTraits<LocalOrdinal>::name() != string("int") || Teuchos::OrdinalTraits<GlobalOrdinal>::name() != string("int"))))

// Macro to skip a test when Epetra is used with Scalar != double or Ordinal != int
#define MUELU_TEST_EPETRA_ONLY_FOR_DOUBLE_AND_INT(Scalar, LocalOrdinal, GlobalOrdinal) \
  if (!(TestHelpers::Parameters::getLib() == Xpetra::UseEpetra && Teuchos::ScalarTraits<Scalar>::name() != string("double"))) \
    MUELU_TEST_EPETRA_ONLY_FOR_INT(LocalOrdinal, GlobalOrdinal)

//

//TODO: add directly to Teuchos ?
//#include "../xpetra/test/Xpetra_UnitTestHelpers.hpp" // declaration of TEUCHOS_UNIT_TEST_TEMPLATE_5_DECL


//


//! Namespace for MueLu test classes
namespace MueLuTests {

  using namespace TestHelpers;
}

#endif // ifndef MUELU_TEST_HELPERS_H<|MERGE_RESOLUTION|>--- conflicted
+++ resolved
@@ -191,11 +191,7 @@
         GO numGlobalElements; //global_size_t
         if (matrixType == "Laplace1D")
           numGlobalElements = nx;
-<<<<<<< HEAD
-        else if (matrixType == "Laplace2D" || matrixType == "Star2D")
-=======
         else if (matrixType == "Laplace2D" || matrixType == "Star2D" || matrixType == "Cross2D")
->>>>>>> 4103bf6c
           numGlobalElements = nx*ny;
         else if(matrixType == "Elasticity2D")
           numGlobalElements = 2*nx*ny;
