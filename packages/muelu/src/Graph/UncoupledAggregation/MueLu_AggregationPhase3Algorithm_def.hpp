// @HEADER
//
// ***********************************************************************
//
//        MueLu: A package for multigrid based preconditioning
//                  Copyright 2012 Sandia Corporation
//
// Under the terms of Contract DE-AC04-94AL85000 with Sandia Corporation,
// the U.S. Government retains certain rights in this software.
//
// Redistribution and use in source and binary forms, with or without
// modification, are permitted provided that the following conditions are
// met:
//
// 1. Redistributions of source code must retain the above copyright
// notice, this list of conditions and the following disclaimer.
//
// 2. Redistributions in binary form must reproduce the above copyright
// notice, this list of conditions and the following disclaimer in the
// documentation and/or other materials provided with the distribution.
//
// 3. Neither the name of the Corporation nor the names of the
// contributors may be used to endorse or promote products derived from
// this software without specific prior written permission.
//
// THIS SOFTWARE IS PROVIDED BY SANDIA CORPORATION "AS IS" AND ANY
// EXPRESS OR IMPLIED WARRANTIES, INCLUDING, BUT NOT LIMITED TO, THE
// IMPLIED WARRANTIES OF MERCHANTABILITY AND FITNESS FOR A PARTICULAR
// PURPOSE ARE DISCLAIMED. IN NO EVENT SHALL SANDIA CORPORATION OR THE
// CONTRIBUTORS BE LIABLE FOR ANY DIRECT, INDIRECT, INCIDENTAL, SPECIAL,
// EXEMPLARY, OR CONSEQUENTIAL DAMAGES (INCLUDING, BUT NOT LIMITED TO,
// PROCUREMENT OF SUBSTITUTE GOODS OR SERVICES; LOSS OF USE, DATA, OR
// PROFITS; OR BUSINESS INTERRUPTION) HOWEVER CAUSED AND ON ANY THEORY OF
// LIABILITY, WHETHER IN CONTRACT, STRICT LIABILITY, OR TORT (INCLUDING
// NEGLIGENCE OR OTHERWISE) ARISING IN ANY WAY OUT OF THE USE OF THIS
// SOFTWARE, EVEN IF ADVISED OF THE POSSIBILITY OF SUCH DAMAGE.
//
// Questions? Contact
//                    Jonathan Hu       (jhu@sandia.gov)
//                    Andrey Prokopenko (aprokop@sandia.gov)
//                    Ray Tuminaro      (rstumin@sandia.gov)
//
// ***********************************************************************
//
// @HEADER
#ifndef MUELU_AGGREGATIONPHASE3ALGORITHM_DEF_HPP_
#define MUELU_AGGREGATIONPHASE3ALGORITHM_DEF_HPP_

#include <Teuchos_Comm.hpp>
#include <Teuchos_CommHelpers.hpp>

#include <Xpetra_Vector.hpp>

#include "MueLu_AggregationPhase3Algorithm_decl.hpp"

#include "MueLu_Aggregates.hpp"
#include "MueLu_Exceptions.hpp"
#include "MueLu_GraphBase.hpp"
#include "MueLu_Monitor.hpp"

namespace MueLu {

  // Try to stick unaggregated nodes into a neighboring aggregate if they are
  // not already too big. Otherwise, make a new aggregate
  template <class LocalOrdinal, class GlobalOrdinal, class Node>
  void AggregationPhase3Algorithm<LocalOrdinal, GlobalOrdinal, Node>::BuildAggregates(const ParameterList& params, const GraphBase& graph, Aggregates& aggregates, std::vector<unsigned>& aggStat, LO& numNonAggregatedNodes) const {
    Monitor m(*this, "BuildAggregates");

    bool makeNonAdjAggs = false;
    bool error_on_isolated = false;
    if(params.isParameter("aggregation: error on nodes with no on-rank neighbors"))
      error_on_isolated = params.get<bool>("aggregation: error on nodes with no on-rank neighbors");
    if(params.isParameter("aggregation: phase3 avoid singletons"))
      makeNonAdjAggs = params.get<bool>("aggregation: phase3 avoid singletons");

<<<<<<< HEAD
=======
    size_t numSingletons=0;

>>>>>>> 4103bf6c
    const LO  numRows = graph.GetNodeNumVertices();
    const int myRank  = graph.GetComm()->getRank();

    ArrayRCP<LO> vertex2AggId = aggregates.GetVertex2AggId()->getDataNonConst(0);
    ArrayRCP<LO> procWinner   = aggregates.GetProcWinner()  ->getDataNonConst(0);

    LO numLocalAggregates = aggregates.GetNumAggregates();

    for (LO i = 0; i < numRows; i++) {
      if (aggStat[i] == AGGREGATED || aggStat[i] == IGNORED)
        continue;

      ArrayView<const LocalOrdinal> neighOfINode = graph.getNeighborVertices(i);

      // We don't want a singleton. So lets see if there is an unaggregated
      // neighbor that we can also put with this point.
      bool isNewAggregate = false;
      bool failedToAggregate = true;
      for (int j = 0; j < neighOfINode.size(); j++) {
        LO neigh = neighOfINode[j];

        if (neigh != i && graph.isLocalNeighborVertex(neigh) && aggStat[neigh] == READY) {
          isNewAggregate = true;

          aggStat     [neigh] = AGGREGATED;
          vertex2AggId[neigh] = numLocalAggregates;
          procWinner  [neigh] = myRank;

          numNonAggregatedNodes--;
        }
      }

      if (isNewAggregate) {
        // Create new aggregate (not singleton)
        aggStat     [i] = AGGREGATED;
        procWinner  [i] = myRank;
        numNonAggregatedNodes--;
        aggregates.SetIsRoot(i);
        vertex2AggId[i] = numLocalAggregates++;

        failedToAggregate = false;
      } else {
        // We do not want a singleton, but there are no non-aggregated
        // neighbors. Lets see if we can connect to any other aggregates
        // NOTE: This is very similar to phase 2b, but simplier: we stop with
        // the first found aggregate
        int j = 0;
        for (; j < neighOfINode.size(); j++) {
          LO neigh = neighOfINode[j];

          // We don't check (neigh != rootCandidate), as it is covered by checking (aggStat[neigh] == AGGREGATED)
          if (graph.isLocalNeighborVertex(neigh) && aggStat[neigh] == AGGREGATED)
            break;
        }

        if (j < neighOfINode.size()) {
          // Assign to an adjacent aggregate
          vertex2AggId[i] = vertex2AggId[neighOfINode[j]];
          numNonAggregatedNodes--;
          failedToAggregate = false;
        }
      }

      if (failedToAggregate && makeNonAdjAggs) {
        //  it we are still didn't find an aggregate home for i (i.e., we have
        //  a potential singleton), we are desperate. Basically, we seek to
        //  group i with any other local point to form an aggregate (even if
        //  it is not a neighbor of i. Either we find a vertex that is already
        //  aggregated or not aggregated.
        //    1) if found vertex is aggregated, then assign i to this aggregate
        //    2) if found vertex is not aggregated, create new aggregate


        for (LO ii = 0; ii < numRows; ii++) { // look for anyone else
          if ( (ii != i) && (aggStat[ii] != IGNORED) ) {
            failedToAggregate = false;       // found someone so start
            aggStat[i]   = AGGREGATED;  // marking i as aggregated
            procWinner[i]= myRank;

            if (aggStat[ii] == AGGREGATED)
              vertex2AggId[i] = vertex2AggId[ii];
            else {
              vertex2AggId[i]  = numLocalAggregates;
              vertex2AggId[ii] = numLocalAggregates;
              aggStat     [ii] = AGGREGATED;
              procWinner  [ii] = myRank;
              numNonAggregatedNodes--;   // acounts for ii now being aggregated
              aggregates.SetIsRoot(i);
              numLocalAggregates++;
            }
            numNonAggregatedNodes--;   // accounts for i now being aggregated
            break;
          } //if ( (ii != i) && (aggStat[ii] != IGNORED ...
        } //for (LO ii = 0; ...
      }
      if (failedToAggregate) {
        if (error_on_isolated) {
          // Error on this isolated node, as the user has requested
          std::ostringstream oss;
          oss<<"MueLu::AggregationPhase3Algorithm::BuildAggregates: MueLu has detected a non-Dirichlet node that has no on-rank neighbors and is terminating (by user request). "<<std::endl;
          oss<<"If this error is being generated at level 0, this is due to an initial partitioning problem in your matrix."<<std::endl;
          oss<<"If this error is being generated at any other level, try turning on repartitioning, which may fix this problem."<<std::endl;
          throw Exceptions::RuntimeError(oss.str());
        } else {
          // Create new aggregate (singleton)
<<<<<<< HEAD
          this->GetOStream(Warnings1) << "Found singleton: " << i << std::endl;
=======
	  //          this->GetOStream(Warnings1) << "Found singleton: " << i << std::endl;
	  numSingletons++;
>>>>>>> 4103bf6c

          aggregates.SetIsRoot(i);
          vertex2AggId[i] = numLocalAggregates++;
          numNonAggregatedNodes--;
        }
      }

      // One way or another, the node is aggregated (possibly into a singleton)
      aggStat   [i] = AGGREGATED;
      procWinner[i] = myRank;

    } // loop over numRows
<<<<<<< HEAD
=======
    

    if(numSingletons > 0)
      this->GetOStream(Runtime0)<<"  WARNING Rank "<<myRank<<" singletons :"<<numSingletons<<" (phase)"<<std::endl;

>>>>>>> 4103bf6c

    // update aggregate object
    aggregates.SetNumAggregates(numLocalAggregates);
  }

} // end namespace

#endif /* MUELU_AGGREGATIONPHASE3ALGORITHM_DEF_HPP_ */<|MERGE_RESOLUTION|>--- conflicted
+++ resolved
@@ -73,11 +73,8 @@
     if(params.isParameter("aggregation: phase3 avoid singletons"))
       makeNonAdjAggs = params.get<bool>("aggregation: phase3 avoid singletons");
 
-<<<<<<< HEAD
-=======
     size_t numSingletons=0;
 
->>>>>>> 4103bf6c
     const LO  numRows = graph.GetNodeNumVertices();
     const int myRank  = graph.GetComm()->getRank();
 
@@ -183,12 +180,8 @@
           throw Exceptions::RuntimeError(oss.str());
         } else {
           // Create new aggregate (singleton)
-<<<<<<< HEAD
-          this->GetOStream(Warnings1) << "Found singleton: " << i << std::endl;
-=======
 	  //          this->GetOStream(Warnings1) << "Found singleton: " << i << std::endl;
 	  numSingletons++;
->>>>>>> 4103bf6c
 
           aggregates.SetIsRoot(i);
           vertex2AggId[i] = numLocalAggregates++;
@@ -201,14 +194,11 @@
       procWinner[i] = myRank;
 
     } // loop over numRows
-<<<<<<< HEAD
-=======
     
 
     if(numSingletons > 0)
       this->GetOStream(Runtime0)<<"  WARNING Rank "<<myRank<<" singletons :"<<numSingletons<<" (phase)"<<std::endl;
 
->>>>>>> 4103bf6c
 
     // update aggregate object
     aggregates.SetNumAggregates(numLocalAggregates);
