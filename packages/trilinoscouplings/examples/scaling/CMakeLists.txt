INCLUDE(TribitsAddExecutableAndTest)
INCLUDE(TribitsCopyFilesToBinaryDir)

IF(Trilinos_ENABLE_Epetra AND Trilinos_ENABLE_EpetraExt AND
   Trilinos_ENABLE_Amesos AND Trilinos_ENABLE_AztecOO AND
   Trilinos_ENABLE_Intrepid AND Trilinos_ENABLE_ML AND
   Trilinos_ENABLE_Pamgen)
<<<<<<< HEAD
# mfh 20 Mar 2012: I commented out the following two tests, because
# they don't pass on my machine, and because I need to get the new
# Dependencies.cmake for TrilinosCouplings into the repository ASAP.

  # TRIBITS_ADD_EXECUTABLE_AND_TEST(
  #   Example_Poisson_NoFE
  #   SOURCES example_Poisson_NoFE.cpp
  #   DEPLIBS epetra epetraext pamgen aztecoo amesos ml
  #   NUM_MPI_PROCS 1
  #   ADD_DIR_TO_NAME
  #   )
  # TRIBITS_ADD_EXECUTABLE_AND_TEST(
  #   Example_Poisson
  #   SOURCES example_Poisson.cpp
  #   DEPLIBS epetra epetraext pamgen aztecoo amesos ml
  #   NUM_MPI_PROCS 1
  #   ADD_DIR_TO_NAME
  #   )
=======
  TRIBITS_ADD_EXECUTABLE_AND_TEST(
    Example_Poisson_NoFE
    SOURCES example_Poisson_NoFE.cpp
    DEPLIBS epetra epetraext pamgen aztecoo amesos ml
    NUM_MPI_PROCS 1
    ADD_DIR_TO_NAME
    )
  TRIBITS_ADD_EXECUTABLE_AND_TEST(
    Example_Poisson
    SOURCES example_Poisson.cpp
    DEPLIBS epetra epetraext pamgen aztecoo amesos ml
    NUM_MPI_PROCS 1
    ADD_DIR_TO_NAME
    )
  TRIBITS_COPY_FILES_TO_BINARY_DIR(TestCopyPoissonFiles
  SOURCE_FILES Poisson.xml
  SOURCE_DIR ${CMAKE_CURRENT_SOURCE_DIR}
  DEST_DIR ${CMAKE_CURRENT_BINARY_DIR}
  ) 
>>>>>>> d5c158f4
ENDIF()

IF(Trilinos_ENABLE_Epetra AND Trilinos_ENABLE_EpetraExt AND
   Trilinos_ENABLE_Amesos AND Trilinos_ENABLE_AztecOO AND
   Trilinos_ENABLE_Intrepid AND Trilinos_ENABLE_ML AND
   Trilinos_ENABLE_Pamgen AND Trilinos_ENABLE_Teko)
  TRIBITS_ADD_EXECUTABLE_AND_TEST(
    Example_Darcy
    SOURCES example_Darcy.cpp
    DEPLIBS epetra epetraext pamgen aztecoo amesos ml ifpack teko
    NUM_MPI_PROCS 1
    ADD_DIR_TO_NAME
    )
  TRIBITS_ADD_EXECUTABLE_AND_TEST(
    Example_DivLSFEM
    SOURCES example_DivLSFEM.cpp
    DEPLIBS epetra epetraext pamgen aztecoo amesos ml
    NUM_MPI_PROCS 1
    ADD_DIR_TO_NAME
    )
  TRIBITS_ADD_EXECUTABLE_AND_TEST(
    Example_CurlLSFEM
    SOURCES example_CurlLSFEM.cpp
    DEPLIBS epetra epetraext pamgen aztecoo amesos ml
    NUM_MPI_PROCS 1
    ADD_DIR_TO_NAME
    )
  TRIBITS_ADD_EXECUTABLE_AND_TEST(
    Example_StabilizatedADR
    SOURCES example_StabilizedADR.cpp
    DEPLIBS epetra epetraext pamgen aztecoo amesos ml
    NUM_MPI_PROCS 1
    ADD_DIR_TO_NAME
    )
  TRIBITS_COPY_FILES_TO_BINARY_DIR(TestCopyFiles
  SOURCE_FILES ADR.xml
  	       Darcy.xml
               CurlLSFEMin.xml
               CurlLSFEMblock_in_block.xml
               DivLSFEMin.xml
	      
               ML_nonsym.xml
  SOURCE_DIR ${CMAKE_CURRENT_SOURCE_DIR}
  DEST_DIR ${CMAKE_CURRENT_BINARY_DIR}
  ) 
ENDIF()

IF(Trilinos_ENABLE_Epetra AND Trilinos_ENABLE_EpetraExt AND
   Trilinos_ENABLE_Amesos AND Trilinos_ENABLE_AztecOO AND
   Trilinos_ENABLE_Intrepid AND Trilinos_ENABLE_ML AND
   Trilinos_ENABLE_STK)
  TRIBITS_ADD_EXECUTABLE(
    Example_Poisson_STK
    SOURCES example_Poisson_stk.cpp
    DEPLIBS epetra epetraext aztecoo amesos ml
    ADD_DIR_TO_NAME
    )
  TRIBITS_COPY_FILES_TO_BINARY_DIR(CopyMeshFiles
  SOURCE_FILES unit_cube_10int_hex.exo
               unit_cube_5int_tet.exo
  SOURCE_DIR ${CMAKE_CURRENT_SOURCE_DIR}
  DEST_DIR ${CMAKE_CURRENT_BINARY_DIR}
  ) 
ENDIF()


## TODO (mfh 13 Feb 2012) Change to Tpetra and Belos and Amesos2 (and
## the multigrid package which I shall not name that hasn't gone
## through copyright yet, once it finally makes it through copyright).
IF(Trilinos_ENABLE_Tpetra AND
   Trilinos_ENABLE_Epetra AND Trilinos_ENABLE_EpetraExt AND
   Trilinos_ENABLE_Amesos AND Trilinos_ENABLE_AztecOO AND
   Trilinos_ENABLE_Intrepid AND Trilinos_ENABLE_ML AND
   Trilinos_ENABLE_Pamgen AND Trilinos_ENABLE_Teko)
  TRIBITS_ADD_EXECUTABLE_AND_TEST(
    Example_Poisson_Tpetra
    SOURCES example_Poisson_Tpetra.cpp
    DEPLIBS tpetra epetra epetraext pamgen aztecoo amesos ml
    NUM_MPI_PROCS 1
    ADD_DIR_TO_NAME
    )
ENDIF()


## ik 20 Mar 2012
#IF(Trilinos_ENABLE_Tpetra AND
#   Trilinos_ENABLE_Epetra AND Trilinos_ENABLE_EpetraExt AND
#   Trilinos_ENABLE_Amesos AND Trilinos_ENABLE_AztecOO AND
#   Trilinos_ENABLE_Intrepid AND Trilinos_ENABLE_ML AND
#   Trilinos_ENABLE_Pamgen AND Trilinos_ENABLE_Teko)
#  TRIBITS_ADD_EXECUTABLE_AND_TEST(
#    Example_Poisson_NoFE_Tpetra
#    SOURCES example_Poisson_NoFE_Tpetra.cpp
#    DEPLIBS tpetra epetra epetraext pamgen aztecoo amesos ml
#    NUM_MPI_PROCS 1
#    ADD_DIR_TO_NAME
#    )
#ENDIF()


## ik 20 Mar 2012
#IF(Trilinos_ENABLE_Epetra AND Trilinos_ENABLE_EpetraExt AND
#   Trilinos_ENABLE_Amesos AND Trilinos_ENABLE_AztecOO AND
#   Trilinos_ENABLE_Intrepid AND Trilinos_ENABLE_ML AND
#   Trilinos_ENABLE_Pamgen AND Trilinos_ENABLE_Teko)
#  TRIBITS_ADD_EXECUTABLE_AND_TEST(
#    Example_Poisson_NoFE_Epetra
#    SOURCES example_Poisson_NoFE_Epetra.cpp
#    DEPLIBS epetra epetraext pamgen aztecoo amesos ml
#    NUM_MPI_PROCS 1
#    ADD_DIR_TO_NAME
#    )
#ENDIF()
<|MERGE_RESOLUTION|>--- conflicted
+++ resolved
@@ -5,26 +5,6 @@
    Trilinos_ENABLE_Amesos AND Trilinos_ENABLE_AztecOO AND
    Trilinos_ENABLE_Intrepid AND Trilinos_ENABLE_ML AND
    Trilinos_ENABLE_Pamgen)
-<<<<<<< HEAD
-# mfh 20 Mar 2012: I commented out the following two tests, because
-# they don't pass on my machine, and because I need to get the new
-# Dependencies.cmake for TrilinosCouplings into the repository ASAP.
-
-  # TRIBITS_ADD_EXECUTABLE_AND_TEST(
-  #   Example_Poisson_NoFE
-  #   SOURCES example_Poisson_NoFE.cpp
-  #   DEPLIBS epetra epetraext pamgen aztecoo amesos ml
-  #   NUM_MPI_PROCS 1
-  #   ADD_DIR_TO_NAME
-  #   )
-  # TRIBITS_ADD_EXECUTABLE_AND_TEST(
-  #   Example_Poisson
-  #   SOURCES example_Poisson.cpp
-  #   DEPLIBS epetra epetraext pamgen aztecoo amesos ml
-  #   NUM_MPI_PROCS 1
-  #   ADD_DIR_TO_NAME
-  #   )
-=======
   TRIBITS_ADD_EXECUTABLE_AND_TEST(
     Example_Poisson_NoFE
     SOURCES example_Poisson_NoFE.cpp
@@ -44,7 +24,6 @@
   SOURCE_DIR ${CMAKE_CURRENT_SOURCE_DIR}
   DEST_DIR ${CMAKE_CURRENT_BINARY_DIR}
   ) 
->>>>>>> d5c158f4
 ENDIF()
 
 IF(Trilinos_ENABLE_Epetra AND Trilinos_ENABLE_EpetraExt AND
