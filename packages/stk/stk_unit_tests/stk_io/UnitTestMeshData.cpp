// Copyright 2002 - 2008, 2010, 2011 National Technology Engineering
// Solutions of Sandia, LLC (NTESS). Under the terms of Contract
// DE-NA0003525 with NTESS, the U.S. Government retains certain rights
// in this software.
//
// Redistribution and use in source and binary forms, with or without
// modification, are permitted provided that the following conditions are
// met:
//
//     * Redistributions of source code must retain the above copyright
//       notice, this list of conditions and the following disclaimer.
//
//     * Redistributions in binary form must reproduce the above
//       copyright notice, this list of conditions and the following
//       disclaimer in the documentation and/or other materials provided
//       with the distribution.
//
//     * Neither the name of NTESS nor the names of its contributors
//       may be used to endorse or promote products derived from this
//       software without specific prior written permission.
//
// THIS SOFTWARE IS PROVIDED BY THE COPYRIGHT HOLDERS AND CONTRIBUTORS
// "AS IS" AND ANY EXPRESS OR IMPLIED WARRANTIES, INCLUDING, BUT NOT
// LIMITED TO, THE IMPLIED WARRANTIES OF MERCHANTABILITY AND FITNESS FOR
// A PARTICULAR PURPOSE ARE DISCLAIMED. IN NO EVENT SHALL THE COPYRIGHT
// OWNER OR CONTRIBUTORS BE LIABLE FOR ANY DIRECT, INDIRECT, INCIDENTAL,
// SPECIAL, EXEMPLARY, OR CONSEQUENTIAL DAMAGES (INCLUDING, BUT NOT
// LIMITED TO, PROCUREMENT OF SUBSTITUTE GOODS OR SERVICES; LOSS OF USE,
// DATA, OR PROFITS; OR BUSINESS INTERRUPTION) HOWEVER CAUSED AND ON ANY
// THEORY OF LIABILITY, WHETHER IN CONTRACT, STRICT LIABILITY, OR TORT
// (INCLUDING NEGLIGENCE OR OTHERWISE) ARISING IN ANY WAY OUT OF THE USE
// OF THIS SOFTWARE, EVEN IF ADVISED OF THE POSSIBILITY OF SUCH DAMAGE.
//

#include <stddef.h>                     // for size_t
#include <stdlib.h>                     // for rand, srand, RAND_MAX
#include <stk_io/IossBridge.hpp>        // for is_part_io_part
#include <stk_io/StkMeshIoBroker.hpp>   // for StkMeshIoBroker
#include <Ioss_ConcreteVariableType.h>
#include <stk_mesh/base/BulkData.hpp>   // for BulkData
#include <stk_mesh/base/GetEntities.hpp>  // for get_selected_entities
#include <stk_mesh/base/MetaData.hpp>   // for MetaData
#include <gtest/gtest.h>
#include <string>                       // for string
#include <vector>                       // for vector, etc
#include "gtest/gtest.h"                // for AssertHelper, ASSERT_TRUE
#include "stk_io/DatabasePurpose.hpp"   // for DatabasePurpose::READ_MESH, etc
#include "stk_mesh/base/Bucket.hpp"     // for Bucket
#include "stk_mesh/base/Entity.hpp"     // for Entity
#include "stk_mesh/base/Part.hpp"       // for Part
#include "stk_mesh/base/Selector.hpp"   // for Selector, operator&
#include "stk_mesh/base/Types.hpp"      // for PartVector, BucketVector, etc
#include "stk_topology/topology.hpp"    // for topology, etc
#include "stk_util/parallel/Parallel.hpp"  // for ParallelMachine
#include "stk_mesh/baseImpl/MeshImplUtils.hpp"
#include "stk_mesh/base/FEMHelpers.hpp"
#include "stk_mesh/base/Field.hpp"
#include <stk_unit_test_utils/MeshFixture.hpp>

namespace {

void activate_entities(stk::io::StkMeshIoBroker &fixture,
                       stk::mesh::Part &active_part)
{
  // Seed generator so multiple calls produce same result
  srand(999999u);
  stk::mesh::MetaData & meta = fixture.meta_data();
  stk::mesh::BulkData &bulk = fixture.bulk_data();

  stk::mesh::EntityRank elem_rank = stk::topology::ELEMENT_RANK;

  stk::mesh::PartVector add_parts(1, &active_part);

  bulk.modification_begin();
  const stk::mesh::PartVector & all_parts = meta.get_parts();
  for ( stk::mesh::PartVector::const_iterator
          ip = all_parts.begin(); ip != all_parts.end(); ++ip ) {

    stk::mesh::Part * const part = *ip;
    if (stk::io::is_part_io_part(*part) && part->primary_entity_rank() == elem_rank) {
      // Get all entities (elements) on this part...
      std::vector<stk::mesh::Entity> entities;
      stk::mesh::Selector select = meta.locally_owned_part() & *part;
      stk::mesh::get_selected_entities(select, bulk.buckets(elem_rank), entities);
      for (size_t i=0; i < entities.size(); i++) {
        if (rand() > (RAND_MAX/4)*3)
          bulk.change_entity_parts(entities[i], add_parts);
      }
    }
  }
  bulk.modification_end();
}

}

TEST( StkMeshIoBroker, iofixture )
{
  // A simple test for reading and writing an exodus file using the StkMeshIoBroker

  stk::ParallelMachine pm = MPI_COMM_WORLD;

  stk::io::StkMeshIoBroker fixture(pm);

  std::string input_base_filename = "unit_test.g";

  bool ok = false;
  try {
    // Initialize meta data from exodus file
    fixture.add_mesh_database(input_base_filename, stk::io::READ_MESH);
    fixture.create_input_mesh();
    ok = true;

    stk::mesh::MetaData & meta_data = fixture.meta_data();

    // Commit meta_data
    meta_data.commit();

    // bulk_data initialize (from exodus file)
    fixture.populate_bulk_data();

    // exodus file creation
    std::string output_base_filename = "unit_test_output.e";
    size_t output_index = fixture.create_output_mesh(output_base_filename, stk::io::WRITE_RESULTS);

    // process output
    const double time_step = 0;
    fixture.process_output_request(output_index, time_step);
  }
  catch(...) {
    ASSERT_TRUE(ok);
  }
  // Since correctness can only be established by running SEACAS tools, correctness
  // checking is left to the test XML.
}

TEST( StkMeshIoBroker, testModifyTopology )
{
    stk::ParallelMachine comm = MPI_COMM_WORLD;
    if (stk::parallel_machine_size(comm) == 1)
    {
        stk::io::StkMeshIoBroker fixture(comm);
        std::string generated_mesh_spec = "generated:1x1x2";
        fixture.add_mesh_database(generated_mesh_spec, stk::io::READ_MESH);
        fixture.create_input_mesh();

        stk::mesh::MetaData & meta_data = fixture.meta_data();
        stk::mesh::Part & side_set_part = meta_data.declare_part_with_topology("Side Set Part",stk::topology::QUAD_4);
        stk::io::put_io_part_attribute(side_set_part);

        stk::mesh::Part & inactive_part = meta_data.declare_part("Inactive Part");

        fixture.populate_bulk_data();

        {
            stk::mesh::BulkData & mesh = fixture.bulk_data();
            mesh.modification_begin();
            stk::mesh::Entity element1 = mesh.get_entity(stk::topology::ELEMENT_RANK, 1);
            stk::mesh::Entity element2 = mesh.get_entity(stk::topology::ELEMENT_RANK, 2);

            stk::mesh::PartVector add_parts = { &inactive_part };
            mesh.change_entity_parts(element2, add_parts);

            const int elem1_side_ordinal = 5;
            stk::mesh::Entity side1 = mesh.declare_element_side(element1, elem1_side_ordinal, stk::mesh::PartVector{&side_set_part});

            const int elem2_side_ordinal = 4;
            stk::mesh::Entity side2 = mesh.declare_element_side(element2, elem2_side_ordinal, stk::mesh::PartVector{&side_set_part});
            mesh.modification_end();

            EXPECT_EQ(side1, side2);
        }

        const std::string output_base_filename = "StkMeshIoBroker.testModifyTopology.e";
        size_t output_index = 0;
        ASSERT_NO_THROW(output_index = fixture.create_output_mesh(output_base_filename, stk::io::WRITE_RESULTS));
        stk::mesh::Selector active_selector = !inactive_part;
        fixture.set_subset_selector(output_index,active_selector);
        const double time_step = 0.1;
        ASSERT_NO_THROW(fixture.process_output_request(output_index, time_step));

        unlink(output_base_filename.c_str());
    }
}

TEST( StkMeshIoBroker, active_only )
{
  // A simple test for reading and writing an exodus file using the StkMeshIoBroker.

  stk::ParallelMachine pm = MPI_COMM_WORLD;
  stk::io::StkMeshIoBroker fixture(pm);

  std::string input_base_filename = "unit_test.g";

  bool ok = false;
  try {
    // Initialize meta data from exodus file
    fixture.add_mesh_database(input_base_filename, stk::io::READ_MESH);

    fixture.create_input_mesh();
    ok = true;
    stk::mesh::MetaData & meta_data = fixture.meta_data();

    // Add an "active" part...
    stk::mesh::Part &active = meta_data.declare_part("active", stk::topology::ELEMENT_RANK);
    meta_data.commit();

    // bulk_data initialize (from exodus file)
    fixture.populate_bulk_data();

    // Put some entities into the "active" part...
    // This will be used to test the I/O filtering via a selector...
    activate_entities(fixture, active);

    // exodus file creation
    std::string output_base_filename = "unit_test_output_filtered.e";
    size_t index = fixture.create_output_mesh( output_base_filename, stk::io::WRITE_RESULTS );

    // Set the output filter on the mesh_data...
    stk::mesh::Selector active_selector(active);
    fixture.set_subset_selector(index, active_selector);

    // process output
    const double time_step = 0;
    fixture.process_output_request(index, time_step);
  }
  catch(...) {
    ASSERT_TRUE(ok);
  }


  // Since correctness can only be established by running SEACAS tools, correctness
  // checking is left to the test XML.
}

TEST( StkMeshIoBroker, active_and_all )
{
  // A simple test for reading and writing two exodus files using the StkMeshIoBroker.
  stk::ParallelMachine pm = MPI_COMM_WORLD;
  int numProcs = stk::parallel_machine_size(pm);
  if (numProcs != 1) {
    return;
  }
  stk::io::StkMeshIoBroker fixture(pm);

  std::string input_base_filename = "unit_test.g";

  bool ok = false;
  try {
    fixture.add_mesh_database(input_base_filename, stk::io::READ_MESH);
    fixture.create_input_mesh();
    ok = true;
    stk::mesh::MetaData & meta_data = fixture.meta_data();

    // Add an "active" part...
    stk::mesh::Part &active = meta_data.declare_part("active", stk::topology::ELEMENT_RANK);
    meta_data.commit();

    // bulk_data initialize (from exodus file)
    fixture.populate_bulk_data();

    // Put some entities into the "active" part...
    // This will be used to test the I/O filtering via a selector...
    activate_entities(fixture, active);

    // exodus file creation
    std::string filtered_output_base_filename = "unit_test_output_first_of_two.e";
    std::string unfiltered_output_base_filename = "unit_test_output_second_of_two.e";
    size_t filtered_index =  fixture.create_output_mesh( filtered_output_base_filename, stk::io::WRITE_RESULTS );
    size_t universal_index = fixture.create_output_mesh( unfiltered_output_base_filename, stk::io::WRITE_RESULTS );

    // Set the output filter on the mesh_data...
    // Only output the part declared above as "active"
    stk::mesh::Selector active_selector(active);
    fixture.set_subset_selector(filtered_index, active_selector);

    // process output
    double time_step = 0;
    fixture.process_output_request(filtered_index,  time_step);
    fixture.process_output_request(universal_index, time_step);

    ++time_step;

    fixture.process_output_request(filtered_index,  time_step);
    fixture.process_output_request(universal_index, time_step);

    ++time_step;

    fixture.process_output_request(filtered_index,  time_step);
    fixture.process_output_request(universal_index, time_step);
  }
  catch(...) {
    ASSERT_TRUE(ok);
  }

  // Since correctness can only be established by running SEACAS tools, correctness
  // checking is left to the test XML.
}

TEST( StkMeshIoBroker, large_mesh_test )
{
  // A simple test for reading and writing two exodus files using the StkMeshIoBroker.
  stk::ParallelMachine pm = MPI_COMM_WORLD;
  int numProcs = stk::parallel_machine_size(pm);
  if (numProcs != 1) {
    return;
  }
  stk::io::StkMeshIoBroker fixture(pm);

  std::string input_base_filename = "1mCube_20x20x20.g";

  bool ok = false;
  try {
    // Initialize meta data from exodus file
    fixture.add_mesh_database(input_base_filename, stk::io::READ_MESH);
    fixture.create_input_mesh();
    ok = true;

    stk::mesh::MetaData & meta_data = fixture.meta_data();

    // Commit
    meta_data.commit();

    // bulk_data initialize (from exodus file)
    fixture.populate_bulk_data();
    stk::mesh::BulkData &bulk_data = fixture.bulk_data();

    const stk::mesh::BucketVector & element_buckets
      = bulk_data.buckets( stk::topology::ELEMENT_RANK);

    // iterate elements and check num nodal relations
    for ( stk::mesh::BucketVector::const_iterator ib = element_buckets.begin() ;
	  ib != element_buckets.end() ; ++ib ) {
      stk::mesh::Bucket & b = **ib ;
      const int length   = b.size();
      for ( int k = 0 ; k < length ; ++k ) {
	// get element
	stk::mesh::Entity elem = b[k];
	size_t num_elem_node_rels = bulk_data.count_valid_connectivity(elem, stk::topology::NODE_RANK);
	EXPECT_EQ( 8u, num_elem_node_rels);
      }
    }
  }
  catch(...) {
    ASSERT_TRUE(ok);
  }
}

TEST(StkMeshIoBroker, removeIoPartAttribute)
{
  if(stk::parallel_machine_size(MPI_COMM_WORLD) != 1) { return; }
  stk::mesh::MetaData meta(3);
  stk::mesh::BulkData bulk(meta, MPI_COMM_WORLD);
  stk::io::fill_mesh("generated:1x1x1", bulk);

  for (stk::mesh::Part *part : meta.get_mesh_parts())
      if ( stk::io::is_part_io_part(*part))
          stk::io::remove_io_part_attribute(*part);
}

class StkIoFixture : public stk::unit_test_util::MeshFixture
{
protected:
<<<<<<< HEAD
    void setup_mesh(const std::string & meshSpec, stk::mesh::BulkData::AutomaticAuraOption auraOption)
    {
        setup_empty_mesh(auraOption);
=======
    void setup_mesh(const std::string & meshSpec,
                    stk::mesh::BulkData::AutomaticAuraOption auraOption,
                    unsigned bucketCapacity = stk::mesh::impl::BucketRepository::default_bucket_capacity) override
    {
        setup_empty_mesh(auraOption, bucketCapacity);
>>>>>>> 4103bf6c

//        stk::mesh::Field<int> & field = get_meta().declare_field<stk::mesh::Field<int>>(stk::topology::NODE_RANK, "nodal_field");
//        const int initValue = 0;
//        stk::mesh::put_field_on_mesh(field, get_meta().universal_part(), &initValue);

        stk::io::fill_mesh(meshSpec, get_bulk());
    }
};

TEST_F(StkIoFixture, customCoordinateName)
{
    if (stk::parallel_machine_size(MPI_COMM_WORLD) != 1) return;

    setup_mesh("generated:1x1x2", stk::mesh::BulkData::NO_AUTO_AURA);
    const std::string meshName = "meshWithCoordinates.g";
    stk::io::write_mesh(meshName, get_bulk());

    stk::mesh::MetaData meta(3);
    stk::mesh::BulkData bulk(meta, MPI_COMM_WORLD, stk::mesh::BulkData::NO_AUTO_AURA);
    meta.set_coordinate_field_name("custom_coordinates");

    stk::io::fill_mesh(meshName, bulk);

    const stk::mesh::FieldBase * coordField = meta.coordinate_field();
    EXPECT_EQ("custom_coordinates", coordField->name());

    unlink(meshName.c_str());
<<<<<<< HEAD
}
=======
}

stk::mesh::Part& declare_elem_part(stk::mesh::MetaData& meta, const std::string& partName)
{
  stk::mesh::Part& part = meta.declare_part(partName, stk::topology::ELEM_RANK);
  stk::io::put_io_part_attribute(part);
  return part;
}

Ioss::Field* create_ioss_field(const std::string& fieldName,
                               int numScalarComponentsPerField,
                               int numFieldCopiesPerEntity)
{
  const Ioss::VariableType* symTensor = Ioss::VariableType::factory("sym_tensor_33", numFieldCopiesPerEntity);

  return new Ioss::Field(fieldName, Ioss::Field::REAL, symTensor, Ioss::Field::TRANSIENT, numScalarComponentsPerField);
}

TEST(DeclareIossField, reRegisterWithDifferentNumCopies)
{
  if(stk::parallel_machine_size(MPI_COMM_WORLD) != 1) { return; }
  stk::mesh::MetaData meta(3);

  stk::mesh::Part& myPart = declare_elem_part(meta, "myPart");
  stk::mesh::Part& myOtherPart = declare_elem_part(meta, "myOtherPart");

  Ioss::Sym_Tensor_33::factory();

  int numScalarComponentsPerField = 6;
  int numFieldCopiesPerEntity = 1;
  std::string fieldName("left_stretch");

  Ioss::Field* iossField1copy = create_ioss_field(fieldName, numScalarComponentsPerField, numFieldCopiesPerEntity);

  const stk::mesh::FieldBase* stkField =
      stk::io::impl::declare_stk_field_internal(meta, stk::topology::ELEM_RANK, myPart, *iossField1copy, false);

  unsigned expectedMaxSize = numFieldCopiesPerEntity*numScalarComponentsPerField;
  EXPECT_EQ(expectedMaxSize, stkField->max_size(stk::topology::ELEM_RANK));

  numFieldCopiesPerEntity = 9;
  
  Ioss::Field* iossField9copies = create_ioss_field(fieldName, numScalarComponentsPerField, numFieldCopiesPerEntity);

  stkField =
      stk::io::impl::declare_stk_field_internal(meta, stk::topology::ELEM_RANK, myOtherPart, *iossField9copies, false);

  expectedMaxSize = numFieldCopiesPerEntity*numScalarComponentsPerField;
  EXPECT_EQ(expectedMaxSize, stkField->max_size(stk::topology::ELEM_RANK));

  delete iossField1copy;
  delete iossField9copies;
}
>>>>>>> 4103bf6c
<|MERGE_RESOLUTION|>--- conflicted
+++ resolved
@@ -360,17 +360,11 @@
 class StkIoFixture : public stk::unit_test_util::MeshFixture
 {
 protected:
-<<<<<<< HEAD
-    void setup_mesh(const std::string & meshSpec, stk::mesh::BulkData::AutomaticAuraOption auraOption)
-    {
-        setup_empty_mesh(auraOption);
-=======
     void setup_mesh(const std::string & meshSpec,
                     stk::mesh::BulkData::AutomaticAuraOption auraOption,
                     unsigned bucketCapacity = stk::mesh::impl::BucketRepository::default_bucket_capacity) override
     {
         setup_empty_mesh(auraOption, bucketCapacity);
->>>>>>> 4103bf6c
 
 //        stk::mesh::Field<int> & field = get_meta().declare_field<stk::mesh::Field<int>>(stk::topology::NODE_RANK, "nodal_field");
 //        const int initValue = 0;
@@ -398,9 +392,6 @@
     EXPECT_EQ("custom_coordinates", coordField->name());
 
     unlink(meshName.c_str());
-<<<<<<< HEAD
-}
-=======
 }
 
 stk::mesh::Part& declare_elem_part(stk::mesh::MetaData& meta, const std::string& partName)
@@ -454,4 +445,3 @@
   delete iossField1copy;
   delete iossField9copies;
 }
->>>>>>> 4103bf6c
