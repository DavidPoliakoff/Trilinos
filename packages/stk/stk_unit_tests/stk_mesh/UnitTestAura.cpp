--- conflicted
+++ resolved
@@ -33,29 +33,19 @@
 // 
 
 #include <gtest/gtest.h>                // for AssertHelper, EXPECT_TRUE, etc
-<<<<<<< HEAD
-#include <stddef.h>                     // for size_t
-#include <stk_mesh/base/BulkData.hpp>   // for BulkData
-#include <stk_mesh/base/FEMHelpers.hpp>  // for declare_element
-=======
 #include <stk_unit_test_utils/MeshFixture.hpp>
 #include <stk_mesh/base/BulkData.hpp>   // for BulkData
 #include <stk_mesh/base/FEMHelpers.hpp>  // for declare_element
 #include <stk_mesh/base/GetEntities.hpp>
->>>>>>> 4103bf6c
 #include "mpi.h"                        // for MPI_COMM_WORLD, etc
 #include "stk_mesh/base/Bucket.hpp"     // for Bucket
 #include "stk_mesh/base/BulkDataInlinedMethods.hpp"
 #include "stk_mesh/base/Entity.hpp"     // for Entity
 #include "stk_mesh/base/MetaData.hpp"   // for MetaData
 #include "stk_mesh/base/Types.hpp"      // for PartVector, EntityId, etc
-<<<<<<< HEAD
-#include "stk_topology/topology.hpp"    // for topology, etc
-=======
 #include "stk_mesh/base/Comm.hpp"
 #include "stk_topology/topology.hpp"    // for topology, etc
 #include "stk_io/FillMesh.hpp"
->>>>>>> 4103bf6c
 namespace stk { namespace mesh { class Part; } }
 
 
