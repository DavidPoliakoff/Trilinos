// Copyright 2002 - 2008, 2010, 2011 National Technology Engineering
// Solutions of Sandia, LLC (NTESS). Under the terms of Contract
// DE-NA0003525 with NTESS, the U.S. Government retains certain rights
// in this software.
//
// Redistribution and use in source and binary forms, with or without
// modification, are permitted provided that the following conditions are
// met:
// 
//     * Redistributions of source code must retain the above copyright
//       notice, this list of conditions and the following disclaimer.
// 
//     * Redistributions in binary form must reproduce the above
//       copyright notice, this list of conditions and the following
//       disclaimer in the documentation and/or other materials provided
//       with the distribution.
// 
//     * Neither the name of NTESS nor the names of its contributors
//       may be used to endorse or promote products derived from this
//       software without specific prior written permission.
//
// THIS SOFTWARE IS PROVIDED BY THE COPYRIGHT HOLDERS AND CONTRIBUTORS
// "AS IS" AND ANY EXPRESS OR IMPLIED WARRANTIES, INCLUDING, BUT NOT
// LIMITED TO, THE IMPLIED WARRANTIES OF MERCHANTABILITY AND FITNESS FOR
// A PARTICULAR PURPOSE ARE DISCLAIMED. IN NO EVENT SHALL THE COPYRIGHT
// OWNER OR CONTRIBUTORS BE LIABLE FOR ANY DIRECT, INDIRECT, INCIDENTAL,
// SPECIAL, EXEMPLARY, OR CONSEQUENTIAL DAMAGES (INCLUDING, BUT NOT
// LIMITED TO, PROCUREMENT OF SUBSTITUTE GOODS OR SERVICES; LOSS OF USE,
// DATA, OR PROFITS; OR BUSINESS INTERRUPTION) HOWEVER CAUSED AND ON ANY
// THEORY OF LIABILITY, WHETHER IN CONTRACT, STRICT LIABILITY, OR TORT
// (INCLUDING NEGLIGENCE OR OTHERWISE) ARISING IN ANY WAY OUT OF THE USE
// OF THIS SOFTWARE, EVEN IF ADVISED OF THE POSSIBILITY OF SUCH DAMAGE.
// 

#include "Ioss_DBUsage.h"               // for DatabaseUsage::READ_MODEL
#include "Ioss_ElementBlock.h"          // for ElementBlock
#include "Ioss_Field.h"                 // for Field, etc
#include "Ioss_IOFactory.h"             // for IOFactory
#include "Ioss_NodeBlock.h"             // for NodeBlock
#include "Ioss_Property.h"              // for Property
#include "Ioss_Region.h"                // for Region, etc
#include "Shards_Array.hpp"
#include "mpi.h"                        // for ompi_communicator_t, etc
#include "stk_io/DatabasePurpose.hpp"   // for DatabasePurpose::READ_MESH, etc
#include "stk_io/MeshField.hpp"         // for MeshField
#include "stk_io/WriteMesh.hpp"
#include "stk_mesh/base/Bucket.hpp"     // for Bucket
#include "stk_mesh/base/Field.hpp"      // for Field
#include "stk_mesh/base/FieldBase.hpp"  // for field_bytes_per_entity, etc
#include "stk_mesh/base/Part.hpp"       // for Part
#include "stk_mesh/base/Selector.hpp"   // for operator<<, Selector, etc
#include "stk_mesh/base/Types.hpp"      // for BucketVector, PartVector, etc
#include "stk_topology/topology.hpp"    // for topology, etc
#include "stk_unit_test_utils/GenerateALefRAMesh.hpp"
<<<<<<< HEAD
=======
#include <stk_unit_test_utils/GetMeshSpec.hpp>
>>>>>>> 4103bf6c
#include "stk_util/environment/WallTime.hpp"
#include <gtest/gtest.h>                // for AssertHelper, EXPECT_EQ, etc
#include <iostream>                     // for ostream, operator<<, etc
#include <stddef.h>                     // for size_t, NULL
#include <stdexcept>                    // for runtime_error
#include <stk_io/StkMeshIoBroker.hpp>   // for StkMeshIoBroker
#include <stk_mesh/base/BulkData.hpp>   // for BulkData
#include <stk_mesh/base/CoordinateSystems.hpp>  // for Cartesian, etc
#include <stk_mesh/base/GetEntities.hpp>  // for count_selected_entities
#include <stk_mesh/base/MetaData.hpp>   // for MetaData, put_field, etc
<<<<<<< HEAD
=======
#include <stk_mesh/base/NgpUtils.hpp>
>>>>>>> 4103bf6c
#include <stk_unit_test_utils/MeshFixture.hpp>
#include <stk_util/parallel/Parallel.hpp>  // for ParallelMachine
#include <string>                       // for string, operator==, etc
#include <unistd.h>                     // for unlink
#include <vector>                       // for vector

namespace Ioss { class DatabaseIO; }
namespace stk { namespace mesh { class Bucket; } }

namespace {

const stk::topology::rank_t NODE_RANK = stk::topology::NODE_RANK;

typedef shards::ArrayDimTag::size_type size_type;

SHARDS_ARRAY_DIM_TAG_SIMPLE_DECLARATION( ATAG )
SHARDS_ARRAY_DIM_TAG_SIMPLE_DECLARATION( BTAG )
SHARDS_ARRAY_DIM_TAG_SIMPLE_DECLARATION( CTAG )
SHARDS_ARRAY_DIM_TAG_SIMPLE_DECLARATION( DTAG )
SHARDS_ARRAY_DIM_TAG_SIMPLE_DECLARATION( ETAG )


TEST(UnitTestField, testFieldMaxSize)
{
  stk::ParallelMachine pm = MPI_COMM_SELF ;
  std::ostringstream oss; // to test printing of things w/out spamming cout

  // specifications for some test fields
  typedef stk::mesh::Field<double>                          rank_zero_field;
  typedef stk::mesh::Field<double,ATAG>                     rank_one_field;
  typedef stk::mesh::Field<double,ATAG,BTAG>                rank_two_field;
  typedef stk::mesh::Field<double,ATAG,BTAG,CTAG>           rank_three_field;
  typedef stk::mesh::Field<double,ATAG,BTAG,CTAG,DTAG>      rank_four_field;
  typedef stk::mesh::Field<double,ATAG,BTAG,CTAG,DTAG,ETAG> rank_five_field;

  const std::string name0("test_field_0");
  const std::string name1("test_field_1");
  const std::string name2("test_field_2");
  const std::string name3("test_field_3");
  const std::string name4("test_field_4");
  const std::string name5("test_field_5");

  const int spatial_dimension = 3;
  stk::mesh::MetaData meta_data( spatial_dimension );
  stk::mesh::BulkData bulk_data( meta_data , pm );

  rank_zero_field  & f0 = meta_data.declare_field< rank_zero_field  >( NODE_RANK, name0 );
  rank_one_field   & f1 = meta_data.declare_field< rank_one_field   >( NODE_RANK, name1 );
  rank_two_field   & f2 = meta_data.declare_field< rank_two_field   >( NODE_RANK, name2 );
  rank_three_field & f3 = meta_data.declare_field< rank_three_field >( NODE_RANK, name3 );
  rank_four_field  & f4 = meta_data.declare_field< rank_four_field  >( NODE_RANK, name4 );
  rank_five_field  & f5 = meta_data.declare_field< rank_five_field  >( NODE_RANK, name5 );

  stk::mesh::Part & p0 = meta_data.declare_part("P0", NODE_RANK );
  stk::mesh::Part & p1 = meta_data.declare_part("P1", NODE_RANK );
  stk::mesh::Part & p2 = meta_data.declare_part("P2", NODE_RANK );
  stk::mesh::Part & p3 = meta_data.declare_part("P3", NODE_RANK );
  stk::mesh::Part & p4 = meta_data.declare_part("P4", NODE_RANK );
  stk::mesh::Part & p5 = meta_data.declare_part("P5", NODE_RANK );

  stk::mesh::put_field_on_mesh( f0, p0, (stk::mesh::FieldTraits<rank_zero_field>::data_type*) nullptr);
  stk::mesh::put_field_on_mesh( f1, p1, 10, (stk::mesh::FieldTraits<rank_one_field>::data_type*) nullptr);
  stk::mesh::put_field_on_mesh( f2, p2, 10, 20, (stk::mesh::FieldTraits<rank_two_field>::data_type*) nullptr);
  stk::mesh::put_field_on_mesh( f3, p3, 10, 20, 30, (stk::mesh::FieldTraits<rank_three_field>::data_type*) nullptr);
  stk::mesh::put_field_on_mesh( f4, p4, 10, 20, 30, 40, (stk::mesh::FieldTraits<rank_four_field>::data_type*) nullptr);
  stk::mesh::put_field_on_mesh( f5, p5, 10, 20, 30, 40, 50, (stk::mesh::FieldTraits<rank_five_field>::data_type*) nullptr);

  meta_data.commit();

  EXPECT_EQ( f0.max_size(stk::topology::NODE_RANK), 1u );
  EXPECT_EQ( f0.max_size(stk::topology::EDGE_RANK), 0u );
  EXPECT_EQ( f0.max_size(stk::topology::FACE_RANK), 0u );
  EXPECT_EQ( f0.max_size(stk::topology::ELEMENT_RANK), 0u );

  EXPECT_EQ( f1.max_size(stk::topology::NODE_RANK), 10u );
  EXPECT_EQ( f1.max_size(stk::topology::EDGE_RANK), 0u );
  EXPECT_EQ( f1.max_size(stk::topology::FACE_RANK), 0u );
  EXPECT_EQ( f1.max_size(stk::topology::ELEMENT_RANK), 0u );

  EXPECT_EQ( f2.max_size(stk::topology::NODE_RANK), 200u );
  EXPECT_EQ( f2.max_size(stk::topology::EDGE_RANK), 0u );
  EXPECT_EQ( f2.max_size(stk::topology::FACE_RANK), 0u );
  EXPECT_EQ( f2.max_size(stk::topology::ELEMENT_RANK), 0u );

  EXPECT_EQ( f3.max_size(stk::topology::NODE_RANK), 6000u );
  EXPECT_EQ( f3.max_size(stk::topology::EDGE_RANK), 0u );
  EXPECT_EQ( f3.max_size(stk::topology::FACE_RANK), 0u );
  EXPECT_EQ( f3.max_size(stk::topology::ELEMENT_RANK), 0u );

  EXPECT_EQ( f4.max_size(stk::topology::NODE_RANK), 240000u );
  EXPECT_EQ( f4.max_size(stk::topology::EDGE_RANK), 0u );
  EXPECT_EQ( f4.max_size(stk::topology::FACE_RANK), 0u );
  EXPECT_EQ( f4.max_size(stk::topology::ELEMENT_RANK), 0u );

  EXPECT_EQ( f5.max_size(stk::topology::NODE_RANK), 12000000u );
  EXPECT_EQ( f5.max_size(stk::topology::EDGE_RANK), 0u );
  EXPECT_EQ( f5.max_size(stk::topology::FACE_RANK), 0u );
  EXPECT_EQ( f5.max_size(stk::topology::ELEMENT_RANK), 0u );

  EXPECT_EQ( f0.field_array_rank(), 0u ); // Field Rank NOT entity rank
  EXPECT_EQ( f1.field_array_rank(), 1u );
  EXPECT_EQ( f2.field_array_rank(), 2u );
  EXPECT_EQ( f3.field_array_rank(), 3u );
  EXPECT_EQ( f4.field_array_rank(), 4u );
  EXPECT_EQ( f5.field_array_rank(), 5u );

}

TEST(UnitTestField, testFieldWithSelector)
{
  stk::ParallelMachine pm = MPI_COMM_SELF ;
  std::ostringstream oss; // to test printing of things w/out spamming cout

  // specifications for test field
  typedef stk::mesh::Field<double>    rank_zero_field ;

  const std::string name0("test_field_0");

  const int spatial_dimension = 3;
  stk::mesh::MetaData meta_data( spatial_dimension );
  stk::mesh::BulkData bulk_data( meta_data , pm );

  rank_zero_field  & f0 = meta_data.declare_field< rank_zero_field >( NODE_RANK, name0 );

  stk::mesh::Part & p0 = meta_data.declare_part("P0", NODE_RANK );
  stk::mesh::Part & p1 = meta_data.declare_part("P1", NODE_RANK );

  stk::mesh::Selector select_p0 = p0;
  std::cout <<"select_p0: "<< select_p0 << std::endl;

  stk::mesh::put_field_on_mesh( f0 , select_p0 , (stk::mesh::FieldTraits<rank_zero_field>::data_type*) nullptr);

  stk::mesh::print( oss , "  " , f0 );

  meta_data.commit();

  bulk_data.modification_begin();

  // Declare 10 nodes on each part

  for ( unsigned i = 1 ; i < 11 ; ++i )
      bulk_data.declare_node(i, std::vector< stk::mesh::Part * >(1, &p0));

  for ( unsigned i = 11 ; i < 21 ; ++i )
    bulk_data.declare_node(i, std::vector< stk::mesh::Part * >(1, &p1));

  const stk::mesh::BucketVector & node_buckets =
    bulk_data.buckets( NODE_RANK );

  unsigned num = stk::mesh::count_selected_entities(select_p0, node_buckets);

  ASSERT_EQ( 10u, num );

  stk::mesh::Selector select_f0 = stk::mesh::selectField(f0);

  std::cout <<"select_f0: "<< select_f0 << std::endl;

  unsigned num_f0 = stk::mesh::count_selected_entities(select_f0, node_buckets);
  ASSERT_EQ(10u, num_f0);

  stk::mesh::BucketVector const& f0_buckets = bulk_data.get_buckets(NODE_RANK, select_p0);
  unsigned num_buckets = f0_buckets.size();
  ASSERT_EQ(1u, num_buckets);

  for(stk::mesh::Bucket* b : f0_buckets) {
    unsigned f0_size = field_bytes_per_entity(f0, *b);
    ASSERT_EQ(8u, f0_size);
  }
}

TEST(UnitTestField, testFieldWithSelectorAnd)
{
  stk::ParallelMachine pm = MPI_COMM_SELF ;
  std::ostringstream oss; // to test printing of things w/out spamming cout

  typedef stk::mesh::Field<double,shards::ArrayDimension>           rank_one_field ;
  // specifications for test field

  const std::string name0("test_field_0");

  const int spatial_dimension = 3;
  stk::mesh::MetaData meta_data( spatial_dimension );
  stk::mesh::BulkData bulk_data( meta_data , pm );

  rank_one_field  & f0 = meta_data.declare_field< rank_one_field >( stk::topology::ELEMENT_RANK, name0 );

  stk::mesh::EntityRank elem_rank = stk::topology::ELEMENT_RANK;
  stk::mesh::Part & elements = meta_data.declare_part("Elements", elem_rank);
  stk::mesh::Part & hex8s = meta_data.declare_part("Hex8", elem_rank );
  stk::mesh::Part & tet4s = meta_data.declare_part("Tet4", elem_rank );

  stk::mesh::Selector elem_hex_selector = elements & hex8s;
  stk::mesh::Selector elem_tet_selector = elements & tet4s;
  std::cout <<"elem_hex_selector: "<< elem_hex_selector << std::endl;
  std::cout <<"elem_tet_selector: "<< elem_tet_selector << std::endl;

  stk::mesh::put_field_on_mesh( f0 , elem_hex_selector, 8u , (stk::mesh::FieldTraits<rank_one_field>::data_type*) nullptr);
  stk::mesh::put_field_on_mesh( f0 , elem_tet_selector, 4u , (stk::mesh::FieldTraits<rank_one_field>::data_type*) nullptr);

  stk::mesh::print( oss , "  " , f0 );

  meta_data.commit();

  bulk_data.modification_begin();

  // Declare 10 elements on each part

  stk::mesh::PartVector parts;
  parts.push_back(&elements);
  parts.push_back(&hex8s);

  for ( unsigned i = 1 ; i < 11 ; ++i )
    bulk_data.declare_element(i, parts);

  parts.clear();
  parts.push_back(&elements);
  parts.push_back(&tet4s);

  for ( unsigned i = 11 ; i < 21 ; ++i )
    bulk_data.declare_element(i, parts);

  {
    stk::mesh::BucketVector const& f0_buckets = bulk_data.get_buckets(elem_rank, elem_hex_selector);

    for(stk::mesh::Bucket* b : f0_buckets) {
      unsigned f0_size = field_bytes_per_entity(f0, *b);
      ASSERT_EQ(64u, f0_size);
    }
  }

  {
    stk::mesh::BucketVector const& f0_buckets = bulk_data.get_buckets(elem_rank, elem_tet_selector);

    for(stk::mesh::Bucket* b : f0_buckets) {
      unsigned f0_size = field_bytes_per_entity(f0, *b);
      ASSERT_EQ(32u, f0_size);
    }
  }
}


TEST(UnitTestField, testFieldWithSelectorInvalid)
{
  stk::ParallelMachine pm = MPI_COMM_SELF ;
  std::ostringstream oss; // to test printing of things w/out spamming cout

  typedef stk::mesh::Field<double,shards::ArrayDimension>           rank_one_field ;
  // specifications for test field

  const std::string name0("test_field_0");

  const int spatial_dimension = 3;
  stk::mesh::MetaData meta_data( spatial_dimension );
  stk::mesh::BulkData bulk_data( meta_data , pm );

  rank_one_field  & f0 = meta_data.declare_field< rank_one_field >( stk::topology::ELEMENT_RANK, name0 );

  stk::mesh::EntityRank elem_rank = stk::topology::ELEMENT_RANK;
  stk::mesh::Part & hex8s = meta_data.declare_part("Hex8", elem_rank );

  stk::mesh::Part & universal_part = meta_data.universal_part();
  stk::mesh::Selector elem_hexA_selector = hex8s;
  stk::mesh::Selector elem_hexB_selector = universal_part & hex8s;

  std::cout <<"elem_hexA_selector: "<< elem_hexA_selector << std::endl;
  std::cout <<"elem_hexB_selector: "<< elem_hexB_selector << std::endl;

  stk::mesh::put_field_on_mesh( f0 , elem_hexA_selector, 8u , (stk::mesh::FieldTraits<rank_one_field>::data_type*) nullptr);
  ASSERT_THROW(
    stk::mesh::put_field_on_mesh( f0 , elem_hexA_selector, 4u , (stk::mesh::FieldTraits<rank_one_field>::data_type*) nullptr),
    std::runtime_error
  );
  stk::mesh::put_field_on_mesh( f0 , elem_hexB_selector, 4u , (stk::mesh::FieldTraits<rank_one_field>::data_type*) nullptr);

  stk::mesh::print( oss , "  " , f0 );

  meta_data.commit();

  bulk_data.modification_begin();

  stk::mesh::PartVector parts;
  parts.push_back(&hex8s);
  ASSERT_THROW(
    bulk_data.declare_element(1, parts),
    std::runtime_error
  );

}

SHARDS_ARRAY_DIM_TAG_SIMPLE_IMPLEMENTATION( ATAG )
SHARDS_ARRAY_DIM_TAG_SIMPLE_IMPLEMENTATION( BTAG )
SHARDS_ARRAY_DIM_TAG_SIMPLE_IMPLEMENTATION( CTAG )
SHARDS_ARRAY_DIM_TAG_SIMPLE_IMPLEMENTATION( DTAG )
SHARDS_ARRAY_DIM_TAG_SIMPLE_IMPLEMENTATION( ETAG )


TEST(UnitTestField, writeFieldsWithSameName)
{
    std::string mesh_name = "mesh_fields_with_same_name.e";
    MPI_Comm communicator = MPI_COMM_WORLD;
    const std::string fieldName = "MyFieldForElementsAndNodes";
    const double nodeInitialValue = 1.25;
    const double elemInitialValue = 8.39;
    const double time = 1.0;

    // Create the mesh with fields with the same name
    {
        stk::io::StkMeshIoBroker stkIo(communicator);

        const std::string generatedFileName = "generated:4x4x16";
        size_t index = stkIo.add_mesh_database(generatedFileName, stk::io::READ_MESH);
        stkIo.set_active_mesh(index);
        stkIo.create_input_mesh();

        stk::mesh::Field<double> &nodeField = stkIo.meta_data().declare_field<stk::mesh::Field<double> >(stk::topology::NODE_RANK, fieldName, 1);
        stk::mesh::put_field_on_mesh(nodeField, stkIo.meta_data().universal_part(), &nodeInitialValue);

        stk::mesh::Field<double> &elemField = stkIo.meta_data().declare_field<stk::mesh::Field<double> >(stk::topology::ELEMENT_RANK, fieldName, 1);
        stk::mesh::put_field_on_mesh(elemField, stkIo.meta_data().universal_part(), &elemInitialValue);

        stkIo.populate_bulk_data();

        size_t fh = stkIo.create_output_mesh(mesh_name, stk::io::WRITE_RESULTS);
        stkIo.write_output_mesh(fh);
        stkIo.add_field(fh, nodeField);
        stkIo.add_field(fh, elemField);
        stkIo.begin_output_step(fh, time);
        stkIo.write_defined_output_fields(fh);
        stkIo.end_output_step(fh);
    }

    // Verify that the fields were written out to disk properly
    {
        Ioss::DatabaseIO *resultsDb = Ioss::IOFactory::create("exodus", mesh_name, Ioss::READ_MODEL, communicator);
        Ioss::Region results(resultsDb);
        const int goldNumSteps = 1;
        EXPECT_EQ(goldNumSteps, results.get_property("state_count").get_int());
        // Should be 1 nodal field on database named "disp";
        Ioss::NodeBlock *nb = results.get_node_blocks()[0];
        const unsigned goldNumNodeFields = 1;
        EXPECT_EQ(goldNumNodeFields, nb->field_count(Ioss::Field::TRANSIENT));
        EXPECT_TRUE(nb->field_exists(fieldName));
        Ioss::ElementBlock *eb = results.get_element_blocks()[0];
        const unsigned goldNumElemFields = 1;
        EXPECT_EQ(goldNumElemFields, eb->field_count(Ioss::Field::TRANSIENT));
        EXPECT_TRUE(eb->field_exists(fieldName));

        const int step = 1;
        double db_time = results.begin_state(step);
        EXPECT_EQ(time, db_time);

        std::vector<double> nodeFieldData;
        nb->get_field_data(fieldName, nodeFieldData);
        for (size_t node = 0; node < nodeFieldData.size(); node++) {
            EXPECT_EQ(nodeInitialValue, nodeFieldData[node]);
        }

        std::vector<double> elemFieldData;
        eb->get_field_data(fieldName, elemFieldData);
        for (size_t elem = 0; elem < elemFieldData.size(); elem++) {
            EXPECT_EQ(elemInitialValue, elemFieldData[elem]);
        }

        results.end_state(step);
    }

    // Verify that we can read the mesh back into memory correctly
    {
        stk::io::StkMeshIoBroker stkIo(communicator);

        size_t index = stkIo.add_mesh_database(mesh_name, stk::io::READ_MESH);
        stkIo.set_active_mesh(index);
        stkIo.create_input_mesh();
        const double badInitialData = -1.2345;

        stk::mesh::Field<double> &nodeField = stkIo.meta_data().declare_field<stk::mesh::Field<double> >(stk::topology::NODE_RANK, fieldName, 1);
        stk::mesh::put_field_on_mesh(nodeField, stkIo.meta_data().universal_part(), &badInitialData);

        stk::mesh::Field<double> &elemField = stkIo.meta_data().declare_field<stk::mesh::Field<double> >(stk::topology::ELEMENT_RANK, fieldName, 1);
        stk::mesh::put_field_on_mesh(elemField, stkIo.meta_data().universal_part(), &badInitialData);

        stkIo.populate_bulk_data();
        stkIo.add_input_field(stk::io::MeshField(nodeField, fieldName));
        stkIo.add_input_field(stk::io::MeshField(elemField, fieldName));
        stkIo.read_defined_input_fields(time);
        stk::mesh::BulkData &mesh = stkIo.bulk_data();
        stk::mesh::MetaData &metaData = stkIo.meta_data();

        const stk::mesh::BucketVector &nodeBuckets = mesh.get_buckets(stk::topology::NODE_RANK, metaData.locally_owned_part());
        for (size_t bucket_i=0 ; bucket_i<nodeBuckets.size() ; ++bucket_i) {
            stk::mesh::Bucket &nodeBucket = *nodeBuckets[bucket_i];
            for (size_t node_i=0 ; node_i<nodeBucket.size() ; ++node_i) {
                double * nodeData = stk::mesh::field_data(nodeField,nodeBucket.bucket_id(),node_i);
                EXPECT_EQ(nodeInitialValue, *nodeData);
            }
        }

        const stk::mesh::BucketVector &elemBuckets = mesh.get_buckets(stk::topology::ELEM_RANK, metaData.locally_owned_part());
        for (size_t bucket_i=0 ; bucket_i<elemBuckets.size() ; ++bucket_i) {
            stk::mesh::Bucket &elemBucket = *elemBuckets[bucket_i];
            for (size_t elem_i=0 ; elem_i<elemBucket.size() ; ++elem_i) {
                double * elemData = stk::mesh::field_data(elemField,elemBucket.bucket_id(),elem_i);
                EXPECT_EQ(elemInitialValue, *elemData);
            }
        }

        // Test Field accessor functions:
        stk::mesh::Field<double> *myTemplatedField = stk::mesh::get_field_by_name<stk::mesh::Field<double> >(fieldName, metaData);
        ASSERT_TRUE(myTemplatedField != NULL);
        EXPECT_TRUE( &nodeField == myTemplatedField);
        stk::mesh::FieldBase *myFieldBase = stk::mesh::get_field_by_name(fieldName, metaData);
        ASSERT_TRUE(myFieldBase != NULL);
        EXPECT_TRUE( &nodeField == myFieldBase);
    }

    stk::unit_test_util::delete_mesh(mesh_name);
}

//////////////////////

void write_mesh_with_fields(stk::io::StkMeshIoBroker &stkIo, const std::string& filename, stk::mesh::EntityRank rank, const std::vector<std::string>& field_names)
{
    size_t fh = stkIo.create_output_mesh(filename, stk::io::WRITE_RESULTS);
    for(size_t i=0;i<field_names.size();++i)
    {
        stk::mesh::FieldBase* field = stkIo.bulk_data().mesh_meta_data().get_field(rank, field_names[i]);
        ASSERT_TRUE(field!=nullptr);
        stkIo.add_field(fh, *field);
    }

    double timeValue = 1.0;
    stkIo.begin_output_step(fh, timeValue);
    stkIo.write_defined_output_fields(fh);
    stkIo.end_output_step(fh);
}

class SolutionCases
{
public:
    const int numSolnCases = 3;
    enum cases { STATIC, TRANSIENT, EIGEN, NUM_SOLUTION_CASES };
    std::vector<std::string> solnNames = { "static", "trans", "eigen" };

    SolutionCases() : fieldsPerSolutionCase(numSolnCases) {};
    ~SolutionCases() {};

    const std::vector<std::string> get_solution_case_names() const { return solnNames; }

    const std::string get_part_name_for_solution_case(size_t i) const { return solnNames[i]; }

    void add_static_field(const std::string& fieldname)
    {
        fieldsPerSolutionCase[STATIC].push_back(fieldname);
    }

    void add_eigen_field(const std::string& fieldname)
    {
        fieldsPerSolutionCase[EIGEN].push_back(fieldname);
    }

    void add_transient_field(const std::string& fieldname)
    {
        fieldsPerSolutionCase[TRANSIENT].push_back(fieldname);
    }

    size_t get_num_solution_cases() const { return NUM_SOLUTION_CASES; }

    const std::vector<std::string> get_fields_for_case(int i) const
    {
        return fieldsPerSolutionCase[i];
    }

    void set_up_additional_fields_on_mesh(stk::mesh::MetaData& meta,
                                          stk::mesh::Part &part,
                                          stk::mesh::EntityRank rank,
                                          const std::vector<std::string>& fieldNames)
    {
        for(size_t j = 0; j < fieldNames.size(); ++j)
        {
            stk::mesh::Field<double>& field =
                    meta.declare_field<stk::mesh::Field<double>>(rank,
                            fieldNames[j],  1u);
            stk::mesh::Selector sel = part;
            stk::mesh::put_field_on_mesh(field, sel, &init_val);
        }
    }

private:
    std::vector<std::vector<std::string>> fieldsPerSolutionCase;
    double init_val = 1.0;
};

SolutionCases setup_solution_cases()
{
    SolutionCases solnCases;
    solnCases.add_static_field("displacement");
    solnCases.add_transient_field("displacement");
    solnCases.add_transient_field("acceleration");
    solnCases.add_eigen_field("displacement");
    return solnCases;
}

void setup_parts_associated_with_solution_cases(SolutionCases &solnCases, stk::mesh::MetaData& meta, stk::mesh::EntityRank rank, stk::mesh::PartVector &partVector)
{
    for(size_t i=0;i<solnCases.get_num_solution_cases();++i)
    {
        std::string partName = solnCases.get_part_name_for_solution_case(i);
        stk::mesh::Part* part = nullptr;
        if(rank!=stk::topology::ELEM_RANK)
            part = &meta.declare_part(partName, rank);
        else
            part = &meta.declare_part_with_topology(partName, stk::topology::HEX_8);

        stk::io::put_io_part_attribute(*part);
        partVector.push_back(part);
        solnCases.set_up_additional_fields_on_mesh(meta, *part, rank, solnCases.get_fields_for_case(i));
    }
<<<<<<< HEAD
}

void move_entities_into_solution_part(int soln_index, stk::mesh::BulkData& bulk, stk::mesh::PartVector& partVector, stk::mesh::EntityRank rank, const stk::mesh::EntityVector& nodes)
{
    std::vector<stk::mesh::PartVector> addPartsPerEntity(nodes.size(), {partVector[soln_index]});
    std::vector<stk::mesh::PartVector> removePartsPerEntity;

    if(soln_index==0)
    {
        removePartsPerEntity.assign(nodes.size(), stk::mesh::PartVector{});
    }
    else
    {
        removePartsPerEntity.assign(nodes.size(), stk::mesh::PartVector{partVector[soln_index-1]} );
    }

    bulk.batch_change_entity_parts(nodes, addPartsPerEntity, removePartsPerEntity);

    stk::mesh::Field<double> *dispField = bulk.mesh_meta_data().get_field<stk::mesh::Field<double>>(rank, "displacement");
    for(size_t j=soln_index; j<nodes.size(); ++j)
    {
        double *data = stk::mesh::field_data(*dispField, nodes[j]);
        *data = static_cast<double>(soln_index);
    }
}

void verify_acceleration_is_not_on_entities(stk::mesh::BulkData& bulk, stk::mesh::EntityRank rank)
{
    stk::mesh::FieldBase* field = bulk.mesh_meta_data().get_field(rank, "acceleration");
    stk::mesh::Selector accelEntities = stk::mesh::selectField(*field);
    unsigned numAccelEntities = stk::mesh::count_selected_entities(accelEntities, bulk.buckets(rank));
    EXPECT_EQ(0u, numAccelEntities);
}

void verify_fields_are_on_entities(const std::string& filename, stk::mesh::EntityRank rank, const std::vector<std::string>& fieldnames, size_t goldNum)
{
    stk::mesh::MetaData meta;
    stk::mesh::BulkData bulk(meta, MPI_COMM_WORLD, stk::mesh::BulkData::NO_AUTO_AURA);
    int stepNum = 1;
    double time = 1.0;
    stk::io::fill_mesh_save_step_info(filename, bulk, stepNum, time);

    for(const std::string& field_name : fieldnames)
    {
        stk::mesh::FieldBase* field = bulk.mesh_meta_data().get_field(rank, field_name);
        ThrowRequireWithSierraHelpMsg(field!=nullptr);
        stk::mesh::Selector selector = stk::mesh::selectField(*field) & meta.locally_owned_part();
        unsigned numAccelEntities = stk::mesh::count_selected_entities(selector, bulk.buckets(rank));
        EXPECT_EQ(goldNum, numAccelEntities);
    }
}

class FieldFixture : public stk::unit_test_util::MeshFixture
{
protected:
    void test_solution_case_with_rank(stk::mesh::EntityRank rank)
    {
        SolutionCases solnCases = setup_solution_cases();

        stk::mesh::PartVector solutionCasePartVector;
        setup_parts_associated_with_solution_cases(solnCases, get_meta(), rank, solutionCasePartVector);

        setup_mesh("generated:1x1x2", stk::mesh::BulkData::NO_AUTO_AURA);

        stk::io::StkMeshIoBroker stkIo;
        stkIo.set_bulk_data(get_bulk());

        stk::mesh::EntityVector locallyOwnedEntities;
        stk::mesh::Selector selector = get_meta().locally_owned_part();
        stk::mesh::get_selected_entities(selector, get_bulk().buckets(rank), locallyOwnedEntities);

        for(size_t solnIndex=0;solnIndex<solnCases.get_num_solution_cases();++solnIndex)
        {
            move_entities_into_solution_part(solnIndex, get_bulk(), solutionCasePartVector, rank, locallyOwnedEntities);
            std::string filename = "junk-" + solnCases.get_solution_case_names()[solnIndex] + ".g";
            EXPECT_NO_THROW(write_mesh_with_fields(stkIo, filename, rank, solnCases.get_fields_for_case(solnIndex)));
            verify_fields_are_on_entities(filename, rank, solnCases.get_fields_for_case(solnIndex), locallyOwnedEntities.size());
            stk::unit_test_util::delete_mesh(filename);
        }

        verify_acceleration_is_not_on_entities(get_bulk(), rank);
    }
};

TEST_F(FieldFixture, writingDifferentNodalFieldsPerSolutionCase)
{
    if(stk::parallel_machine_size(MPI_COMM_WORLD)<3)
        test_solution_case_with_rank(stk::topology::NODE_RANK);
}

TEST_F(FieldFixture, DISABLED_writingDifferentElementFieldsPerSolutionCase)
{
    if(stk::parallel_machine_size(MPI_COMM_WORLD)<3)
        test_solution_case_with_rank(stk::topology::ELEM_RANK);
}

class LateFieldFixtureNoTest : public stk::unit_test_util::MeshFixtureNoTest
{
protected:
  LateFieldFixtureNoTest() {}
  LateFieldFixtureNoTest(unsigned spatial_dim) : MeshFixtureNoTest(spatial_dim) {}
  LateFieldFixtureNoTest(unsigned spatial_dim, const std::vector<std::string>& entityRankNames)
    : MeshFixtureNoTest(spatial_dim,entityRankNames)  {}

  stk::mesh::FieldDataManager * fieldDataManager = nullptr;

  virtual ~LateFieldFixtureNoTest()
  {
    delete bulkData;
    delete metaData;
    delete fieldDataManager;
    bulkData = nullptr;
    metaData = nullptr;
    fieldDataManager = nullptr;
  }
};


class LateFieldFixture : public LateFieldFixtureNoTest, public ::ngp_testing::Test
{
protected:
  void custom_allocate_bulk(stk::mesh::BulkData::AutomaticAuraOption auraOption,
                            stk::mesh::FieldDataManager * fieldDataManager)
  {
    if (nullptr == metaData) {
      allocate_meta();
    }

    bulkData = new stk::mesh::BulkData(get_meta(), communicator, auraOption,
#ifdef SIERRA_MIGRATION
                                       false, // add_fmwk_data
#endif
                                       fieldDataManager);
  }

  virtual void custom_setup_mesh(const std::string &meshSpecification, stk::mesh::BulkData::AutomaticAuraOption auraOption, stk::mesh::FieldDataManager * fieldDataManager)
  {
    custom_allocate_bulk(auraOption, fieldDataManager);
    metaData->enable_late_fields();
    stk::io::fill_mesh(meshSpecification, *bulkData);
  }

  virtual void setup_empty_mesh(stk::mesh::BulkData::AutomaticAuraOption auraOption, stk::mesh::FieldDataManager * fieldDataManager)
  {
    custom_allocate_bulk(auraOption, fieldDataManager);
    metaData->enable_late_fields();
  }

  void create_part(const std::string & partName, stk::mesh::EntityRank rank, bool addIoPartAttribute = true)
  {
    stk::mesh::Part & part = get_meta().declare_part(partName, rank);
    if (addIoPartAttribute) {
      stk::io::put_io_part_attribute(part);
    }
  }

  template <typename T>
  stk::mesh::Field<T> & declare_field(const std::string & fieldName, stk::mesh::EntityRank rank)
  {
    const int numStates = 1;
    stk::mesh::Field<T> & field = get_meta().declare_field<stk::mesh::Field<T>>(rank, fieldName, numStates);
    return field;
  }

  template <typename T>
  void put_field(stk::mesh::Field<T> & field, const stk::mesh::Part & part)
  {
    const T initVal = 123;
    stk::mesh::put_field_on_mesh(field, part, &initVal);
  }

  template <typename T>
  void set_field_values_with_scale_factor(stk::mesh::Field<T> & field, T scaleFactor)
  {
    const stk::mesh::BucketVector & buckets = get_bulk().get_buckets(field.entity_rank(), field);
    for (stk::mesh::Bucket * bucket : buckets) {
      for (stk::mesh::Entity node : *bucket) {
        T * data = stk::mesh::field_data(field, node);
        data[0] = get_bulk().identifier(node) * scaleFactor;
      }
    }
  }

  template <typename T>
  void expect_field_values_with_scale_factor(stk::mesh::Field<T> & field, T scaleFactor)
  {
    const stk::mesh::BucketVector & buckets = get_bulk().get_buckets(field.entity_rank(), field);
    for (stk::mesh::Bucket * bucket : buckets) {
      for (stk::mesh::Entity node : *bucket) {
        const T * data = stk::mesh::field_data(field, node);
        EXPECT_EQ(static_cast<T>(get_bulk().identifier(node) * scaleFactor), data[0]) << "For field: " << field.name();
      }
    }
  }

  template <typename T>
  void setup_add_late_first_field(stk::mesh::EntityRank rank, stk::mesh::FieldDataManager * fieldDataManager = nullptr) {
    custom_setup_mesh("generated:1x1x2", stk::mesh::BulkData::NO_AUTO_AURA, fieldDataManager);
    // Note that we still have a nodal coordinates field

    stk::mesh::Field<T> & lateField = declare_field<T>("late_field", rank);
    put_field(lateField, get_meta().universal_part());

    set_field_values_with_scale_factor(lateField, 1);
    expect_field_values_with_scale_factor(lateField, 1);
  }

  template <typename T>
  void setup_add_late_field(stk::mesh::EntityRank rank, stk::mesh::FieldDataManager * fieldDataManager = nullptr) {
    stk::mesh::Field<T> & earlyField = declare_field<T>("early_field", rank);
    put_field(earlyField, get_meta().universal_part());
    custom_setup_mesh("generated:1x1x2", stk::mesh::BulkData::NO_AUTO_AURA, fieldDataManager);
    set_field_values_with_scale_factor(earlyField, 1);

    stk::mesh::Field<T> & lateField = declare_field<T>("late_field", rank);
    put_field(lateField, get_meta().universal_part());

    set_field_values_with_scale_factor(lateField, 2);

    expect_field_values_with_scale_factor(earlyField, 1);
    expect_field_values_with_scale_factor(lateField, 2);
  }

  template <typename T>
  void setup_performance_of_early_field(stk::mesh::EntityRank rank, int numberOfFields, stk::mesh::FieldDataManager * fieldDataManager = nullptr) {
    for (int i = 0; i < numberOfFields; ++i) {
      stk::mesh::Field<T> & earlyField = declare_field<T>("early_field" + std::to_string(i), rank);
      put_field(earlyField, get_meta().universal_part());
    }
    setup_empty_mesh(stk::mesh::BulkData::NO_AUTO_AURA, fieldDataManager);
    get_bulk().deactivate_field_updating();  // Shut down extra bucket churn, to mimic real file I/O
    stk::io::fill_mesh("generated:100x100x100", get_bulk());
  }

  template <typename T>
  void setup_performance_of_late_field(stk::mesh::EntityRank rank, int numberOfFields, stk::mesh::FieldDataManager * fieldDataManager = nullptr) {
    custom_setup_mesh("generated:100x100x100", stk::mesh::BulkData::NO_AUTO_AURA, fieldDataManager);
    for (int i = 0; i < numberOfFields; ++i) {
      stk::mesh::Field<T> & lateField = declare_field<T>("late_field" + std::to_string(i), rank);
      put_field(lateField, get_meta().universal_part());
    }
  }

  template <typename T>
  void setup_performance_of_single_late_field(stk::mesh::EntityRank rank, int numberOfEarlyFields, stk::mesh::FieldDataManager * fieldDataManager = nullptr) {
    for (int i = 0; i < numberOfEarlyFields; ++i) {
      stk::mesh::Field<T> & earlyField = declare_field<T>("early_field" + std::to_string(i), rank);
      put_field(earlyField, get_meta().universal_part());
    }
    setup_empty_mesh(stk::mesh::BulkData::NO_AUTO_AURA, fieldDataManager);
    get_bulk().deactivate_field_updating();  // Shut down extra bucket churn, to mimic real file I/O
    stk::io::fill_mesh("generated:100x100x100", get_bulk());

    const double startTime = stk::wall_time();

    stk::mesh::Field<T> & lateField = declare_field<T>("late_field", rank);
    put_field(lateField, get_meta().universal_part());

    const double stopTime = stk::wall_time();
    std::cout << "Time for adding single late field: " << stopTime-startTime << " s" << std::endl;
  }


  template <typename T>
  void setup_add_late_field_multiple_buckets(stk::mesh::EntityRank rank, stk::mesh::FieldDataManager * fieldDataManager = nullptr) {
    create_part("block_2", stk::topology::ELEM_RANK);
    stk::mesh::Field<T> & earlyField = declare_field<T>("early_field", rank);
    put_field(earlyField, get_meta().universal_part());
    custom_setup_mesh("generated:1x1x2", stk::mesh::BulkData::NO_AUTO_AURA, fieldDataManager);

    stk::mesh::Entity elem2 = get_bulk().get_entity(stk::topology::ELEM_RANK, 2);
    get_bulk().modification_begin();
    if (get_bulk().is_valid(elem2)) {
      stk::mesh::PartVector addParts(1, get_meta().get_part("block_2"));
      stk::mesh::PartVector removeParts(1, get_meta().get_part("block_1"));
      get_bulk().change_entity_parts(elem2, addParts, removeParts);
    }
    get_bulk().modification_end();

    set_field_values_with_scale_factor(earlyField, 1);

    stk::mesh::Field<T> & lateField = declare_field<T>("late_field", rank);
    put_field(lateField, get_meta().universal_part());

    set_field_values_with_scale_factor(lateField, 2);

    expect_field_values_with_scale_factor(earlyField, 1);
    expect_field_values_with_scale_factor(lateField, 2);
  }

  template <typename T>
  void setup_add_late_field_multiple_duplicate_put_field(stk::mesh::EntityRank rank, stk::mesh::FieldDataManager * fieldDataManager = nullptr) {
    stk::mesh::Field<T> & earlyField = declare_field<T>("early_field", rank);
    put_field(earlyField, get_meta().universal_part());
    custom_setup_mesh("generated:1x1x2", stk::mesh::BulkData::NO_AUTO_AURA, fieldDataManager);
    set_field_values_with_scale_factor(earlyField, 1);

    stk::mesh::Field<T> & lateField = declare_field<T>("late_field", rank);
    put_field(lateField, get_meta().universal_part());
    set_field_values_with_scale_factor(lateField, 2);

    put_field(lateField, get_meta().universal_part());

    expect_field_values_with_scale_factor(earlyField, 1);
    expect_field_values_with_scale_factor(lateField, 2);
  }

  template <typename T>
  void setup_add_late_field_multiple_different_put_field(stk::mesh::EntityRank rank, stk::mesh::FieldDataManager * fieldDataManager = nullptr) {
    create_part("block_2", stk::topology::ELEM_RANK);
    stk::mesh::Field<T> & earlyField = declare_field<T>("early_field", rank);
    put_field(earlyField, get_meta().universal_part());
    custom_setup_mesh("generated:1x1x2", stk::mesh::BulkData::NO_AUTO_AURA, fieldDataManager);
    set_field_values_with_scale_factor(earlyField, 1);

    stk::mesh::Field<T> & lateField = declare_field<T>("late_field", rank);

    put_field(lateField, *get_meta().get_part("block_1"));
    put_field(lateField, *get_meta().get_part("block_2"));
    set_field_values_with_scale_factor(lateField, 2);

    expect_field_values_with_scale_factor(earlyField, 1);
    expect_field_values_with_scale_factor(lateField, 2);
  }

  template <typename T>
  void setup_add_two_late_fields_sequential(stk::mesh::EntityRank rank, stk::mesh::FieldDataManager * fieldDataManager = nullptr) {
    stk::mesh::Field<T> & earlyField = declare_field<T>("early_field", rank);
    put_field(earlyField, get_meta().universal_part());
    custom_setup_mesh("generated:1x1x2", stk::mesh::BulkData::NO_AUTO_AURA, fieldDataManager);
    set_field_values_with_scale_factor(earlyField, 1);

    stk::mesh::Field<T> & lateField1 = declare_field<T>("late_field1", rank);
    put_field(lateField1, get_meta().universal_part());
    set_field_values_with_scale_factor(lateField1, 2);

    stk::mesh::Field<T> & lateField2 = declare_field<T>("late_field2", rank);
    put_field(lateField2, get_meta().universal_part());
    set_field_values_with_scale_factor(lateField2, 3);

    expect_field_values_with_scale_factor(earlyField, 1);
    expect_field_values_with_scale_factor(lateField1, 2);
    expect_field_values_with_scale_factor(lateField2, 3);
  }

  template <typename T>
  void setup_add_two_late_fields_interleaved(stk::mesh::EntityRank rank, stk::mesh::FieldDataManager * fieldDataManager = nullptr) {
    stk::mesh::Field<T> & earlyField = declare_field<T>("early_field", rank);
    put_field(earlyField, get_meta().universal_part());
    custom_setup_mesh("generated:1x1x2", stk::mesh::BulkData::NO_AUTO_AURA, fieldDataManager);
    set_field_values_with_scale_factor(earlyField, 1);

    stk::mesh::Field<T> & lateField1 = declare_field<T>("late_field1", rank);
    stk::mesh::Field<T> & lateField2 = declare_field<T>("late_field2", rank);

    put_field(lateField1, get_meta().universal_part());
    set_field_values_with_scale_factor(lateField1, 2);

    put_field(lateField2, get_meta().universal_part());
    set_field_values_with_scale_factor(lateField2, 3);

    expect_field_values_with_scale_factor(earlyField, 1);
    expect_field_values_with_scale_factor(lateField1, 2);
    expect_field_values_with_scale_factor(lateField2, 3);
  }

  template <typename T>
  void setup_add_two_late_fields_out_of_order(stk::mesh::EntityRank rank, stk::mesh::FieldDataManager * fieldDataManager = nullptr) {
    stk::mesh::Field<T> & earlyField = declare_field<T>("early_field", rank);
    put_field(earlyField, get_meta().universal_part());
    custom_setup_mesh("generated:1x1x2", stk::mesh::BulkData::NO_AUTO_AURA, fieldDataManager);
    set_field_values_with_scale_factor(earlyField, 1);

    stk::mesh::Field<T> & lateField1 = declare_field<T>("late_field1", rank);
    stk::mesh::Field<T> & lateField2 = declare_field<T>("late_field2", rank);

    put_field(lateField2, get_meta().universal_part());
    set_field_values_with_scale_factor(lateField2, 3);

    put_field(lateField1, get_meta().universal_part());
    set_field_values_with_scale_factor(lateField1, 2);

    expect_field_values_with_scale_factor(earlyField, 1);
    expect_field_values_with_scale_factor(lateField1, 2);
    expect_field_values_with_scale_factor(lateField2, 3);
  }

  template <typename T1, typename T2>
  void setup_add_two_late_fields_different_type_out_of_order(stk::mesh::EntityRank rank, stk::mesh::FieldDataManager * fieldDataManager = nullptr) {
    stk::mesh::Field<T1> & earlyField = declare_field<T1>("early_field", rank);
    put_field(earlyField, get_meta().universal_part());
    custom_setup_mesh("generated:1x1x2", stk::mesh::BulkData::NO_AUTO_AURA, fieldDataManager);
    set_field_values_with_scale_factor<T1>(earlyField, 1);

    stk::mesh::Field<T1> & lateField1    = declare_field<T1>("late_field1", rank);
    stk::mesh::Field<T2> & lateField2 = declare_field<T2>("late_field2", rank);

    put_field<T2>(lateField2, get_meta().universal_part());
    set_field_values_with_scale_factor<T2>(lateField2, 3);

    put_field<T1>(lateField1, get_meta().universal_part());
    set_field_values_with_scale_factor<T1>(lateField1, 2);

    expect_field_values_with_scale_factor<T1>(earlyField, 1);
    expect_field_values_with_scale_factor<T1>(lateField1, 2);
    expect_field_values_with_scale_factor<T2>(lateField2, 3);
  }

  template <typename T>
  void setup_add_two_late_fields_different_rank_out_of_order(stk::mesh::EntityRank rank1, stk::mesh::EntityRank rank2, stk::mesh::FieldDataManager * fieldDataManager = nullptr) {
    stk::mesh::Field<T> & earlyField = declare_field<T>("early_field", stk::topology::ELEM_RANK);
    put_field(earlyField, get_meta().universal_part());
    custom_setup_mesh("generated:1x1x2", stk::mesh::BulkData::NO_AUTO_AURA, fieldDataManager);
    set_field_values_with_scale_factor(earlyField, 1);

    stk::mesh::Field<T> & lateField1 = declare_field<T>("late_field1", rank1);
    stk::mesh::Field<T> & lateField2 = declare_field<T>("late_field2", rank2);

    put_field(lateField2, get_meta().universal_part());
    set_field_values_with_scale_factor(lateField2, 3);

    put_field(lateField1, get_meta().universal_part());
    set_field_values_with_scale_factor(lateField1, 2);

    expect_field_values_with_scale_factor(earlyField, 1);
    expect_field_values_with_scale_factor(lateField1, 2);
    expect_field_values_with_scale_factor(lateField2, 3);
  }

  template <typename T>
  void setup_add_early_field_to_late_part(stk::mesh::EntityRank rank, stk::mesh::FieldDataManager * fieldDataManager = nullptr) {
    const bool addIoPartAttribute = false;
    create_part("block_1", stk::topology::ELEM_RANK, addIoPartAttribute);
    create_part("block_2", stk::topology::ELEM_RANK);
    stk::mesh::Field<T> & earlyField = declare_field<T>("early_field", rank);
    put_field(earlyField, *get_meta().get_part("block_1"));
    custom_setup_mesh("generated:1x1x2", stk::mesh::BulkData::NO_AUTO_AURA, fieldDataManager);

    stk::mesh::Entity elem2 = get_bulk().get_entity(stk::topology::ELEM_RANK, 2);
    get_bulk().modification_begin();
    if (get_bulk().is_valid(elem2)) {
      stk::mesh::PartVector addParts(1, get_meta().get_part("block_2"));
      stk::mesh::PartVector removeParts(1, get_meta().get_part("block_1"));
      get_bulk().change_entity_parts(elem2, addParts, removeParts);
    }
    get_bulk().modification_end();

    set_field_values_with_scale_factor(earlyField, 1);

    get_meta().declare_part("block_3", stk::topology::ELEM_RANK);
    get_bulk().modification_begin();
    if (get_bulk().is_valid(elem2)) {
      stk::mesh::PartVector addParts(1, get_meta().get_part("block_3"));
      stk::mesh::PartVector removeParts;
      get_bulk().change_entity_parts(elem2, addParts, removeParts);
    }
    get_bulk().modification_end();

    put_field(earlyField, *get_meta().get_part("block_3"));

    set_field_values_with_scale_factor(earlyField, 1);

    expect_field_values_with_scale_factor(earlyField, 1);
  }

  template <typename T>
  void setup_add_late_field_to_late_part(stk::mesh::EntityRank rank, stk::mesh::FieldDataManager * fieldDataManager = nullptr) {
    const bool addIoPartAttribute = false;
    create_part("block_1", stk::topology::ELEM_RANK, addIoPartAttribute);
    stk::mesh::Field<T> & earlyField = declare_field<T>("early_field", rank);
    put_field(earlyField, get_meta().universal_part());
    custom_setup_mesh("generated:1x1x2", stk::mesh::BulkData::NO_AUTO_AURA, fieldDataManager);
    set_field_values_with_scale_factor(earlyField, 1);

    create_part("block_2", stk::topology::ELEM_RANK);
    stk::mesh::Entity elem2 = get_bulk().get_entity(stk::topology::ELEM_RANK, 2);
    get_bulk().modification_begin();
    if (get_bulk().is_valid(elem2)) {
      stk::mesh::PartVector addParts(1, get_meta().get_part("block_2"));
      stk::mesh::PartVector removeParts(1, get_meta().get_part("block_1"));
      get_bulk().change_entity_parts(elem2, addParts, removeParts);
    }
    get_bulk().modification_end();

    stk::mesh::Field<T> & lateField = declare_field<T>("late_field", rank);
    put_field(earlyField, *get_meta().get_part("block_2"));

    set_field_values_with_scale_factor(lateField, 2);

    expect_field_values_with_scale_factor(earlyField, 1);
    expect_field_values_with_scale_factor(lateField, 2);
  }

};

TEST_F(LateFieldFixture, addLateIntFirstElementField)
{
  if (stk::parallel_machine_size(MPI_COMM_WORLD) > 2) return;
  setup_add_late_first_field<int>(stk::topology::ELEM_RANK);
}

TEST_F(LateFieldFixture, addLateIntNodalField)
{
  if (stk::parallel_machine_size(MPI_COMM_WORLD) > 2) return;
  setup_add_late_field<int>(stk::topology::NODE_RANK);
}

TEST_F(LateFieldFixture, addLateIntElementField)
{
  if (stk::parallel_machine_size(MPI_COMM_WORLD) > 2) return;
  setup_add_late_field<int>(stk::topology::ELEM_RANK);
}

TEST_F(LateFieldFixture, addLateIntNodalField_multipleBuckets)
{
  if (stk::parallel_machine_size(MPI_COMM_WORLD) > 2) return;
  setup_add_late_field_multiple_buckets<int>(stk::topology::NODE_RANK);
}

TEST_F(LateFieldFixture, addLateIntNodalField_multipleDuplicatePutField)
{
  if (stk::parallel_machine_size(MPI_COMM_WORLD) > 2) return;
  setup_add_late_field_multiple_duplicate_put_field<int>(stk::topology::NODE_RANK);
}

TEST_F(LateFieldFixture, addLateIntElementField_multipleDuplicatePutField)
{
  if (stk::parallel_machine_size(MPI_COMM_WORLD) > 2) return;
  setup_add_late_field_multiple_duplicate_put_field<int>(stk::topology::ELEM_RANK);
}

TEST_F(LateFieldFixture, addLateIntNodalField_multipleDifferentPutField)
{
  if (stk::parallel_machine_size(MPI_COMM_WORLD) > 2) return;
  setup_add_late_field_multiple_different_put_field<int>(stk::topology::NODE_RANK);
}

TEST_F(LateFieldFixture, addLateIntElementField_multipleDifferentPutField)
{
  if (stk::parallel_machine_size(MPI_COMM_WORLD) > 2) return;
  setup_add_late_field_multiple_different_put_field<int>(stk::topology::ELEM_RANK);
}

TEST_F(LateFieldFixture, addTwoLateIntNodalFields_sequential)
{
  if (stk::parallel_machine_size(MPI_COMM_WORLD) > 2) return;
  setup_add_two_late_fields_sequential<int>(stk::topology::NODE_RANK);
}

TEST_F(LateFieldFixture, addTwoLateIntElementFields_sequential)
{
  if (stk::parallel_machine_size(MPI_COMM_WORLD) > 2) return;
  setup_add_two_late_fields_sequential<int>(stk::topology::ELEM_RANK);
}

TEST_F(LateFieldFixture, addTwoLateIntNodalFields_interleaved)
{
  if (stk::parallel_machine_size(MPI_COMM_WORLD) > 2) return;
  setup_add_two_late_fields_interleaved<int>(stk::topology::NODE_RANK);
}

TEST_F(LateFieldFixture, addTwoLateIntElementFields_interleaved)
{
  if (stk::parallel_machine_size(MPI_COMM_WORLD) > 2) return;
  setup_add_two_late_fields_interleaved<int>(stk::topology::ELEM_RANK);
}

TEST_F(LateFieldFixture, addTwoLateIntNodalFields_outOfOrder)
{
  if (stk::parallel_machine_size(MPI_COMM_WORLD) > 2) return;
  setup_add_two_late_fields_out_of_order<int>(stk::topology::NODE_RANK);
}

TEST_F(LateFieldFixture, addTwoLateIntElementFields_outOfOrder)
{
  if (stk::parallel_machine_size(MPI_COMM_WORLD) > 2) return;
  setup_add_two_late_fields_out_of_order<int>(stk::topology::ELEM_RANK);
}

TEST_F(LateFieldFixture, addTwoLateIntAndDoubleNodalFields_outOfOrder)
{
  if (stk::parallel_machine_size(MPI_COMM_WORLD) > 2) return;
  setup_add_two_late_fields_different_type_out_of_order<int, double>(stk::topology::NODE_RANK);
}

TEST_F(LateFieldFixture, addTwoLateIntAndDoubleElementFields_outOfOrder)
{
  if (stk::parallel_machine_size(MPI_COMM_WORLD) > 2) return;
  setup_add_two_late_fields_different_type_out_of_order<int, double>(stk::topology::ELEM_RANK);
}

TEST_F(LateFieldFixture, addTwoLateShortAndDoubleNodalFields_outOfOrder)
{
  if (stk::parallel_machine_size(MPI_COMM_WORLD) > 2) return;
  setup_add_two_late_fields_different_type_out_of_order<short, double>(stk::topology::NODE_RANK);
}

TEST_F(LateFieldFixture, addTwoLateShortAndDoubleElementFields_outOfOrder)
{
  if (stk::parallel_machine_size(MPI_COMM_WORLD) > 2) return;
  setup_add_two_late_fields_different_type_out_of_order<short, double>(stk::topology::ELEM_RANK);
}

TEST_F(LateFieldFixture, addTwoLateNodalAndElementFields_outOfOrder)
{
  if (stk::parallel_machine_size(MPI_COMM_WORLD) > 2) return;
  setup_add_two_late_fields_different_rank_out_of_order<int>(stk::topology::NODE_RANK, stk::topology::ELEM_RANK);
}

TEST_F(LateFieldFixture, addEarlyNodalFieldToLatePart)
{
  if (stk::parallel_machine_size(MPI_COMM_WORLD) > 2) return;
  setup_add_early_field_to_late_part<int>(stk::topology::NODE_RANK);
}

TEST_F(LateFieldFixture, addEarlyElementFieldToLatePart)
{
  if (stk::parallel_machine_size(MPI_COMM_WORLD) > 2) return;
  setup_add_early_field_to_late_part<int>(stk::topology::ELEM_RANK);
}

TEST_F(LateFieldFixture, addLateNodalFieldToLatePart)
{
  if (stk::parallel_machine_size(MPI_COMM_WORLD) > 2) return;
  setup_add_late_field_to_late_part<int>(stk::topology::NODE_RANK);
}

TEST_F(LateFieldFixture, addLateElementFieldToLatePart)
{
  if (stk::parallel_machine_size(MPI_COMM_WORLD) > 2) return;
  setup_add_late_field_to_late_part<int>(stk::topology::ELEM_RANK);
}

TEST_F(LateFieldFixture, DISABLED_performanceOfEarlyField)
{
  if (stk::parallel_machine_size(MPI_COMM_WORLD) > 16) return;

  const double startTime = stk::wall_time();
  setup_performance_of_early_field<int>(stk::topology::NODE_RANK, 64);
  const double stopTime = stk::wall_time();
  std::cout << "Time for early field registration: " << stopTime-startTime << " s" << std::endl;
}

TEST_F(LateFieldFixture, DISABLED_performanceOfLateField)
{
  if (stk::parallel_machine_size(MPI_COMM_WORLD) > 16) return;

  const double startTime = stk::wall_time();
  setup_performance_of_late_field<int>(stk::topology::NODE_RANK, 64);
  const double stopTime = stk::wall_time();
  std::cout << "Time for late field registration: " << stopTime-startTime << " s" << std::endl;
}

TEST_F(LateFieldFixture, DISABLED_performanceOfSingleLateField)
{
  if (stk::parallel_machine_size(MPI_COMM_WORLD) > 16) return;

  setup_performance_of_single_late_field<int>(stk::topology::NODE_RANK, 64);
}

TEST_F(LateFieldFixture, addLateIntFirstElementFieldContiguous)
{
  if (stk::parallel_machine_size(MPI_COMM_WORLD) > 2) return;
  fieldDataManager = new stk::mesh::ContiguousFieldDataManager;
  setup_add_late_first_field<int>(stk::topology::ELEM_RANK, fieldDataManager);
}

TEST_F(LateFieldFixture, addLateIntNodalFieldContiguous)
{
  if (stk::parallel_machine_size(MPI_COMM_WORLD) > 2) return;
  fieldDataManager = new stk::mesh::ContiguousFieldDataManager;
  setup_add_late_field<int>(stk::topology::NODE_RANK, fieldDataManager);
}

TEST_F(LateFieldFixture, addLateIntElementFieldContiguous)
{
  if (stk::parallel_machine_size(MPI_COMM_WORLD) > 2) return;
  fieldDataManager = new stk::mesh::ContiguousFieldDataManager;
  setup_add_late_field<int>(stk::topology::ELEM_RANK, fieldDataManager);
}

TEST_F(LateFieldFixture, addLateIntNodalField_multipleBucketsContiguous)
{
  if (stk::parallel_machine_size(MPI_COMM_WORLD) > 2) return;
  fieldDataManager = new stk::mesh::ContiguousFieldDataManager;
  setup_add_late_field_multiple_buckets<int>(stk::topology::NODE_RANK, fieldDataManager);
}

TEST_F(LateFieldFixture, addLateIntNodalField_multipleDuplicatePutFieldContiguous)
{
  if (stk::parallel_machine_size(MPI_COMM_WORLD) > 2) return;
  fieldDataManager = new stk::mesh::ContiguousFieldDataManager;
  setup_add_late_field_multiple_duplicate_put_field<int>(stk::topology::NODE_RANK, fieldDataManager);
}

TEST_F(LateFieldFixture, addLateIntElementField_multipleDuplicatePutFieldContiguous)
{
  if (stk::parallel_machine_size(MPI_COMM_WORLD) > 2) return;
  fieldDataManager = new stk::mesh::ContiguousFieldDataManager;
  setup_add_late_field_multiple_duplicate_put_field<int>(stk::topology::ELEM_RANK, fieldDataManager);
}

TEST_F(LateFieldFixture, addLateIntNodalField_multipleDifferentPutFieldContiguous)
{
  if (stk::parallel_machine_size(MPI_COMM_WORLD) > 2) return;
  fieldDataManager = new stk::mesh::ContiguousFieldDataManager;
  setup_add_late_field_multiple_different_put_field<int>(stk::topology::NODE_RANK, fieldDataManager);
}

TEST_F(LateFieldFixture, addLateIntElementField_multipleDifferentPutFieldContiguous)
{
  if (stk::parallel_machine_size(MPI_COMM_WORLD) > 2) return;
  fieldDataManager = new stk::mesh::ContiguousFieldDataManager;
  setup_add_late_field_multiple_different_put_field<int>(stk::topology::ELEM_RANK, fieldDataManager);
}

TEST_F(LateFieldFixture, addTwoLateIntNodalFields_sequentialContiguous)
{
  if (stk::parallel_machine_size(MPI_COMM_WORLD) > 2) return;
  fieldDataManager = new stk::mesh::ContiguousFieldDataManager;
  setup_add_two_late_fields_sequential<int>(stk::topology::NODE_RANK, fieldDataManager);
}

TEST_F(LateFieldFixture, addTwoLateIntElementFields_sequentialContiguous)
{
  if (stk::parallel_machine_size(MPI_COMM_WORLD) > 2) return;
  fieldDataManager = new stk::mesh::ContiguousFieldDataManager;
  setup_add_two_late_fields_sequential<int>(stk::topology::ELEM_RANK, fieldDataManager);
}

TEST_F(LateFieldFixture, addTwoLateIntNodalFields_interleavedContiguous)
{
  if (stk::parallel_machine_size(MPI_COMM_WORLD) > 2) return;
  fieldDataManager = new stk::mesh::ContiguousFieldDataManager;
  setup_add_two_late_fields_interleaved<int>(stk::topology::NODE_RANK, fieldDataManager);
}

TEST_F(LateFieldFixture, addTwoLateIntElementFields_interleavedContiguous)
{
  if (stk::parallel_machine_size(MPI_COMM_WORLD) > 2) return;
  fieldDataManager = new stk::mesh::ContiguousFieldDataManager;
  setup_add_two_late_fields_interleaved<int>(stk::topology::ELEM_RANK, fieldDataManager);
}

TEST_F(LateFieldFixture, addTwoLateIntNodalFields_outOfOrderContiguous)
{
  if (stk::parallel_machine_size(MPI_COMM_WORLD) > 2) return;
  fieldDataManager = new stk::mesh::ContiguousFieldDataManager;
  setup_add_two_late_fields_out_of_order<int>(stk::topology::NODE_RANK, fieldDataManager);
}

TEST_F(LateFieldFixture, addTwoLateIntElementFields_outOfOrderContiguous)
{
  if (stk::parallel_machine_size(MPI_COMM_WORLD) > 2) return;
  fieldDataManager = new stk::mesh::ContiguousFieldDataManager;
  setup_add_two_late_fields_out_of_order<int>(stk::topology::ELEM_RANK, fieldDataManager);
}

TEST_F(LateFieldFixture, addTwoLateIntAndDoubleNodalFields_outOfOrderContiguous)
{
  if (stk::parallel_machine_size(MPI_COMM_WORLD) > 2) return;
  fieldDataManager = new stk::mesh::ContiguousFieldDataManager;
  setup_add_two_late_fields_different_type_out_of_order<int, double>(stk::topology::NODE_RANK, fieldDataManager);
}

TEST_F(LateFieldFixture, addTwoLateIntAndDoubleElementFields_outOfOrderContiguous)
{
  if (stk::parallel_machine_size(MPI_COMM_WORLD) > 2) return;
  fieldDataManager = new stk::mesh::ContiguousFieldDataManager;
  setup_add_two_late_fields_different_type_out_of_order<int, double>(stk::topology::ELEM_RANK, fieldDataManager);
}

TEST_F(LateFieldFixture, addTwoLateShortAndDoubleNodalFields_outOfOrderContiguous)
{
  if (stk::parallel_machine_size(MPI_COMM_WORLD) > 2) return;
  fieldDataManager = new stk::mesh::ContiguousFieldDataManager;
  setup_add_two_late_fields_different_type_out_of_order<short, double>(stk::topology::NODE_RANK, fieldDataManager);
}

TEST_F(LateFieldFixture, addTwoLateShortAndDoubleElementFields_outOfOrderContiguous)
{
  if (stk::parallel_machine_size(MPI_COMM_WORLD) > 2) return;
  fieldDataManager = new stk::mesh::ContiguousFieldDataManager;
  setup_add_two_late_fields_different_type_out_of_order<short, double>(stk::topology::ELEM_RANK, fieldDataManager);
}

TEST_F(LateFieldFixture, addTwoLateNodalAndElementFields_outOfOrderContiguous)
{
  if (stk::parallel_machine_size(MPI_COMM_WORLD) > 2) return;
  fieldDataManager = new stk::mesh::ContiguousFieldDataManager;
  setup_add_two_late_fields_different_rank_out_of_order<int>(stk::topology::NODE_RANK, stk::topology::ELEM_RANK, fieldDataManager);
}

TEST_F(LateFieldFixture, addEarlyNodalFieldToLatePartContiguous)
{
  if (stk::parallel_machine_size(MPI_COMM_WORLD) > 2) return;
  fieldDataManager = new stk::mesh::ContiguousFieldDataManager;
  setup_add_early_field_to_late_part<int>(stk::topology::NODE_RANK, fieldDataManager);
}

TEST_F(LateFieldFixture, addEarlyElementFieldToLatePartContiguous)
{
  if (stk::parallel_machine_size(MPI_COMM_WORLD) > 2) return;
  fieldDataManager = new stk::mesh::ContiguousFieldDataManager;
  setup_add_early_field_to_late_part<int>(stk::topology::ELEM_RANK, fieldDataManager);
}

TEST_F(LateFieldFixture, addLateNodalFieldToLatePartContiguous)
{
  if (stk::parallel_machine_size(MPI_COMM_WORLD) > 2) return;
  fieldDataManager = new stk::mesh::ContiguousFieldDataManager;
  setup_add_late_field_to_late_part<int>(stk::topology::NODE_RANK, fieldDataManager);
}

=======
}

void move_entities_into_solution_part(int soln_index, stk::mesh::BulkData& bulk, stk::mesh::PartVector& partVector, stk::mesh::EntityRank rank, const stk::mesh::EntityVector& nodes)
{
    std::vector<stk::mesh::PartVector> addPartsPerEntity(nodes.size(), {partVector[soln_index]});
    std::vector<stk::mesh::PartVector> removePartsPerEntity;

    if(soln_index==0)
    {
        removePartsPerEntity.assign(nodes.size(), stk::mesh::PartVector{});
    }
    else
    {
        removePartsPerEntity.assign(nodes.size(), stk::mesh::PartVector{partVector[soln_index-1]} );
    }

    bulk.batch_change_entity_parts(nodes, addPartsPerEntity, removePartsPerEntity);

    stk::mesh::Field<double> *dispField = bulk.mesh_meta_data().get_field<stk::mesh::Field<double>>(rank, "displacement");
    for(size_t j=soln_index; j<nodes.size(); ++j)
    {
        double *data = stk::mesh::field_data(*dispField, nodes[j]);
        *data = static_cast<double>(soln_index);
    }
}

void verify_acceleration_is_not_on_entities(stk::mesh::BulkData& bulk, stk::mesh::EntityRank rank)
{
    stk::mesh::FieldBase* field = bulk.mesh_meta_data().get_field(rank, "acceleration");
    stk::mesh::Selector accelEntities = stk::mesh::selectField(*field);
    unsigned numAccelEntities = stk::mesh::count_selected_entities(accelEntities, bulk.buckets(rank));
    EXPECT_EQ(0u, numAccelEntities);
}

void verify_fields_are_on_entities(const std::string& filename, stk::mesh::EntityRank rank, const std::vector<std::string>& fieldnames, size_t goldNum)
{
    stk::mesh::MetaData meta;
    stk::mesh::BulkData bulk(meta, MPI_COMM_WORLD, stk::mesh::BulkData::NO_AUTO_AURA);
    int stepNum = 1;
    double time = 1.0;
    stk::io::fill_mesh_save_step_info(filename, bulk, stepNum, time);

    for(const std::string& field_name : fieldnames)
    {
        stk::mesh::FieldBase* field = bulk.mesh_meta_data().get_field(rank, field_name);
        ThrowRequireWithSierraHelpMsg(field!=nullptr);
        stk::mesh::Selector selector = stk::mesh::selectField(*field) & meta.locally_owned_part();
        unsigned numAccelEntities = stk::mesh::count_selected_entities(selector, bulk.buckets(rank));
        EXPECT_EQ(goldNum, numAccelEntities);
    }
}

class FieldFixture : public stk::unit_test_util::MeshFixture
{
protected:
    void test_solution_case_with_rank(stk::mesh::EntityRank rank)
    {
        SolutionCases solnCases = setup_solution_cases();

        stk::mesh::PartVector solutionCasePartVector;
        setup_parts_associated_with_solution_cases(solnCases, get_meta(), rank, solutionCasePartVector);

        setup_mesh("generated:1x1x2", stk::mesh::BulkData::NO_AUTO_AURA);

        stk::io::StkMeshIoBroker stkIo;
        stkIo.set_bulk_data(get_bulk());

        stk::mesh::EntityVector locallyOwnedEntities;
        stk::mesh::Selector selector = get_meta().locally_owned_part();
        stk::mesh::get_selected_entities(selector, get_bulk().buckets(rank), locallyOwnedEntities);

        for(size_t solnIndex=0;solnIndex<solnCases.get_num_solution_cases();++solnIndex)
        {
            move_entities_into_solution_part(solnIndex, get_bulk(), solutionCasePartVector, rank, locallyOwnedEntities);
            std::string filename = "junk-" + solnCases.get_solution_case_names()[solnIndex] + ".g";
            EXPECT_NO_THROW(write_mesh_with_fields(stkIo, filename, rank, solnCases.get_fields_for_case(solnIndex)));
            verify_fields_are_on_entities(filename, rank, solnCases.get_fields_for_case(solnIndex), locallyOwnedEntities.size());
            stk::unit_test_util::delete_mesh(filename);
        }

        verify_acceleration_is_not_on_entities(get_bulk(), rank);
    }
};

TEST_F(FieldFixture, totalNgpFieldDataBytes)
{
  stk::mesh::Part & partA = get_meta().declare_part("partA", stk::topology::ELEM_RANK);
  stk::mesh::Part & partB = get_meta().declare_part("partB", stk::topology::ELEM_RANK);
  stk::mesh::Field<double> &field = get_meta().declare_field<stk::mesh::Field<double>>(stk::topology::ELEM_RANK, "doubleField");
  const double scalarInitValue = 3.14;
  const double vectorInitValue[] = {1., 2., 3., 4., 5.};
  stk::mesh::put_field_on_mesh(field, partA, &scalarInitValue);
  stk::mesh::put_field_on_mesh(field, partB, 5, vectorInitValue);

  const int numElemsPerDim = 10;
  setup_mesh(stk::unit_test_util::get_mesh_spec(numElemsPerDim), stk::mesh::BulkData::NO_AUTO_AURA);
  const int totalNumElements = numElemsPerDim * numElemsPerDim * numElemsPerDim;

  stk::mesh::EntityVector elements;
  stk::mesh::get_selected_entities(get_meta().locally_owned_part(), get_bulk().buckets(stk::topology::ELEM_RANK), elements);
  stk::mesh::EntityVector partAElements;
  stk::mesh::EntityVector partBElements;
  for (const stk::mesh::Entity & element : elements) {
    if (get_bulk().identifier(element) <= (totalNumElements/2)) {
      partAElements.push_back(element);
    }
    else {
      partBElements.push_back(element);
    }
  }
  get_bulk().modification_begin();
  get_bulk().change_entity_parts<stk::mesh::PartVector>(partAElements, {&partA});
  get_bulk().change_entity_parts<stk::mesh::PartVector>(partBElements, {&partB});
  get_bulk().modification_end();

  const size_t numBuckets = get_bulk().buckets(stk::topology::ELEM_RANK).size();
  const size_t bucketCapacity = stk::mesh::impl::BucketRepository::default_bucket_capacity;
  const size_t numPerEntityA = 1;
  const size_t numPerEntityB = 5;
  const size_t maxNumPerEntity = std::max(numPerEntityA, numPerEntityB);
  const size_t bytesPerScalar = sizeof(double);
  const size_t expectedTotalFieldDataBytes = (numBuckets * bucketCapacity * maxNumPerEntity * bytesPerScalar);
  EXPECT_EQ(stk::mesh::get_total_ngp_field_allocation_bytes(field), expectedTotalFieldDataBytes);
}

TEST_F(FieldFixture, maxNgpFieldDataBytes)
{
  stk::mesh::Field<double> &fieldA = get_meta().declare_field<stk::mesh::Field<double>>(stk::topology::NODE_RANK, "doubleFieldA");
  stk::mesh::Field<int> &fieldB    = get_meta().declare_field<stk::mesh::Field<int>>(stk::topology::NODE_RANK, "intFieldB");
  const size_t numPerEntityA = 1;
  const size_t numPerEntityB = 10;
  const double scalarInitValue = 3.14;
  const int vectorInitValue[numPerEntityB] = {1, 2, 3, 4, 5, 6, 7, 8, 9, 10};
  stk::mesh::put_field_on_mesh(fieldA, get_meta().universal_part(), &scalarInitValue);
  stk::mesh::put_field_on_mesh(fieldB, get_meta().universal_part(), numPerEntityB, vectorInitValue);

  const int numElemsPerDim = 10;
  setup_mesh(stk::unit_test_util::get_mesh_spec(numElemsPerDim), stk::mesh::BulkData::NO_AUTO_AURA);

  const size_t numBuckets = get_bulk().buckets(stk::topology::NODE_RANK).size();
  const size_t bucketCapacity = stk::mesh::impl::BucketRepository::default_bucket_capacity;
  const size_t bytesPerScalarA = sizeof(double);
  const size_t bytesPerScalarB = sizeof(int);
  const size_t expectedTotalFieldDataBytesA = (numBuckets * bucketCapacity * numPerEntityA * bytesPerScalarA);
  const size_t expectedTotalFieldDataBytesB = (numBuckets * bucketCapacity * numPerEntityB * bytesPerScalarB);
  EXPECT_EQ(stk::mesh::get_max_ngp_field_allocation_bytes(get_meta()),
            std::max(expectedTotalFieldDataBytesA, expectedTotalFieldDataBytesB));
}

TEST_F(FieldFixture, writingDifferentNodalFieldsPerSolutionCase)
{
    if(stk::parallel_machine_size(MPI_COMM_WORLD)<3)
        test_solution_case_with_rank(stk::topology::NODE_RANK);
}

TEST_F(FieldFixture, DISABLED_writingDifferentElementFieldsPerSolutionCase)
{
    if(stk::parallel_machine_size(MPI_COMM_WORLD)<3)
        test_solution_case_with_rank(stk::topology::ELEM_RANK);
}

class LateFieldFixtureNoTest : public stk::unit_test_util::MeshFixtureNoTest
{
protected:
  LateFieldFixtureNoTest() {}
  LateFieldFixtureNoTest(unsigned spatial_dim) : MeshFixtureNoTest(spatial_dim) {}
  LateFieldFixtureNoTest(unsigned spatial_dim, const std::vector<std::string>& entityRankNames)
    : MeshFixtureNoTest(spatial_dim,entityRankNames)  {}

  stk::mesh::FieldDataManager * fieldDataManager = nullptr;

  virtual ~LateFieldFixtureNoTest()
  {
    delete bulkData;
    delete metaData;
    delete fieldDataManager;
    bulkData = nullptr;
    metaData = nullptr;
    fieldDataManager = nullptr;
  }
};


class LateFieldFixture : public LateFieldFixtureNoTest, public ::ngp_testing::Test
{
protected:
  void custom_allocate_bulk(stk::mesh::BulkData::AutomaticAuraOption auraOption,
                            stk::mesh::FieldDataManager * fieldDataManager)
  {
    if (nullptr == metaData) {
      allocate_meta();
    }

    bulkData = new stk::mesh::BulkData(get_meta(), communicator, auraOption,
#ifdef SIERRA_MIGRATION
                                       false, // add_fmwk_data
#endif
                                       fieldDataManager);
  }

  virtual void custom_setup_mesh(const std::string &meshSpecification, stk::mesh::BulkData::AutomaticAuraOption auraOption, stk::mesh::FieldDataManager * fieldDataManager)
  {
    custom_allocate_bulk(auraOption, fieldDataManager);
    metaData->enable_late_fields();
    stk::io::fill_mesh(meshSpecification, *bulkData);
  }

  virtual void setup_empty_mesh(stk::mesh::BulkData::AutomaticAuraOption auraOption, stk::mesh::FieldDataManager * fieldDataManager)
  {
    custom_allocate_bulk(auraOption, fieldDataManager);
    metaData->enable_late_fields();
  }

  void create_part(const std::string & partName, stk::mesh::EntityRank rank, bool addIoPartAttribute = true)
  {
    stk::mesh::Part & part = get_meta().declare_part(partName, rank);
    if (addIoPartAttribute) {
      stk::io::put_io_part_attribute(part);
    }
  }

  template <typename T>
  stk::mesh::Field<T> & declare_field(const std::string & fieldName, stk::mesh::EntityRank rank)
  {
    const int numStates = 1;
    stk::mesh::Field<T> & field = get_meta().declare_field<stk::mesh::Field<T>>(rank, fieldName, numStates);
    return field;
  }

  template <typename T>
  void put_field(stk::mesh::Field<T> & field, const stk::mesh::Part & part)
  {
    const T initVal = 123;
    stk::mesh::put_field_on_mesh(field, part, &initVal);
  }

  template <typename T>
  void set_field_values_with_scale_factor(stk::mesh::Field<T> & field, T scaleFactor)
  {
    const stk::mesh::BucketVector & buckets = get_bulk().get_buckets(field.entity_rank(), field);
    for (stk::mesh::Bucket * bucket : buckets) {
      for (stk::mesh::Entity node : *bucket) {
        T * data = stk::mesh::field_data(field, node);
        data[0] = get_bulk().identifier(node) * scaleFactor;
      }
    }
  }

  template <typename T>
  void expect_field_values_with_scale_factor(stk::mesh::Field<T> & field, T scaleFactor)
  {
    const stk::mesh::BucketVector & buckets = get_bulk().get_buckets(field.entity_rank(), field);
    for (stk::mesh::Bucket * bucket : buckets) {
      for (stk::mesh::Entity node : *bucket) {
        const T * data = stk::mesh::field_data(field, node);
        EXPECT_EQ(static_cast<T>(get_bulk().identifier(node) * scaleFactor), data[0]) << "For field: " << field.name();
      }
    }
  }

  template <typename T>
  void setup_add_late_first_field(stk::mesh::EntityRank rank, stk::mesh::FieldDataManager * fieldDataManager = nullptr) {
    custom_setup_mesh("generated:1x1x2", stk::mesh::BulkData::NO_AUTO_AURA, fieldDataManager);
    // Note that we still have a nodal coordinates field

    stk::mesh::Field<T> & lateField = declare_field<T>("late_field", rank);
    put_field(lateField, get_meta().universal_part());

    set_field_values_with_scale_factor(lateField, 1);
    expect_field_values_with_scale_factor(lateField, 1);
  }

  template <typename T>
  void setup_add_late_field(stk::mesh::EntityRank rank, stk::mesh::FieldDataManager * fieldDataManager = nullptr) {
    stk::mesh::Field<T> & earlyField = declare_field<T>("early_field", rank);
    put_field(earlyField, get_meta().universal_part());
    custom_setup_mesh("generated:1x1x2", stk::mesh::BulkData::NO_AUTO_AURA, fieldDataManager);
    set_field_values_with_scale_factor(earlyField, 1);

    stk::mesh::Field<T> & lateField = declare_field<T>("late_field", rank);
    put_field(lateField, get_meta().universal_part());

    set_field_values_with_scale_factor(lateField, 2);

    expect_field_values_with_scale_factor(earlyField, 1);
    expect_field_values_with_scale_factor(lateField, 2);
  }

  template <typename T>
  void setup_performance_of_early_field(stk::mesh::EntityRank rank, int numberOfFields, stk::mesh::FieldDataManager * fieldDataManager = nullptr) {
    for (int i = 0; i < numberOfFields; ++i) {
      stk::mesh::Field<T> & earlyField = declare_field<T>("early_field" + std::to_string(i), rank);
      put_field(earlyField, get_meta().universal_part());
    }
    setup_empty_mesh(stk::mesh::BulkData::NO_AUTO_AURA, fieldDataManager);
    get_bulk().deactivate_field_updating();  // Shut down extra bucket churn, to mimic real file I/O
    stk::io::fill_mesh("generated:100x100x100", get_bulk());
  }

  template <typename T>
  void setup_performance_of_late_field(stk::mesh::EntityRank rank, int numberOfFields, stk::mesh::FieldDataManager * fieldDataManager = nullptr) {
    custom_setup_mesh("generated:100x100x100", stk::mesh::BulkData::NO_AUTO_AURA, fieldDataManager);
    for (int i = 0; i < numberOfFields; ++i) {
      stk::mesh::Field<T> & lateField = declare_field<T>("late_field" + std::to_string(i), rank);
      put_field(lateField, get_meta().universal_part());
    }
  }

  template <typename T>
  void setup_performance_of_single_late_field(stk::mesh::EntityRank rank, int numberOfEarlyFields, stk::mesh::FieldDataManager * fieldDataManager = nullptr) {
    for (int i = 0; i < numberOfEarlyFields; ++i) {
      stk::mesh::Field<T> & earlyField = declare_field<T>("early_field" + std::to_string(i), rank);
      put_field(earlyField, get_meta().universal_part());
    }
    setup_empty_mesh(stk::mesh::BulkData::NO_AUTO_AURA, fieldDataManager);
    get_bulk().deactivate_field_updating();  // Shut down extra bucket churn, to mimic real file I/O
    stk::io::fill_mesh("generated:100x100x100", get_bulk());

    const double startTime = stk::wall_time();

    stk::mesh::Field<T> & lateField = declare_field<T>("late_field", rank);
    put_field(lateField, get_meta().universal_part());

    const double stopTime = stk::wall_time();
    std::cout << "Time for adding single late field: " << stopTime-startTime << " s" << std::endl;
  }


  template <typename T>
  void setup_add_late_field_multiple_buckets(stk::mesh::EntityRank rank, stk::mesh::FieldDataManager * fieldDataManager = nullptr) {
    create_part("block_2", stk::topology::ELEM_RANK);
    stk::mesh::Field<T> & earlyField = declare_field<T>("early_field", rank);
    put_field(earlyField, get_meta().universal_part());
    custom_setup_mesh("generated:1x1x2", stk::mesh::BulkData::NO_AUTO_AURA, fieldDataManager);

    stk::mesh::Entity elem2 = get_bulk().get_entity(stk::topology::ELEM_RANK, 2);
    get_bulk().modification_begin();
    if (get_bulk().is_valid(elem2)) {
      stk::mesh::PartVector addParts(1, get_meta().get_part("block_2"));
      stk::mesh::PartVector removeParts(1, get_meta().get_part("block_1"));
      get_bulk().change_entity_parts(elem2, addParts, removeParts);
    }
    get_bulk().modification_end();

    set_field_values_with_scale_factor(earlyField, 1);

    stk::mesh::Field<T> & lateField = declare_field<T>("late_field", rank);
    put_field(lateField, get_meta().universal_part());

    set_field_values_with_scale_factor(lateField, 2);

    expect_field_values_with_scale_factor(earlyField, 1);
    expect_field_values_with_scale_factor(lateField, 2);
  }

  template <typename T>
  void setup_add_late_field_multiple_duplicate_put_field(stk::mesh::EntityRank rank, stk::mesh::FieldDataManager * fieldDataManager = nullptr) {
    stk::mesh::Field<T> & earlyField = declare_field<T>("early_field", rank);
    put_field(earlyField, get_meta().universal_part());
    custom_setup_mesh("generated:1x1x2", stk::mesh::BulkData::NO_AUTO_AURA, fieldDataManager);
    set_field_values_with_scale_factor(earlyField, 1);

    stk::mesh::Field<T> & lateField = declare_field<T>("late_field", rank);
    put_field(lateField, get_meta().universal_part());
    set_field_values_with_scale_factor(lateField, 2);

    put_field(lateField, get_meta().universal_part());

    expect_field_values_with_scale_factor(earlyField, 1);
    expect_field_values_with_scale_factor(lateField, 2);
  }

  template <typename T>
  void setup_add_late_field_multiple_different_put_field(stk::mesh::EntityRank rank, stk::mesh::FieldDataManager * fieldDataManager = nullptr) {
    create_part("block_2", stk::topology::ELEM_RANK);
    stk::mesh::Field<T> & earlyField = declare_field<T>("early_field", rank);
    put_field(earlyField, get_meta().universal_part());
    custom_setup_mesh("generated:1x1x2", stk::mesh::BulkData::NO_AUTO_AURA, fieldDataManager);
    set_field_values_with_scale_factor(earlyField, 1);

    stk::mesh::Field<T> & lateField = declare_field<T>("late_field", rank);

    put_field(lateField, *get_meta().get_part("block_1"));
    put_field(lateField, *get_meta().get_part("block_2"));
    set_field_values_with_scale_factor(lateField, 2);

    expect_field_values_with_scale_factor(earlyField, 1);
    expect_field_values_with_scale_factor(lateField, 2);
  }

  template <typename T>
  void setup_add_two_late_fields_sequential(stk::mesh::EntityRank rank, stk::mesh::FieldDataManager * fieldDataManager = nullptr) {
    stk::mesh::Field<T> & earlyField = declare_field<T>("early_field", rank);
    put_field(earlyField, get_meta().universal_part());
    custom_setup_mesh("generated:1x1x2", stk::mesh::BulkData::NO_AUTO_AURA, fieldDataManager);
    set_field_values_with_scale_factor(earlyField, 1);

    stk::mesh::Field<T> & lateField1 = declare_field<T>("late_field1", rank);
    put_field(lateField1, get_meta().universal_part());
    set_field_values_with_scale_factor(lateField1, 2);

    stk::mesh::Field<T> & lateField2 = declare_field<T>("late_field2", rank);
    put_field(lateField2, get_meta().universal_part());
    set_field_values_with_scale_factor(lateField2, 3);

    expect_field_values_with_scale_factor(earlyField, 1);
    expect_field_values_with_scale_factor(lateField1, 2);
    expect_field_values_with_scale_factor(lateField2, 3);
  }

  template <typename T>
  void setup_add_two_late_fields_interleaved(stk::mesh::EntityRank rank, stk::mesh::FieldDataManager * fieldDataManager = nullptr) {
    stk::mesh::Field<T> & earlyField = declare_field<T>("early_field", rank);
    put_field(earlyField, get_meta().universal_part());
    custom_setup_mesh("generated:1x1x2", stk::mesh::BulkData::NO_AUTO_AURA, fieldDataManager);
    set_field_values_with_scale_factor(earlyField, 1);

    stk::mesh::Field<T> & lateField1 = declare_field<T>("late_field1", rank);
    stk::mesh::Field<T> & lateField2 = declare_field<T>("late_field2", rank);

    put_field(lateField1, get_meta().universal_part());
    set_field_values_with_scale_factor(lateField1, 2);

    put_field(lateField2, get_meta().universal_part());
    set_field_values_with_scale_factor(lateField2, 3);

    expect_field_values_with_scale_factor(earlyField, 1);
    expect_field_values_with_scale_factor(lateField1, 2);
    expect_field_values_with_scale_factor(lateField2, 3);
  }

  template <typename T>
  void setup_add_two_late_fields_out_of_order(stk::mesh::EntityRank rank, stk::mesh::FieldDataManager * fieldDataManager = nullptr) {
    stk::mesh::Field<T> & earlyField = declare_field<T>("early_field", rank);
    put_field(earlyField, get_meta().universal_part());
    custom_setup_mesh("generated:1x1x2", stk::mesh::BulkData::NO_AUTO_AURA, fieldDataManager);
    set_field_values_with_scale_factor(earlyField, 1);

    stk::mesh::Field<T> & lateField1 = declare_field<T>("late_field1", rank);
    stk::mesh::Field<T> & lateField2 = declare_field<T>("late_field2", rank);

    put_field(lateField2, get_meta().universal_part());
    set_field_values_with_scale_factor(lateField2, 3);

    put_field(lateField1, get_meta().universal_part());
    set_field_values_with_scale_factor(lateField1, 2);

    expect_field_values_with_scale_factor(earlyField, 1);
    expect_field_values_with_scale_factor(lateField1, 2);
    expect_field_values_with_scale_factor(lateField2, 3);
  }

  template <typename T1, typename T2>
  void setup_add_two_late_fields_different_type_out_of_order(stk::mesh::EntityRank rank, stk::mesh::FieldDataManager * fieldDataManager = nullptr) {
    stk::mesh::Field<T1> & earlyField = declare_field<T1>("early_field", rank);
    put_field(earlyField, get_meta().universal_part());
    custom_setup_mesh("generated:1x1x2", stk::mesh::BulkData::NO_AUTO_AURA, fieldDataManager);
    set_field_values_with_scale_factor<T1>(earlyField, 1);

    stk::mesh::Field<T1> & lateField1    = declare_field<T1>("late_field1", rank);
    stk::mesh::Field<T2> & lateField2 = declare_field<T2>("late_field2", rank);

    put_field<T2>(lateField2, get_meta().universal_part());
    set_field_values_with_scale_factor<T2>(lateField2, 3);

    put_field<T1>(lateField1, get_meta().universal_part());
    set_field_values_with_scale_factor<T1>(lateField1, 2);

    expect_field_values_with_scale_factor<T1>(earlyField, 1);
    expect_field_values_with_scale_factor<T1>(lateField1, 2);
    expect_field_values_with_scale_factor<T2>(lateField2, 3);
  }

  template <typename T>
  void setup_add_two_late_fields_different_rank_out_of_order(stk::mesh::EntityRank rank1, stk::mesh::EntityRank rank2, stk::mesh::FieldDataManager * fieldDataManager = nullptr) {
    stk::mesh::Field<T> & earlyField = declare_field<T>("early_field", stk::topology::ELEM_RANK);
    put_field(earlyField, get_meta().universal_part());
    custom_setup_mesh("generated:1x1x2", stk::mesh::BulkData::NO_AUTO_AURA, fieldDataManager);
    set_field_values_with_scale_factor(earlyField, 1);

    stk::mesh::Field<T> & lateField1 = declare_field<T>("late_field1", rank1);
    stk::mesh::Field<T> & lateField2 = declare_field<T>("late_field2", rank2);

    put_field(lateField2, get_meta().universal_part());
    set_field_values_with_scale_factor(lateField2, 3);

    put_field(lateField1, get_meta().universal_part());
    set_field_values_with_scale_factor(lateField1, 2);

    expect_field_values_with_scale_factor(earlyField, 1);
    expect_field_values_with_scale_factor(lateField1, 2);
    expect_field_values_with_scale_factor(lateField2, 3);
  }

  template <typename T>
  void setup_add_early_field_to_late_part(stk::mesh::EntityRank rank, stk::mesh::FieldDataManager * fieldDataManager = nullptr) {
    const bool addIoPartAttribute = false;
    create_part("block_1", stk::topology::ELEM_RANK, addIoPartAttribute);
    create_part("block_2", stk::topology::ELEM_RANK);
    stk::mesh::Field<T> & earlyField = declare_field<T>("early_field", rank);
    put_field(earlyField, *get_meta().get_part("block_1"));
    custom_setup_mesh("generated:1x1x2", stk::mesh::BulkData::NO_AUTO_AURA, fieldDataManager);

    stk::mesh::Entity elem2 = get_bulk().get_entity(stk::topology::ELEM_RANK, 2);
    get_bulk().modification_begin();
    if (get_bulk().is_valid(elem2)) {
      stk::mesh::PartVector addParts(1, get_meta().get_part("block_2"));
      stk::mesh::PartVector removeParts(1, get_meta().get_part("block_1"));
      get_bulk().change_entity_parts(elem2, addParts, removeParts);
    }
    get_bulk().modification_end();

    set_field_values_with_scale_factor(earlyField, 1);

    get_meta().declare_part("block_3", stk::topology::ELEM_RANK);
    get_bulk().modification_begin();
    if (get_bulk().is_valid(elem2)) {
      stk::mesh::PartVector addParts(1, get_meta().get_part("block_3"));
      stk::mesh::PartVector removeParts;
      get_bulk().change_entity_parts(elem2, addParts, removeParts);
    }
    get_bulk().modification_end();

    put_field(earlyField, *get_meta().get_part("block_3"));

    set_field_values_with_scale_factor(earlyField, 1);

    expect_field_values_with_scale_factor(earlyField, 1);
  }

  template <typename T>
  void setup_add_late_field_to_late_part(stk::mesh::EntityRank rank, stk::mesh::FieldDataManager * fieldDataManager = nullptr) {
    const bool addIoPartAttribute = false;
    create_part("block_1", stk::topology::ELEM_RANK, addIoPartAttribute);
    stk::mesh::Field<T> & earlyField = declare_field<T>("early_field", rank);
    put_field(earlyField, get_meta().universal_part());
    custom_setup_mesh("generated:1x1x2", stk::mesh::BulkData::NO_AUTO_AURA, fieldDataManager);
    set_field_values_with_scale_factor(earlyField, 1);

    create_part("block_2", stk::topology::ELEM_RANK);
    stk::mesh::Entity elem2 = get_bulk().get_entity(stk::topology::ELEM_RANK, 2);
    get_bulk().modification_begin();
    if (get_bulk().is_valid(elem2)) {
      stk::mesh::PartVector addParts(1, get_meta().get_part("block_2"));
      stk::mesh::PartVector removeParts(1, get_meta().get_part("block_1"));
      get_bulk().change_entity_parts(elem2, addParts, removeParts);
    }
    get_bulk().modification_end();

    stk::mesh::Field<T> & lateField = declare_field<T>("late_field", rank);
    put_field(earlyField, *get_meta().get_part("block_2"));

    set_field_values_with_scale_factor(lateField, 2);

    expect_field_values_with_scale_factor(earlyField, 1);
    expect_field_values_with_scale_factor(lateField, 2);
  }

};

TEST_F(LateFieldFixture, addLateIntFirstElementField)
{
  if (stk::parallel_machine_size(MPI_COMM_WORLD) > 2) return;
  setup_add_late_first_field<int>(stk::topology::ELEM_RANK);
}

TEST_F(LateFieldFixture, addLateIntNodalField)
{
  if (stk::parallel_machine_size(MPI_COMM_WORLD) > 2) return;
  setup_add_late_field<int>(stk::topology::NODE_RANK);
}

TEST_F(LateFieldFixture, addLateIntElementField)
{
  if (stk::parallel_machine_size(MPI_COMM_WORLD) > 2) return;
  setup_add_late_field<int>(stk::topology::ELEM_RANK);
}

TEST_F(LateFieldFixture, addLateIntNodalField_multipleBuckets)
{
  if (stk::parallel_machine_size(MPI_COMM_WORLD) > 2) return;
  setup_add_late_field_multiple_buckets<int>(stk::topology::NODE_RANK);
}

TEST_F(LateFieldFixture, addLateIntNodalField_multipleDuplicatePutField)
{
  if (stk::parallel_machine_size(MPI_COMM_WORLD) > 2) return;
  setup_add_late_field_multiple_duplicate_put_field<int>(stk::topology::NODE_RANK);
}

TEST_F(LateFieldFixture, addLateIntElementField_multipleDuplicatePutField)
{
  if (stk::parallel_machine_size(MPI_COMM_WORLD) > 2) return;
  setup_add_late_field_multiple_duplicate_put_field<int>(stk::topology::ELEM_RANK);
}

TEST_F(LateFieldFixture, addLateIntNodalField_multipleDifferentPutField)
{
  if (stk::parallel_machine_size(MPI_COMM_WORLD) > 2) return;
  setup_add_late_field_multiple_different_put_field<int>(stk::topology::NODE_RANK);
}

TEST_F(LateFieldFixture, addLateIntElementField_multipleDifferentPutField)
{
  if (stk::parallel_machine_size(MPI_COMM_WORLD) > 2) return;
  setup_add_late_field_multiple_different_put_field<int>(stk::topology::ELEM_RANK);
}

TEST_F(LateFieldFixture, addTwoLateIntNodalFields_sequential)
{
  if (stk::parallel_machine_size(MPI_COMM_WORLD) > 2) return;
  setup_add_two_late_fields_sequential<int>(stk::topology::NODE_RANK);
}

TEST_F(LateFieldFixture, addTwoLateIntElementFields_sequential)
{
  if (stk::parallel_machine_size(MPI_COMM_WORLD) > 2) return;
  setup_add_two_late_fields_sequential<int>(stk::topology::ELEM_RANK);
}

TEST_F(LateFieldFixture, addTwoLateIntNodalFields_interleaved)
{
  if (stk::parallel_machine_size(MPI_COMM_WORLD) > 2) return;
  setup_add_two_late_fields_interleaved<int>(stk::topology::NODE_RANK);
}

TEST_F(LateFieldFixture, addTwoLateIntElementFields_interleaved)
{
  if (stk::parallel_machine_size(MPI_COMM_WORLD) > 2) return;
  setup_add_two_late_fields_interleaved<int>(stk::topology::ELEM_RANK);
}

TEST_F(LateFieldFixture, addTwoLateIntNodalFields_outOfOrder)
{
  if (stk::parallel_machine_size(MPI_COMM_WORLD) > 2) return;
  setup_add_two_late_fields_out_of_order<int>(stk::topology::NODE_RANK);
}

TEST_F(LateFieldFixture, addTwoLateIntElementFields_outOfOrder)
{
  if (stk::parallel_machine_size(MPI_COMM_WORLD) > 2) return;
  setup_add_two_late_fields_out_of_order<int>(stk::topology::ELEM_RANK);
}

TEST_F(LateFieldFixture, addTwoLateIntAndDoubleNodalFields_outOfOrder)
{
  if (stk::parallel_machine_size(MPI_COMM_WORLD) > 2) return;
  setup_add_two_late_fields_different_type_out_of_order<int, double>(stk::topology::NODE_RANK);
}

TEST_F(LateFieldFixture, addTwoLateIntAndDoubleElementFields_outOfOrder)
{
  if (stk::parallel_machine_size(MPI_COMM_WORLD) > 2) return;
  setup_add_two_late_fields_different_type_out_of_order<int, double>(stk::topology::ELEM_RANK);
}

TEST_F(LateFieldFixture, addTwoLateShortAndDoubleNodalFields_outOfOrder)
{
  if (stk::parallel_machine_size(MPI_COMM_WORLD) > 2) return;
  setup_add_two_late_fields_different_type_out_of_order<short, double>(stk::topology::NODE_RANK);
}

TEST_F(LateFieldFixture, addTwoLateShortAndDoubleElementFields_outOfOrder)
{
  if (stk::parallel_machine_size(MPI_COMM_WORLD) > 2) return;
  setup_add_two_late_fields_different_type_out_of_order<short, double>(stk::topology::ELEM_RANK);
}

TEST_F(LateFieldFixture, addTwoLateNodalAndElementFields_outOfOrder)
{
  if (stk::parallel_machine_size(MPI_COMM_WORLD) > 2) return;
  setup_add_two_late_fields_different_rank_out_of_order<int>(stk::topology::NODE_RANK, stk::topology::ELEM_RANK);
}

TEST_F(LateFieldFixture, addEarlyNodalFieldToLatePart)
{
  if (stk::parallel_machine_size(MPI_COMM_WORLD) > 2) return;
  setup_add_early_field_to_late_part<int>(stk::topology::NODE_RANK);
}

TEST_F(LateFieldFixture, addEarlyElementFieldToLatePart)
{
  if (stk::parallel_machine_size(MPI_COMM_WORLD) > 2) return;
  setup_add_early_field_to_late_part<int>(stk::topology::ELEM_RANK);
}

TEST_F(LateFieldFixture, addLateNodalFieldToLatePart)
{
  if (stk::parallel_machine_size(MPI_COMM_WORLD) > 2) return;
  setup_add_late_field_to_late_part<int>(stk::topology::NODE_RANK);
}

TEST_F(LateFieldFixture, addLateElementFieldToLatePart)
{
  if (stk::parallel_machine_size(MPI_COMM_WORLD) > 2) return;
  setup_add_late_field_to_late_part<int>(stk::topology::ELEM_RANK);
}

TEST_F(LateFieldFixture, DISABLED_performanceOfEarlyField)
{
  if (stk::parallel_machine_size(MPI_COMM_WORLD) > 16) return;

  const double startTime = stk::wall_time();
  setup_performance_of_early_field<int>(stk::topology::NODE_RANK, 64);
  const double stopTime = stk::wall_time();
  std::cout << "Time for early field registration: " << stopTime-startTime << " s" << std::endl;
}

TEST_F(LateFieldFixture, DISABLED_performanceOfLateField)
{
  if (stk::parallel_machine_size(MPI_COMM_WORLD) > 16) return;

  const double startTime = stk::wall_time();
  setup_performance_of_late_field<int>(stk::topology::NODE_RANK, 64);
  const double stopTime = stk::wall_time();
  std::cout << "Time for late field registration: " << stopTime-startTime << " s" << std::endl;
}

TEST_F(LateFieldFixture, DISABLED_performanceOfSingleLateField)
{
  if (stk::parallel_machine_size(MPI_COMM_WORLD) > 16) return;

  setup_performance_of_single_late_field<int>(stk::topology::NODE_RANK, 64);
}

TEST_F(LateFieldFixture, addLateIntFirstElementFieldContiguous)
{
  if (stk::parallel_machine_size(MPI_COMM_WORLD) > 2) return;
  fieldDataManager = new stk::mesh::ContiguousFieldDataManager;
  setup_add_late_first_field<int>(stk::topology::ELEM_RANK, fieldDataManager);
}

TEST_F(LateFieldFixture, addLateIntNodalFieldContiguous)
{
  if (stk::parallel_machine_size(MPI_COMM_WORLD) > 2) return;
  fieldDataManager = new stk::mesh::ContiguousFieldDataManager;
  setup_add_late_field<int>(stk::topology::NODE_RANK, fieldDataManager);
}

TEST_F(LateFieldFixture, addLateIntElementFieldContiguous)
{
  if (stk::parallel_machine_size(MPI_COMM_WORLD) > 2) return;
  fieldDataManager = new stk::mesh::ContiguousFieldDataManager;
  setup_add_late_field<int>(stk::topology::ELEM_RANK, fieldDataManager);
}

TEST_F(LateFieldFixture, addLateIntNodalField_multipleBucketsContiguous)
{
  if (stk::parallel_machine_size(MPI_COMM_WORLD) > 2) return;
  fieldDataManager = new stk::mesh::ContiguousFieldDataManager;
  setup_add_late_field_multiple_buckets<int>(stk::topology::NODE_RANK, fieldDataManager);
}

TEST_F(LateFieldFixture, addLateIntNodalField_multipleDuplicatePutFieldContiguous)
{
  if (stk::parallel_machine_size(MPI_COMM_WORLD) > 2) return;
  fieldDataManager = new stk::mesh::ContiguousFieldDataManager;
  setup_add_late_field_multiple_duplicate_put_field<int>(stk::topology::NODE_RANK, fieldDataManager);
}

TEST_F(LateFieldFixture, addLateIntElementField_multipleDuplicatePutFieldContiguous)
{
  if (stk::parallel_machine_size(MPI_COMM_WORLD) > 2) return;
  fieldDataManager = new stk::mesh::ContiguousFieldDataManager;
  setup_add_late_field_multiple_duplicate_put_field<int>(stk::topology::ELEM_RANK, fieldDataManager);
}

TEST_F(LateFieldFixture, addLateIntNodalField_multipleDifferentPutFieldContiguous)
{
  if (stk::parallel_machine_size(MPI_COMM_WORLD) > 2) return;
  fieldDataManager = new stk::mesh::ContiguousFieldDataManager;
  setup_add_late_field_multiple_different_put_field<int>(stk::topology::NODE_RANK, fieldDataManager);
}

TEST_F(LateFieldFixture, addLateIntElementField_multipleDifferentPutFieldContiguous)
{
  if (stk::parallel_machine_size(MPI_COMM_WORLD) > 2) return;
  fieldDataManager = new stk::mesh::ContiguousFieldDataManager;
  setup_add_late_field_multiple_different_put_field<int>(stk::topology::ELEM_RANK, fieldDataManager);
}

TEST_F(LateFieldFixture, addTwoLateIntNodalFields_sequentialContiguous)
{
  if (stk::parallel_machine_size(MPI_COMM_WORLD) > 2) return;
  fieldDataManager = new stk::mesh::ContiguousFieldDataManager;
  setup_add_two_late_fields_sequential<int>(stk::topology::NODE_RANK, fieldDataManager);
}

TEST_F(LateFieldFixture, addTwoLateIntElementFields_sequentialContiguous)
{
  if (stk::parallel_machine_size(MPI_COMM_WORLD) > 2) return;
  fieldDataManager = new stk::mesh::ContiguousFieldDataManager;
  setup_add_two_late_fields_sequential<int>(stk::topology::ELEM_RANK, fieldDataManager);
}

TEST_F(LateFieldFixture, addTwoLateIntNodalFields_interleavedContiguous)
{
  if (stk::parallel_machine_size(MPI_COMM_WORLD) > 2) return;
  fieldDataManager = new stk::mesh::ContiguousFieldDataManager;
  setup_add_two_late_fields_interleaved<int>(stk::topology::NODE_RANK, fieldDataManager);
}

TEST_F(LateFieldFixture, addTwoLateIntElementFields_interleavedContiguous)
{
  if (stk::parallel_machine_size(MPI_COMM_WORLD) > 2) return;
  fieldDataManager = new stk::mesh::ContiguousFieldDataManager;
  setup_add_two_late_fields_interleaved<int>(stk::topology::ELEM_RANK, fieldDataManager);
}

TEST_F(LateFieldFixture, addTwoLateIntNodalFields_outOfOrderContiguous)
{
  if (stk::parallel_machine_size(MPI_COMM_WORLD) > 2) return;
  fieldDataManager = new stk::mesh::ContiguousFieldDataManager;
  setup_add_two_late_fields_out_of_order<int>(stk::topology::NODE_RANK, fieldDataManager);
}

TEST_F(LateFieldFixture, addTwoLateIntElementFields_outOfOrderContiguous)
{
  if (stk::parallel_machine_size(MPI_COMM_WORLD) > 2) return;
  fieldDataManager = new stk::mesh::ContiguousFieldDataManager;
  setup_add_two_late_fields_out_of_order<int>(stk::topology::ELEM_RANK, fieldDataManager);
}

TEST_F(LateFieldFixture, addTwoLateIntAndDoubleNodalFields_outOfOrderContiguous)
{
  if (stk::parallel_machine_size(MPI_COMM_WORLD) > 2) return;
  fieldDataManager = new stk::mesh::ContiguousFieldDataManager;
  setup_add_two_late_fields_different_type_out_of_order<int, double>(stk::topology::NODE_RANK, fieldDataManager);
}

TEST_F(LateFieldFixture, addTwoLateIntAndDoubleElementFields_outOfOrderContiguous)
{
  if (stk::parallel_machine_size(MPI_COMM_WORLD) > 2) return;
  fieldDataManager = new stk::mesh::ContiguousFieldDataManager;
  setup_add_two_late_fields_different_type_out_of_order<int, double>(stk::topology::ELEM_RANK, fieldDataManager);
}

TEST_F(LateFieldFixture, addTwoLateShortAndDoubleNodalFields_outOfOrderContiguous)
{
  if (stk::parallel_machine_size(MPI_COMM_WORLD) > 2) return;
  fieldDataManager = new stk::mesh::ContiguousFieldDataManager;
  setup_add_two_late_fields_different_type_out_of_order<short, double>(stk::topology::NODE_RANK, fieldDataManager);
}

TEST_F(LateFieldFixture, addTwoLateShortAndDoubleElementFields_outOfOrderContiguous)
{
  if (stk::parallel_machine_size(MPI_COMM_WORLD) > 2) return;
  fieldDataManager = new stk::mesh::ContiguousFieldDataManager;
  setup_add_two_late_fields_different_type_out_of_order<short, double>(stk::topology::ELEM_RANK, fieldDataManager);
}

TEST_F(LateFieldFixture, addTwoLateNodalAndElementFields_outOfOrderContiguous)
{
  if (stk::parallel_machine_size(MPI_COMM_WORLD) > 2) return;
  fieldDataManager = new stk::mesh::ContiguousFieldDataManager;
  setup_add_two_late_fields_different_rank_out_of_order<int>(stk::topology::NODE_RANK, stk::topology::ELEM_RANK, fieldDataManager);
}

TEST_F(LateFieldFixture, addEarlyNodalFieldToLatePartContiguous)
{
  if (stk::parallel_machine_size(MPI_COMM_WORLD) > 2) return;
  fieldDataManager = new stk::mesh::ContiguousFieldDataManager;
  setup_add_early_field_to_late_part<int>(stk::topology::NODE_RANK, fieldDataManager);
}

TEST_F(LateFieldFixture, addEarlyElementFieldToLatePartContiguous)
{
  if (stk::parallel_machine_size(MPI_COMM_WORLD) > 2) return;
  fieldDataManager = new stk::mesh::ContiguousFieldDataManager;
  setup_add_early_field_to_late_part<int>(stk::topology::ELEM_RANK, fieldDataManager);
}

TEST_F(LateFieldFixture, addLateNodalFieldToLatePartContiguous)
{
  if (stk::parallel_machine_size(MPI_COMM_WORLD) > 2) return;
  fieldDataManager = new stk::mesh::ContiguousFieldDataManager;
  setup_add_late_field_to_late_part<int>(stk::topology::NODE_RANK, fieldDataManager);
}

>>>>>>> 4103bf6c
TEST_F(LateFieldFixture, addLateElementFieldToLatePartContiguous)
{
  if (stk::parallel_machine_size(MPI_COMM_WORLD) > 2) return;
  fieldDataManager = new stk::mesh::ContiguousFieldDataManager;
  setup_add_late_field_to_late_part<int>(stk::topology::ELEM_RANK, fieldDataManager);
}

TEST_F(LateFieldFixture, DISABLED_performanceOfEarlyFieldContiguous)
{
  if (stk::parallel_machine_size(MPI_COMM_WORLD) > 16) return;

  fieldDataManager = new stk::mesh::ContiguousFieldDataManager;
  const double startTime = stk::wall_time();
  setup_performance_of_early_field<int>(stk::topology::NODE_RANK, 64, fieldDataManager);
  const double stopTime = stk::wall_time();
  std::cout << "Time for early field registration: " << stopTime-startTime << " s" << std::endl;
}

TEST_F(LateFieldFixture, DISABLED_performanceOfLateFieldContiguous)
{
  if (stk::parallel_machine_size(MPI_COMM_WORLD) > 16) return;

  fieldDataManager = new stk::mesh::ContiguousFieldDataManager;
  const double startTime = stk::wall_time();
  setup_performance_of_late_field<int>(stk::topology::NODE_RANK, 64, fieldDataManager);
  const double stopTime = stk::wall_time();
  std::cout << "Time for late field registration: " << stopTime-startTime << " s" << std::endl;
}

TEST_F(LateFieldFixture, DISABLED_performanceOfSingleLateFieldContiguous)
{
  if (stk::parallel_machine_size(MPI_COMM_WORLD) > 16) return;

  fieldDataManager = new stk::mesh::ContiguousFieldDataManager;
  setup_performance_of_single_late_field<int>(stk::topology::NODE_RANK, 64, fieldDataManager);
}

TEST(SharedSidesetField, verifySidesetFieldAfterMeshRead) {
  std::string serialOutputMeshName = "ARB.e";

  if (stk::parallel_machine_size(MPI_COMM_WORLD) == 2)
  {
    const std::string fieldName = "surface_1_df";
    const double initValue = 123.0;

    // Build the target serial mesh and write it to a file
    if (stk::parallel_machine_rank(MPI_COMM_WORLD) == 0)
    {
      stk::mesh::MetaData meta(3);
      stk::mesh::BulkData bulk(meta, MPI_COMM_SELF);

      stk::unit_test_util::create_AB_mesh_with_sideset_and_distribution_factors(bulk,
                                                                                stk::unit_test_util::LEFT,
                                                                                stk::unit_test_util::DECREASING,
                                                                                fieldName,
                                                                                initValue);

      stk::io::write_mesh_with_fields(serialOutputMeshName, bulk, 1, 1.0);
    }

    {
      stk::mesh::MetaData meta(3);
      stk::mesh::BulkData bulk(meta, MPI_COMM_WORLD);
      stk::io::StkMeshIoBroker stkIo;
      stkIo.property_add(Ioss::Property("DECOMPOSITION_METHOD", "RIB"));

      stkIo.set_bulk_data(bulk);
      stkIo.add_mesh_database(serialOutputMeshName, stk::io::READ_MESH);
      stkIo.create_input_mesh();
      stkIo.add_all_mesh_fields_as_input_fields();

      stkIo.populate_bulk_data();

      const stk::mesh::BucketVector& buckets = bulk.get_buckets(stk::topology::FACE_RANK, meta.universal_part());
      ASSERT_EQ(1u, buckets.size());
      for (stk::mesh::Bucket* bucket : buckets)
      {
        ASSERT_EQ(1u, bucket->size());
        stk::mesh::Entity face = (*bucket)[0];
        stk::mesh::FieldBase* field = meta.get_field(stk::topology::FACE_RANK, fieldName);
        EXPECT_NE(nullptr, field);
        unsigned numEntries = stk::mesh::field_scalars_per_entity(*field, face);
        double* fieldData = reinterpret_cast<double*>(stk::mesh::field_data(*field, face));
        for (unsigned entry = 0; entry < numEntries; ++entry)
        {
            EXPECT_NEAR(initValue, fieldData[entry], 1e-12);
        }
      }
    }
  }
  unlink(serialOutputMeshName.c_str());
}
} //namespace <anonymous>
<|MERGE_RESOLUTION|>--- conflicted
+++ resolved
@@ -52,10 +52,7 @@
 #include "stk_mesh/base/Types.hpp"      // for BucketVector, PartVector, etc
 #include "stk_topology/topology.hpp"    // for topology, etc
 #include "stk_unit_test_utils/GenerateALefRAMesh.hpp"
-<<<<<<< HEAD
-=======
 #include <stk_unit_test_utils/GetMeshSpec.hpp>
->>>>>>> 4103bf6c
 #include "stk_util/environment/WallTime.hpp"
 #include <gtest/gtest.h>                // for AssertHelper, EXPECT_EQ, etc
 #include <iostream>                     // for ostream, operator<<, etc
@@ -66,10 +63,7 @@
 #include <stk_mesh/base/CoordinateSystems.hpp>  // for Cartesian, etc
 #include <stk_mesh/base/GetEntities.hpp>  // for count_selected_entities
 #include <stk_mesh/base/MetaData.hpp>   // for MetaData, put_field, etc
-<<<<<<< HEAD
-=======
 #include <stk_mesh/base/NgpUtils.hpp>
->>>>>>> 4103bf6c
 #include <stk_unit_test_utils/MeshFixture.hpp>
 #include <stk_util/parallel/Parallel.hpp>  // for ParallelMachine
 #include <string>                       // for string, operator==, etc
@@ -587,7 +581,6 @@
         partVector.push_back(part);
         solnCases.set_up_additional_fields_on_mesh(meta, *part, rank, solnCases.get_fields_for_case(i));
     }
-<<<<<<< HEAD
 }
 
 void move_entities_into_solution_part(int soln_index, stk::mesh::BulkData& bulk, stk::mesh::PartVector& partVector, stk::mesh::EntityRank rank, const stk::mesh::EntityVector& nodes)
@@ -672,6 +665,71 @@
     }
 };
 
+TEST_F(FieldFixture, totalNgpFieldDataBytes)
+{
+  stk::mesh::Part & partA = get_meta().declare_part("partA", stk::topology::ELEM_RANK);
+  stk::mesh::Part & partB = get_meta().declare_part("partB", stk::topology::ELEM_RANK);
+  stk::mesh::Field<double> &field = get_meta().declare_field<stk::mesh::Field<double>>(stk::topology::ELEM_RANK, "doubleField");
+  const double scalarInitValue = 3.14;
+  const double vectorInitValue[] = {1., 2., 3., 4., 5.};
+  stk::mesh::put_field_on_mesh(field, partA, &scalarInitValue);
+  stk::mesh::put_field_on_mesh(field, partB, 5, vectorInitValue);
+
+  const int numElemsPerDim = 10;
+  setup_mesh(stk::unit_test_util::get_mesh_spec(numElemsPerDim), stk::mesh::BulkData::NO_AUTO_AURA);
+  const int totalNumElements = numElemsPerDim * numElemsPerDim * numElemsPerDim;
+
+  stk::mesh::EntityVector elements;
+  stk::mesh::get_selected_entities(get_meta().locally_owned_part(), get_bulk().buckets(stk::topology::ELEM_RANK), elements);
+  stk::mesh::EntityVector partAElements;
+  stk::mesh::EntityVector partBElements;
+  for (const stk::mesh::Entity & element : elements) {
+    if (get_bulk().identifier(element) <= (totalNumElements/2)) {
+      partAElements.push_back(element);
+    }
+    else {
+      partBElements.push_back(element);
+    }
+  }
+  get_bulk().modification_begin();
+  get_bulk().change_entity_parts<stk::mesh::PartVector>(partAElements, {&partA});
+  get_bulk().change_entity_parts<stk::mesh::PartVector>(partBElements, {&partB});
+  get_bulk().modification_end();
+
+  const size_t numBuckets = get_bulk().buckets(stk::topology::ELEM_RANK).size();
+  const size_t bucketCapacity = stk::mesh::impl::BucketRepository::default_bucket_capacity;
+  const size_t numPerEntityA = 1;
+  const size_t numPerEntityB = 5;
+  const size_t maxNumPerEntity = std::max(numPerEntityA, numPerEntityB);
+  const size_t bytesPerScalar = sizeof(double);
+  const size_t expectedTotalFieldDataBytes = (numBuckets * bucketCapacity * maxNumPerEntity * bytesPerScalar);
+  EXPECT_EQ(stk::mesh::get_total_ngp_field_allocation_bytes(field), expectedTotalFieldDataBytes);
+}
+
+TEST_F(FieldFixture, maxNgpFieldDataBytes)
+{
+  stk::mesh::Field<double> &fieldA = get_meta().declare_field<stk::mesh::Field<double>>(stk::topology::NODE_RANK, "doubleFieldA");
+  stk::mesh::Field<int> &fieldB    = get_meta().declare_field<stk::mesh::Field<int>>(stk::topology::NODE_RANK, "intFieldB");
+  const size_t numPerEntityA = 1;
+  const size_t numPerEntityB = 10;
+  const double scalarInitValue = 3.14;
+  const int vectorInitValue[numPerEntityB] = {1, 2, 3, 4, 5, 6, 7, 8, 9, 10};
+  stk::mesh::put_field_on_mesh(fieldA, get_meta().universal_part(), &scalarInitValue);
+  stk::mesh::put_field_on_mesh(fieldB, get_meta().universal_part(), numPerEntityB, vectorInitValue);
+
+  const int numElemsPerDim = 10;
+  setup_mesh(stk::unit_test_util::get_mesh_spec(numElemsPerDim), stk::mesh::BulkData::NO_AUTO_AURA);
+
+  const size_t numBuckets = get_bulk().buckets(stk::topology::NODE_RANK).size();
+  const size_t bucketCapacity = stk::mesh::impl::BucketRepository::default_bucket_capacity;
+  const size_t bytesPerScalarA = sizeof(double);
+  const size_t bytesPerScalarB = sizeof(int);
+  const size_t expectedTotalFieldDataBytesA = (numBuckets * bucketCapacity * numPerEntityA * bytesPerScalarA);
+  const size_t expectedTotalFieldDataBytesB = (numBuckets * bucketCapacity * numPerEntityB * bytesPerScalarB);
+  EXPECT_EQ(stk::mesh::get_max_ngp_field_allocation_bytes(get_meta()),
+            std::max(expectedTotalFieldDataBytesA, expectedTotalFieldDataBytesB));
+}
+
 TEST_F(FieldFixture, writingDifferentNodalFieldsPerSolutionCase)
 {
     if(stk::parallel_machine_size(MPI_COMM_WORLD)<3)
@@ -1402,887 +1460,6 @@
   setup_add_late_field_to_late_part<int>(stk::topology::NODE_RANK, fieldDataManager);
 }
 
-=======
-}
-
-void move_entities_into_solution_part(int soln_index, stk::mesh::BulkData& bulk, stk::mesh::PartVector& partVector, stk::mesh::EntityRank rank, const stk::mesh::EntityVector& nodes)
-{
-    std::vector<stk::mesh::PartVector> addPartsPerEntity(nodes.size(), {partVector[soln_index]});
-    std::vector<stk::mesh::PartVector> removePartsPerEntity;
-
-    if(soln_index==0)
-    {
-        removePartsPerEntity.assign(nodes.size(), stk::mesh::PartVector{});
-    }
-    else
-    {
-        removePartsPerEntity.assign(nodes.size(), stk::mesh::PartVector{partVector[soln_index-1]} );
-    }
-
-    bulk.batch_change_entity_parts(nodes, addPartsPerEntity, removePartsPerEntity);
-
-    stk::mesh::Field<double> *dispField = bulk.mesh_meta_data().get_field<stk::mesh::Field<double>>(rank, "displacement");
-    for(size_t j=soln_index; j<nodes.size(); ++j)
-    {
-        double *data = stk::mesh::field_data(*dispField, nodes[j]);
-        *data = static_cast<double>(soln_index);
-    }
-}
-
-void verify_acceleration_is_not_on_entities(stk::mesh::BulkData& bulk, stk::mesh::EntityRank rank)
-{
-    stk::mesh::FieldBase* field = bulk.mesh_meta_data().get_field(rank, "acceleration");
-    stk::mesh::Selector accelEntities = stk::mesh::selectField(*field);
-    unsigned numAccelEntities = stk::mesh::count_selected_entities(accelEntities, bulk.buckets(rank));
-    EXPECT_EQ(0u, numAccelEntities);
-}
-
-void verify_fields_are_on_entities(const std::string& filename, stk::mesh::EntityRank rank, const std::vector<std::string>& fieldnames, size_t goldNum)
-{
-    stk::mesh::MetaData meta;
-    stk::mesh::BulkData bulk(meta, MPI_COMM_WORLD, stk::mesh::BulkData::NO_AUTO_AURA);
-    int stepNum = 1;
-    double time = 1.0;
-    stk::io::fill_mesh_save_step_info(filename, bulk, stepNum, time);
-
-    for(const std::string& field_name : fieldnames)
-    {
-        stk::mesh::FieldBase* field = bulk.mesh_meta_data().get_field(rank, field_name);
-        ThrowRequireWithSierraHelpMsg(field!=nullptr);
-        stk::mesh::Selector selector = stk::mesh::selectField(*field) & meta.locally_owned_part();
-        unsigned numAccelEntities = stk::mesh::count_selected_entities(selector, bulk.buckets(rank));
-        EXPECT_EQ(goldNum, numAccelEntities);
-    }
-}
-
-class FieldFixture : public stk::unit_test_util::MeshFixture
-{
-protected:
-    void test_solution_case_with_rank(stk::mesh::EntityRank rank)
-    {
-        SolutionCases solnCases = setup_solution_cases();
-
-        stk::mesh::PartVector solutionCasePartVector;
-        setup_parts_associated_with_solution_cases(solnCases, get_meta(), rank, solutionCasePartVector);
-
-        setup_mesh("generated:1x1x2", stk::mesh::BulkData::NO_AUTO_AURA);
-
-        stk::io::StkMeshIoBroker stkIo;
-        stkIo.set_bulk_data(get_bulk());
-
-        stk::mesh::EntityVector locallyOwnedEntities;
-        stk::mesh::Selector selector = get_meta().locally_owned_part();
-        stk::mesh::get_selected_entities(selector, get_bulk().buckets(rank), locallyOwnedEntities);
-
-        for(size_t solnIndex=0;solnIndex<solnCases.get_num_solution_cases();++solnIndex)
-        {
-            move_entities_into_solution_part(solnIndex, get_bulk(), solutionCasePartVector, rank, locallyOwnedEntities);
-            std::string filename = "junk-" + solnCases.get_solution_case_names()[solnIndex] + ".g";
-            EXPECT_NO_THROW(write_mesh_with_fields(stkIo, filename, rank, solnCases.get_fields_for_case(solnIndex)));
-            verify_fields_are_on_entities(filename, rank, solnCases.get_fields_for_case(solnIndex), locallyOwnedEntities.size());
-            stk::unit_test_util::delete_mesh(filename);
-        }
-
-        verify_acceleration_is_not_on_entities(get_bulk(), rank);
-    }
-};
-
-TEST_F(FieldFixture, totalNgpFieldDataBytes)
-{
-  stk::mesh::Part & partA = get_meta().declare_part("partA", stk::topology::ELEM_RANK);
-  stk::mesh::Part & partB = get_meta().declare_part("partB", stk::topology::ELEM_RANK);
-  stk::mesh::Field<double> &field = get_meta().declare_field<stk::mesh::Field<double>>(stk::topology::ELEM_RANK, "doubleField");
-  const double scalarInitValue = 3.14;
-  const double vectorInitValue[] = {1., 2., 3., 4., 5.};
-  stk::mesh::put_field_on_mesh(field, partA, &scalarInitValue);
-  stk::mesh::put_field_on_mesh(field, partB, 5, vectorInitValue);
-
-  const int numElemsPerDim = 10;
-  setup_mesh(stk::unit_test_util::get_mesh_spec(numElemsPerDim), stk::mesh::BulkData::NO_AUTO_AURA);
-  const int totalNumElements = numElemsPerDim * numElemsPerDim * numElemsPerDim;
-
-  stk::mesh::EntityVector elements;
-  stk::mesh::get_selected_entities(get_meta().locally_owned_part(), get_bulk().buckets(stk::topology::ELEM_RANK), elements);
-  stk::mesh::EntityVector partAElements;
-  stk::mesh::EntityVector partBElements;
-  for (const stk::mesh::Entity & element : elements) {
-    if (get_bulk().identifier(element) <= (totalNumElements/2)) {
-      partAElements.push_back(element);
-    }
-    else {
-      partBElements.push_back(element);
-    }
-  }
-  get_bulk().modification_begin();
-  get_bulk().change_entity_parts<stk::mesh::PartVector>(partAElements, {&partA});
-  get_bulk().change_entity_parts<stk::mesh::PartVector>(partBElements, {&partB});
-  get_bulk().modification_end();
-
-  const size_t numBuckets = get_bulk().buckets(stk::topology::ELEM_RANK).size();
-  const size_t bucketCapacity = stk::mesh::impl::BucketRepository::default_bucket_capacity;
-  const size_t numPerEntityA = 1;
-  const size_t numPerEntityB = 5;
-  const size_t maxNumPerEntity = std::max(numPerEntityA, numPerEntityB);
-  const size_t bytesPerScalar = sizeof(double);
-  const size_t expectedTotalFieldDataBytes = (numBuckets * bucketCapacity * maxNumPerEntity * bytesPerScalar);
-  EXPECT_EQ(stk::mesh::get_total_ngp_field_allocation_bytes(field), expectedTotalFieldDataBytes);
-}
-
-TEST_F(FieldFixture, maxNgpFieldDataBytes)
-{
-  stk::mesh::Field<double> &fieldA = get_meta().declare_field<stk::mesh::Field<double>>(stk::topology::NODE_RANK, "doubleFieldA");
-  stk::mesh::Field<int> &fieldB    = get_meta().declare_field<stk::mesh::Field<int>>(stk::topology::NODE_RANK, "intFieldB");
-  const size_t numPerEntityA = 1;
-  const size_t numPerEntityB = 10;
-  const double scalarInitValue = 3.14;
-  const int vectorInitValue[numPerEntityB] = {1, 2, 3, 4, 5, 6, 7, 8, 9, 10};
-  stk::mesh::put_field_on_mesh(fieldA, get_meta().universal_part(), &scalarInitValue);
-  stk::mesh::put_field_on_mesh(fieldB, get_meta().universal_part(), numPerEntityB, vectorInitValue);
-
-  const int numElemsPerDim = 10;
-  setup_mesh(stk::unit_test_util::get_mesh_spec(numElemsPerDim), stk::mesh::BulkData::NO_AUTO_AURA);
-
-  const size_t numBuckets = get_bulk().buckets(stk::topology::NODE_RANK).size();
-  const size_t bucketCapacity = stk::mesh::impl::BucketRepository::default_bucket_capacity;
-  const size_t bytesPerScalarA = sizeof(double);
-  const size_t bytesPerScalarB = sizeof(int);
-  const size_t expectedTotalFieldDataBytesA = (numBuckets * bucketCapacity * numPerEntityA * bytesPerScalarA);
-  const size_t expectedTotalFieldDataBytesB = (numBuckets * bucketCapacity * numPerEntityB * bytesPerScalarB);
-  EXPECT_EQ(stk::mesh::get_max_ngp_field_allocation_bytes(get_meta()),
-            std::max(expectedTotalFieldDataBytesA, expectedTotalFieldDataBytesB));
-}
-
-TEST_F(FieldFixture, writingDifferentNodalFieldsPerSolutionCase)
-{
-    if(stk::parallel_machine_size(MPI_COMM_WORLD)<3)
-        test_solution_case_with_rank(stk::topology::NODE_RANK);
-}
-
-TEST_F(FieldFixture, DISABLED_writingDifferentElementFieldsPerSolutionCase)
-{
-    if(stk::parallel_machine_size(MPI_COMM_WORLD)<3)
-        test_solution_case_with_rank(stk::topology::ELEM_RANK);
-}
-
-class LateFieldFixtureNoTest : public stk::unit_test_util::MeshFixtureNoTest
-{
-protected:
-  LateFieldFixtureNoTest() {}
-  LateFieldFixtureNoTest(unsigned spatial_dim) : MeshFixtureNoTest(spatial_dim) {}
-  LateFieldFixtureNoTest(unsigned spatial_dim, const std::vector<std::string>& entityRankNames)
-    : MeshFixtureNoTest(spatial_dim,entityRankNames)  {}
-
-  stk::mesh::FieldDataManager * fieldDataManager = nullptr;
-
-  virtual ~LateFieldFixtureNoTest()
-  {
-    delete bulkData;
-    delete metaData;
-    delete fieldDataManager;
-    bulkData = nullptr;
-    metaData = nullptr;
-    fieldDataManager = nullptr;
-  }
-};
-
-
-class LateFieldFixture : public LateFieldFixtureNoTest, public ::ngp_testing::Test
-{
-protected:
-  void custom_allocate_bulk(stk::mesh::BulkData::AutomaticAuraOption auraOption,
-                            stk::mesh::FieldDataManager * fieldDataManager)
-  {
-    if (nullptr == metaData) {
-      allocate_meta();
-    }
-
-    bulkData = new stk::mesh::BulkData(get_meta(), communicator, auraOption,
-#ifdef SIERRA_MIGRATION
-                                       false, // add_fmwk_data
-#endif
-                                       fieldDataManager);
-  }
-
-  virtual void custom_setup_mesh(const std::string &meshSpecification, stk::mesh::BulkData::AutomaticAuraOption auraOption, stk::mesh::FieldDataManager * fieldDataManager)
-  {
-    custom_allocate_bulk(auraOption, fieldDataManager);
-    metaData->enable_late_fields();
-    stk::io::fill_mesh(meshSpecification, *bulkData);
-  }
-
-  virtual void setup_empty_mesh(stk::mesh::BulkData::AutomaticAuraOption auraOption, stk::mesh::FieldDataManager * fieldDataManager)
-  {
-    custom_allocate_bulk(auraOption, fieldDataManager);
-    metaData->enable_late_fields();
-  }
-
-  void create_part(const std::string & partName, stk::mesh::EntityRank rank, bool addIoPartAttribute = true)
-  {
-    stk::mesh::Part & part = get_meta().declare_part(partName, rank);
-    if (addIoPartAttribute) {
-      stk::io::put_io_part_attribute(part);
-    }
-  }
-
-  template <typename T>
-  stk::mesh::Field<T> & declare_field(const std::string & fieldName, stk::mesh::EntityRank rank)
-  {
-    const int numStates = 1;
-    stk::mesh::Field<T> & field = get_meta().declare_field<stk::mesh::Field<T>>(rank, fieldName, numStates);
-    return field;
-  }
-
-  template <typename T>
-  void put_field(stk::mesh::Field<T> & field, const stk::mesh::Part & part)
-  {
-    const T initVal = 123;
-    stk::mesh::put_field_on_mesh(field, part, &initVal);
-  }
-
-  template <typename T>
-  void set_field_values_with_scale_factor(stk::mesh::Field<T> & field, T scaleFactor)
-  {
-    const stk::mesh::BucketVector & buckets = get_bulk().get_buckets(field.entity_rank(), field);
-    for (stk::mesh::Bucket * bucket : buckets) {
-      for (stk::mesh::Entity node : *bucket) {
-        T * data = stk::mesh::field_data(field, node);
-        data[0] = get_bulk().identifier(node) * scaleFactor;
-      }
-    }
-  }
-
-  template <typename T>
-  void expect_field_values_with_scale_factor(stk::mesh::Field<T> & field, T scaleFactor)
-  {
-    const stk::mesh::BucketVector & buckets = get_bulk().get_buckets(field.entity_rank(), field);
-    for (stk::mesh::Bucket * bucket : buckets) {
-      for (stk::mesh::Entity node : *bucket) {
-        const T * data = stk::mesh::field_data(field, node);
-        EXPECT_EQ(static_cast<T>(get_bulk().identifier(node) * scaleFactor), data[0]) << "For field: " << field.name();
-      }
-    }
-  }
-
-  template <typename T>
-  void setup_add_late_first_field(stk::mesh::EntityRank rank, stk::mesh::FieldDataManager * fieldDataManager = nullptr) {
-    custom_setup_mesh("generated:1x1x2", stk::mesh::BulkData::NO_AUTO_AURA, fieldDataManager);
-    // Note that we still have a nodal coordinates field
-
-    stk::mesh::Field<T> & lateField = declare_field<T>("late_field", rank);
-    put_field(lateField, get_meta().universal_part());
-
-    set_field_values_with_scale_factor(lateField, 1);
-    expect_field_values_with_scale_factor(lateField, 1);
-  }
-
-  template <typename T>
-  void setup_add_late_field(stk::mesh::EntityRank rank, stk::mesh::FieldDataManager * fieldDataManager = nullptr) {
-    stk::mesh::Field<T> & earlyField = declare_field<T>("early_field", rank);
-    put_field(earlyField, get_meta().universal_part());
-    custom_setup_mesh("generated:1x1x2", stk::mesh::BulkData::NO_AUTO_AURA, fieldDataManager);
-    set_field_values_with_scale_factor(earlyField, 1);
-
-    stk::mesh::Field<T> & lateField = declare_field<T>("late_field", rank);
-    put_field(lateField, get_meta().universal_part());
-
-    set_field_values_with_scale_factor(lateField, 2);
-
-    expect_field_values_with_scale_factor(earlyField, 1);
-    expect_field_values_with_scale_factor(lateField, 2);
-  }
-
-  template <typename T>
-  void setup_performance_of_early_field(stk::mesh::EntityRank rank, int numberOfFields, stk::mesh::FieldDataManager * fieldDataManager = nullptr) {
-    for (int i = 0; i < numberOfFields; ++i) {
-      stk::mesh::Field<T> & earlyField = declare_field<T>("early_field" + std::to_string(i), rank);
-      put_field(earlyField, get_meta().universal_part());
-    }
-    setup_empty_mesh(stk::mesh::BulkData::NO_AUTO_AURA, fieldDataManager);
-    get_bulk().deactivate_field_updating();  // Shut down extra bucket churn, to mimic real file I/O
-    stk::io::fill_mesh("generated:100x100x100", get_bulk());
-  }
-
-  template <typename T>
-  void setup_performance_of_late_field(stk::mesh::EntityRank rank, int numberOfFields, stk::mesh::FieldDataManager * fieldDataManager = nullptr) {
-    custom_setup_mesh("generated:100x100x100", stk::mesh::BulkData::NO_AUTO_AURA, fieldDataManager);
-    for (int i = 0; i < numberOfFields; ++i) {
-      stk::mesh::Field<T> & lateField = declare_field<T>("late_field" + std::to_string(i), rank);
-      put_field(lateField, get_meta().universal_part());
-    }
-  }
-
-  template <typename T>
-  void setup_performance_of_single_late_field(stk::mesh::EntityRank rank, int numberOfEarlyFields, stk::mesh::FieldDataManager * fieldDataManager = nullptr) {
-    for (int i = 0; i < numberOfEarlyFields; ++i) {
-      stk::mesh::Field<T> & earlyField = declare_field<T>("early_field" + std::to_string(i), rank);
-      put_field(earlyField, get_meta().universal_part());
-    }
-    setup_empty_mesh(stk::mesh::BulkData::NO_AUTO_AURA, fieldDataManager);
-    get_bulk().deactivate_field_updating();  // Shut down extra bucket churn, to mimic real file I/O
-    stk::io::fill_mesh("generated:100x100x100", get_bulk());
-
-    const double startTime = stk::wall_time();
-
-    stk::mesh::Field<T> & lateField = declare_field<T>("late_field", rank);
-    put_field(lateField, get_meta().universal_part());
-
-    const double stopTime = stk::wall_time();
-    std::cout << "Time for adding single late field: " << stopTime-startTime << " s" << std::endl;
-  }
-
-
-  template <typename T>
-  void setup_add_late_field_multiple_buckets(stk::mesh::EntityRank rank, stk::mesh::FieldDataManager * fieldDataManager = nullptr) {
-    create_part("block_2", stk::topology::ELEM_RANK);
-    stk::mesh::Field<T> & earlyField = declare_field<T>("early_field", rank);
-    put_field(earlyField, get_meta().universal_part());
-    custom_setup_mesh("generated:1x1x2", stk::mesh::BulkData::NO_AUTO_AURA, fieldDataManager);
-
-    stk::mesh::Entity elem2 = get_bulk().get_entity(stk::topology::ELEM_RANK, 2);
-    get_bulk().modification_begin();
-    if (get_bulk().is_valid(elem2)) {
-      stk::mesh::PartVector addParts(1, get_meta().get_part("block_2"));
-      stk::mesh::PartVector removeParts(1, get_meta().get_part("block_1"));
-      get_bulk().change_entity_parts(elem2, addParts, removeParts);
-    }
-    get_bulk().modification_end();
-
-    set_field_values_with_scale_factor(earlyField, 1);
-
-    stk::mesh::Field<T> & lateField = declare_field<T>("late_field", rank);
-    put_field(lateField, get_meta().universal_part());
-
-    set_field_values_with_scale_factor(lateField, 2);
-
-    expect_field_values_with_scale_factor(earlyField, 1);
-    expect_field_values_with_scale_factor(lateField, 2);
-  }
-
-  template <typename T>
-  void setup_add_late_field_multiple_duplicate_put_field(stk::mesh::EntityRank rank, stk::mesh::FieldDataManager * fieldDataManager = nullptr) {
-    stk::mesh::Field<T> & earlyField = declare_field<T>("early_field", rank);
-    put_field(earlyField, get_meta().universal_part());
-    custom_setup_mesh("generated:1x1x2", stk::mesh::BulkData::NO_AUTO_AURA, fieldDataManager);
-    set_field_values_with_scale_factor(earlyField, 1);
-
-    stk::mesh::Field<T> & lateField = declare_field<T>("late_field", rank);
-    put_field(lateField, get_meta().universal_part());
-    set_field_values_with_scale_factor(lateField, 2);
-
-    put_field(lateField, get_meta().universal_part());
-
-    expect_field_values_with_scale_factor(earlyField, 1);
-    expect_field_values_with_scale_factor(lateField, 2);
-  }
-
-  template <typename T>
-  void setup_add_late_field_multiple_different_put_field(stk::mesh::EntityRank rank, stk::mesh::FieldDataManager * fieldDataManager = nullptr) {
-    create_part("block_2", stk::topology::ELEM_RANK);
-    stk::mesh::Field<T> & earlyField = declare_field<T>("early_field", rank);
-    put_field(earlyField, get_meta().universal_part());
-    custom_setup_mesh("generated:1x1x2", stk::mesh::BulkData::NO_AUTO_AURA, fieldDataManager);
-    set_field_values_with_scale_factor(earlyField, 1);
-
-    stk::mesh::Field<T> & lateField = declare_field<T>("late_field", rank);
-
-    put_field(lateField, *get_meta().get_part("block_1"));
-    put_field(lateField, *get_meta().get_part("block_2"));
-    set_field_values_with_scale_factor(lateField, 2);
-
-    expect_field_values_with_scale_factor(earlyField, 1);
-    expect_field_values_with_scale_factor(lateField, 2);
-  }
-
-  template <typename T>
-  void setup_add_two_late_fields_sequential(stk::mesh::EntityRank rank, stk::mesh::FieldDataManager * fieldDataManager = nullptr) {
-    stk::mesh::Field<T> & earlyField = declare_field<T>("early_field", rank);
-    put_field(earlyField, get_meta().universal_part());
-    custom_setup_mesh("generated:1x1x2", stk::mesh::BulkData::NO_AUTO_AURA, fieldDataManager);
-    set_field_values_with_scale_factor(earlyField, 1);
-
-    stk::mesh::Field<T> & lateField1 = declare_field<T>("late_field1", rank);
-    put_field(lateField1, get_meta().universal_part());
-    set_field_values_with_scale_factor(lateField1, 2);
-
-    stk::mesh::Field<T> & lateField2 = declare_field<T>("late_field2", rank);
-    put_field(lateField2, get_meta().universal_part());
-    set_field_values_with_scale_factor(lateField2, 3);
-
-    expect_field_values_with_scale_factor(earlyField, 1);
-    expect_field_values_with_scale_factor(lateField1, 2);
-    expect_field_values_with_scale_factor(lateField2, 3);
-  }
-
-  template <typename T>
-  void setup_add_two_late_fields_interleaved(stk::mesh::EntityRank rank, stk::mesh::FieldDataManager * fieldDataManager = nullptr) {
-    stk::mesh::Field<T> & earlyField = declare_field<T>("early_field", rank);
-    put_field(earlyField, get_meta().universal_part());
-    custom_setup_mesh("generated:1x1x2", stk::mesh::BulkData::NO_AUTO_AURA, fieldDataManager);
-    set_field_values_with_scale_factor(earlyField, 1);
-
-    stk::mesh::Field<T> & lateField1 = declare_field<T>("late_field1", rank);
-    stk::mesh::Field<T> & lateField2 = declare_field<T>("late_field2", rank);
-
-    put_field(lateField1, get_meta().universal_part());
-    set_field_values_with_scale_factor(lateField1, 2);
-
-    put_field(lateField2, get_meta().universal_part());
-    set_field_values_with_scale_factor(lateField2, 3);
-
-    expect_field_values_with_scale_factor(earlyField, 1);
-    expect_field_values_with_scale_factor(lateField1, 2);
-    expect_field_values_with_scale_factor(lateField2, 3);
-  }
-
-  template <typename T>
-  void setup_add_two_late_fields_out_of_order(stk::mesh::EntityRank rank, stk::mesh::FieldDataManager * fieldDataManager = nullptr) {
-    stk::mesh::Field<T> & earlyField = declare_field<T>("early_field", rank);
-    put_field(earlyField, get_meta().universal_part());
-    custom_setup_mesh("generated:1x1x2", stk::mesh::BulkData::NO_AUTO_AURA, fieldDataManager);
-    set_field_values_with_scale_factor(earlyField, 1);
-
-    stk::mesh::Field<T> & lateField1 = declare_field<T>("late_field1", rank);
-    stk::mesh::Field<T> & lateField2 = declare_field<T>("late_field2", rank);
-
-    put_field(lateField2, get_meta().universal_part());
-    set_field_values_with_scale_factor(lateField2, 3);
-
-    put_field(lateField1, get_meta().universal_part());
-    set_field_values_with_scale_factor(lateField1, 2);
-
-    expect_field_values_with_scale_factor(earlyField, 1);
-    expect_field_values_with_scale_factor(lateField1, 2);
-    expect_field_values_with_scale_factor(lateField2, 3);
-  }
-
-  template <typename T1, typename T2>
-  void setup_add_two_late_fields_different_type_out_of_order(stk::mesh::EntityRank rank, stk::mesh::FieldDataManager * fieldDataManager = nullptr) {
-    stk::mesh::Field<T1> & earlyField = declare_field<T1>("early_field", rank);
-    put_field(earlyField, get_meta().universal_part());
-    custom_setup_mesh("generated:1x1x2", stk::mesh::BulkData::NO_AUTO_AURA, fieldDataManager);
-    set_field_values_with_scale_factor<T1>(earlyField, 1);
-
-    stk::mesh::Field<T1> & lateField1    = declare_field<T1>("late_field1", rank);
-    stk::mesh::Field<T2> & lateField2 = declare_field<T2>("late_field2", rank);
-
-    put_field<T2>(lateField2, get_meta().universal_part());
-    set_field_values_with_scale_factor<T2>(lateField2, 3);
-
-    put_field<T1>(lateField1, get_meta().universal_part());
-    set_field_values_with_scale_factor<T1>(lateField1, 2);
-
-    expect_field_values_with_scale_factor<T1>(earlyField, 1);
-    expect_field_values_with_scale_factor<T1>(lateField1, 2);
-    expect_field_values_with_scale_factor<T2>(lateField2, 3);
-  }
-
-  template <typename T>
-  void setup_add_two_late_fields_different_rank_out_of_order(stk::mesh::EntityRank rank1, stk::mesh::EntityRank rank2, stk::mesh::FieldDataManager * fieldDataManager = nullptr) {
-    stk::mesh::Field<T> & earlyField = declare_field<T>("early_field", stk::topology::ELEM_RANK);
-    put_field(earlyField, get_meta().universal_part());
-    custom_setup_mesh("generated:1x1x2", stk::mesh::BulkData::NO_AUTO_AURA, fieldDataManager);
-    set_field_values_with_scale_factor(earlyField, 1);
-
-    stk::mesh::Field<T> & lateField1 = declare_field<T>("late_field1", rank1);
-    stk::mesh::Field<T> & lateField2 = declare_field<T>("late_field2", rank2);
-
-    put_field(lateField2, get_meta().universal_part());
-    set_field_values_with_scale_factor(lateField2, 3);
-
-    put_field(lateField1, get_meta().universal_part());
-    set_field_values_with_scale_factor(lateField1, 2);
-
-    expect_field_values_with_scale_factor(earlyField, 1);
-    expect_field_values_with_scale_factor(lateField1, 2);
-    expect_field_values_with_scale_factor(lateField2, 3);
-  }
-
-  template <typename T>
-  void setup_add_early_field_to_late_part(stk::mesh::EntityRank rank, stk::mesh::FieldDataManager * fieldDataManager = nullptr) {
-    const bool addIoPartAttribute = false;
-    create_part("block_1", stk::topology::ELEM_RANK, addIoPartAttribute);
-    create_part("block_2", stk::topology::ELEM_RANK);
-    stk::mesh::Field<T> & earlyField = declare_field<T>("early_field", rank);
-    put_field(earlyField, *get_meta().get_part("block_1"));
-    custom_setup_mesh("generated:1x1x2", stk::mesh::BulkData::NO_AUTO_AURA, fieldDataManager);
-
-    stk::mesh::Entity elem2 = get_bulk().get_entity(stk::topology::ELEM_RANK, 2);
-    get_bulk().modification_begin();
-    if (get_bulk().is_valid(elem2)) {
-      stk::mesh::PartVector addParts(1, get_meta().get_part("block_2"));
-      stk::mesh::PartVector removeParts(1, get_meta().get_part("block_1"));
-      get_bulk().change_entity_parts(elem2, addParts, removeParts);
-    }
-    get_bulk().modification_end();
-
-    set_field_values_with_scale_factor(earlyField, 1);
-
-    get_meta().declare_part("block_3", stk::topology::ELEM_RANK);
-    get_bulk().modification_begin();
-    if (get_bulk().is_valid(elem2)) {
-      stk::mesh::PartVector addParts(1, get_meta().get_part("block_3"));
-      stk::mesh::PartVector removeParts;
-      get_bulk().change_entity_parts(elem2, addParts, removeParts);
-    }
-    get_bulk().modification_end();
-
-    put_field(earlyField, *get_meta().get_part("block_3"));
-
-    set_field_values_with_scale_factor(earlyField, 1);
-
-    expect_field_values_with_scale_factor(earlyField, 1);
-  }
-
-  template <typename T>
-  void setup_add_late_field_to_late_part(stk::mesh::EntityRank rank, stk::mesh::FieldDataManager * fieldDataManager = nullptr) {
-    const bool addIoPartAttribute = false;
-    create_part("block_1", stk::topology::ELEM_RANK, addIoPartAttribute);
-    stk::mesh::Field<T> & earlyField = declare_field<T>("early_field", rank);
-    put_field(earlyField, get_meta().universal_part());
-    custom_setup_mesh("generated:1x1x2", stk::mesh::BulkData::NO_AUTO_AURA, fieldDataManager);
-    set_field_values_with_scale_factor(earlyField, 1);
-
-    create_part("block_2", stk::topology::ELEM_RANK);
-    stk::mesh::Entity elem2 = get_bulk().get_entity(stk::topology::ELEM_RANK, 2);
-    get_bulk().modification_begin();
-    if (get_bulk().is_valid(elem2)) {
-      stk::mesh::PartVector addParts(1, get_meta().get_part("block_2"));
-      stk::mesh::PartVector removeParts(1, get_meta().get_part("block_1"));
-      get_bulk().change_entity_parts(elem2, addParts, removeParts);
-    }
-    get_bulk().modification_end();
-
-    stk::mesh::Field<T> & lateField = declare_field<T>("late_field", rank);
-    put_field(earlyField, *get_meta().get_part("block_2"));
-
-    set_field_values_with_scale_factor(lateField, 2);
-
-    expect_field_values_with_scale_factor(earlyField, 1);
-    expect_field_values_with_scale_factor(lateField, 2);
-  }
-
-};
-
-TEST_F(LateFieldFixture, addLateIntFirstElementField)
-{
-  if (stk::parallel_machine_size(MPI_COMM_WORLD) > 2) return;
-  setup_add_late_first_field<int>(stk::topology::ELEM_RANK);
-}
-
-TEST_F(LateFieldFixture, addLateIntNodalField)
-{
-  if (stk::parallel_machine_size(MPI_COMM_WORLD) > 2) return;
-  setup_add_late_field<int>(stk::topology::NODE_RANK);
-}
-
-TEST_F(LateFieldFixture, addLateIntElementField)
-{
-  if (stk::parallel_machine_size(MPI_COMM_WORLD) > 2) return;
-  setup_add_late_field<int>(stk::topology::ELEM_RANK);
-}
-
-TEST_F(LateFieldFixture, addLateIntNodalField_multipleBuckets)
-{
-  if (stk::parallel_machine_size(MPI_COMM_WORLD) > 2) return;
-  setup_add_late_field_multiple_buckets<int>(stk::topology::NODE_RANK);
-}
-
-TEST_F(LateFieldFixture, addLateIntNodalField_multipleDuplicatePutField)
-{
-  if (stk::parallel_machine_size(MPI_COMM_WORLD) > 2) return;
-  setup_add_late_field_multiple_duplicate_put_field<int>(stk::topology::NODE_RANK);
-}
-
-TEST_F(LateFieldFixture, addLateIntElementField_multipleDuplicatePutField)
-{
-  if (stk::parallel_machine_size(MPI_COMM_WORLD) > 2) return;
-  setup_add_late_field_multiple_duplicate_put_field<int>(stk::topology::ELEM_RANK);
-}
-
-TEST_F(LateFieldFixture, addLateIntNodalField_multipleDifferentPutField)
-{
-  if (stk::parallel_machine_size(MPI_COMM_WORLD) > 2) return;
-  setup_add_late_field_multiple_different_put_field<int>(stk::topology::NODE_RANK);
-}
-
-TEST_F(LateFieldFixture, addLateIntElementField_multipleDifferentPutField)
-{
-  if (stk::parallel_machine_size(MPI_COMM_WORLD) > 2) return;
-  setup_add_late_field_multiple_different_put_field<int>(stk::topology::ELEM_RANK);
-}
-
-TEST_F(LateFieldFixture, addTwoLateIntNodalFields_sequential)
-{
-  if (stk::parallel_machine_size(MPI_COMM_WORLD) > 2) return;
-  setup_add_two_late_fields_sequential<int>(stk::topology::NODE_RANK);
-}
-
-TEST_F(LateFieldFixture, addTwoLateIntElementFields_sequential)
-{
-  if (stk::parallel_machine_size(MPI_COMM_WORLD) > 2) return;
-  setup_add_two_late_fields_sequential<int>(stk::topology::ELEM_RANK);
-}
-
-TEST_F(LateFieldFixture, addTwoLateIntNodalFields_interleaved)
-{
-  if (stk::parallel_machine_size(MPI_COMM_WORLD) > 2) return;
-  setup_add_two_late_fields_interleaved<int>(stk::topology::NODE_RANK);
-}
-
-TEST_F(LateFieldFixture, addTwoLateIntElementFields_interleaved)
-{
-  if (stk::parallel_machine_size(MPI_COMM_WORLD) > 2) return;
-  setup_add_two_late_fields_interleaved<int>(stk::topology::ELEM_RANK);
-}
-
-TEST_F(LateFieldFixture, addTwoLateIntNodalFields_outOfOrder)
-{
-  if (stk::parallel_machine_size(MPI_COMM_WORLD) > 2) return;
-  setup_add_two_late_fields_out_of_order<int>(stk::topology::NODE_RANK);
-}
-
-TEST_F(LateFieldFixture, addTwoLateIntElementFields_outOfOrder)
-{
-  if (stk::parallel_machine_size(MPI_COMM_WORLD) > 2) return;
-  setup_add_two_late_fields_out_of_order<int>(stk::topology::ELEM_RANK);
-}
-
-TEST_F(LateFieldFixture, addTwoLateIntAndDoubleNodalFields_outOfOrder)
-{
-  if (stk::parallel_machine_size(MPI_COMM_WORLD) > 2) return;
-  setup_add_two_late_fields_different_type_out_of_order<int, double>(stk::topology::NODE_RANK);
-}
-
-TEST_F(LateFieldFixture, addTwoLateIntAndDoubleElementFields_outOfOrder)
-{
-  if (stk::parallel_machine_size(MPI_COMM_WORLD) > 2) return;
-  setup_add_two_late_fields_different_type_out_of_order<int, double>(stk::topology::ELEM_RANK);
-}
-
-TEST_F(LateFieldFixture, addTwoLateShortAndDoubleNodalFields_outOfOrder)
-{
-  if (stk::parallel_machine_size(MPI_COMM_WORLD) > 2) return;
-  setup_add_two_late_fields_different_type_out_of_order<short, double>(stk::topology::NODE_RANK);
-}
-
-TEST_F(LateFieldFixture, addTwoLateShortAndDoubleElementFields_outOfOrder)
-{
-  if (stk::parallel_machine_size(MPI_COMM_WORLD) > 2) return;
-  setup_add_two_late_fields_different_type_out_of_order<short, double>(stk::topology::ELEM_RANK);
-}
-
-TEST_F(LateFieldFixture, addTwoLateNodalAndElementFields_outOfOrder)
-{
-  if (stk::parallel_machine_size(MPI_COMM_WORLD) > 2) return;
-  setup_add_two_late_fields_different_rank_out_of_order<int>(stk::topology::NODE_RANK, stk::topology::ELEM_RANK);
-}
-
-TEST_F(LateFieldFixture, addEarlyNodalFieldToLatePart)
-{
-  if (stk::parallel_machine_size(MPI_COMM_WORLD) > 2) return;
-  setup_add_early_field_to_late_part<int>(stk::topology::NODE_RANK);
-}
-
-TEST_F(LateFieldFixture, addEarlyElementFieldToLatePart)
-{
-  if (stk::parallel_machine_size(MPI_COMM_WORLD) > 2) return;
-  setup_add_early_field_to_late_part<int>(stk::topology::ELEM_RANK);
-}
-
-TEST_F(LateFieldFixture, addLateNodalFieldToLatePart)
-{
-  if (stk::parallel_machine_size(MPI_COMM_WORLD) > 2) return;
-  setup_add_late_field_to_late_part<int>(stk::topology::NODE_RANK);
-}
-
-TEST_F(LateFieldFixture, addLateElementFieldToLatePart)
-{
-  if (stk::parallel_machine_size(MPI_COMM_WORLD) > 2) return;
-  setup_add_late_field_to_late_part<int>(stk::topology::ELEM_RANK);
-}
-
-TEST_F(LateFieldFixture, DISABLED_performanceOfEarlyField)
-{
-  if (stk::parallel_machine_size(MPI_COMM_WORLD) > 16) return;
-
-  const double startTime = stk::wall_time();
-  setup_performance_of_early_field<int>(stk::topology::NODE_RANK, 64);
-  const double stopTime = stk::wall_time();
-  std::cout << "Time for early field registration: " << stopTime-startTime << " s" << std::endl;
-}
-
-TEST_F(LateFieldFixture, DISABLED_performanceOfLateField)
-{
-  if (stk::parallel_machine_size(MPI_COMM_WORLD) > 16) return;
-
-  const double startTime = stk::wall_time();
-  setup_performance_of_late_field<int>(stk::topology::NODE_RANK, 64);
-  const double stopTime = stk::wall_time();
-  std::cout << "Time for late field registration: " << stopTime-startTime << " s" << std::endl;
-}
-
-TEST_F(LateFieldFixture, DISABLED_performanceOfSingleLateField)
-{
-  if (stk::parallel_machine_size(MPI_COMM_WORLD) > 16) return;
-
-  setup_performance_of_single_late_field<int>(stk::topology::NODE_RANK, 64);
-}
-
-TEST_F(LateFieldFixture, addLateIntFirstElementFieldContiguous)
-{
-  if (stk::parallel_machine_size(MPI_COMM_WORLD) > 2) return;
-  fieldDataManager = new stk::mesh::ContiguousFieldDataManager;
-  setup_add_late_first_field<int>(stk::topology::ELEM_RANK, fieldDataManager);
-}
-
-TEST_F(LateFieldFixture, addLateIntNodalFieldContiguous)
-{
-  if (stk::parallel_machine_size(MPI_COMM_WORLD) > 2) return;
-  fieldDataManager = new stk::mesh::ContiguousFieldDataManager;
-  setup_add_late_field<int>(stk::topology::NODE_RANK, fieldDataManager);
-}
-
-TEST_F(LateFieldFixture, addLateIntElementFieldContiguous)
-{
-  if (stk::parallel_machine_size(MPI_COMM_WORLD) > 2) return;
-  fieldDataManager = new stk::mesh::ContiguousFieldDataManager;
-  setup_add_late_field<int>(stk::topology::ELEM_RANK, fieldDataManager);
-}
-
-TEST_F(LateFieldFixture, addLateIntNodalField_multipleBucketsContiguous)
-{
-  if (stk::parallel_machine_size(MPI_COMM_WORLD) > 2) return;
-  fieldDataManager = new stk::mesh::ContiguousFieldDataManager;
-  setup_add_late_field_multiple_buckets<int>(stk::topology::NODE_RANK, fieldDataManager);
-}
-
-TEST_F(LateFieldFixture, addLateIntNodalField_multipleDuplicatePutFieldContiguous)
-{
-  if (stk::parallel_machine_size(MPI_COMM_WORLD) > 2) return;
-  fieldDataManager = new stk::mesh::ContiguousFieldDataManager;
-  setup_add_late_field_multiple_duplicate_put_field<int>(stk::topology::NODE_RANK, fieldDataManager);
-}
-
-TEST_F(LateFieldFixture, addLateIntElementField_multipleDuplicatePutFieldContiguous)
-{
-  if (stk::parallel_machine_size(MPI_COMM_WORLD) > 2) return;
-  fieldDataManager = new stk::mesh::ContiguousFieldDataManager;
-  setup_add_late_field_multiple_duplicate_put_field<int>(stk::topology::ELEM_RANK, fieldDataManager);
-}
-
-TEST_F(LateFieldFixture, addLateIntNodalField_multipleDifferentPutFieldContiguous)
-{
-  if (stk::parallel_machine_size(MPI_COMM_WORLD) > 2) return;
-  fieldDataManager = new stk::mesh::ContiguousFieldDataManager;
-  setup_add_late_field_multiple_different_put_field<int>(stk::topology::NODE_RANK, fieldDataManager);
-}
-
-TEST_F(LateFieldFixture, addLateIntElementField_multipleDifferentPutFieldContiguous)
-{
-  if (stk::parallel_machine_size(MPI_COMM_WORLD) > 2) return;
-  fieldDataManager = new stk::mesh::ContiguousFieldDataManager;
-  setup_add_late_field_multiple_different_put_field<int>(stk::topology::ELEM_RANK, fieldDataManager);
-}
-
-TEST_F(LateFieldFixture, addTwoLateIntNodalFields_sequentialContiguous)
-{
-  if (stk::parallel_machine_size(MPI_COMM_WORLD) > 2) return;
-  fieldDataManager = new stk::mesh::ContiguousFieldDataManager;
-  setup_add_two_late_fields_sequential<int>(stk::topology::NODE_RANK, fieldDataManager);
-}
-
-TEST_F(LateFieldFixture, addTwoLateIntElementFields_sequentialContiguous)
-{
-  if (stk::parallel_machine_size(MPI_COMM_WORLD) > 2) return;
-  fieldDataManager = new stk::mesh::ContiguousFieldDataManager;
-  setup_add_two_late_fields_sequential<int>(stk::topology::ELEM_RANK, fieldDataManager);
-}
-
-TEST_F(LateFieldFixture, addTwoLateIntNodalFields_interleavedContiguous)
-{
-  if (stk::parallel_machine_size(MPI_COMM_WORLD) > 2) return;
-  fieldDataManager = new stk::mesh::ContiguousFieldDataManager;
-  setup_add_two_late_fields_interleaved<int>(stk::topology::NODE_RANK, fieldDataManager);
-}
-
-TEST_F(LateFieldFixture, addTwoLateIntElementFields_interleavedContiguous)
-{
-  if (stk::parallel_machine_size(MPI_COMM_WORLD) > 2) return;
-  fieldDataManager = new stk::mesh::ContiguousFieldDataManager;
-  setup_add_two_late_fields_interleaved<int>(stk::topology::ELEM_RANK, fieldDataManager);
-}
-
-TEST_F(LateFieldFixture, addTwoLateIntNodalFields_outOfOrderContiguous)
-{
-  if (stk::parallel_machine_size(MPI_COMM_WORLD) > 2) return;
-  fieldDataManager = new stk::mesh::ContiguousFieldDataManager;
-  setup_add_two_late_fields_out_of_order<int>(stk::topology::NODE_RANK, fieldDataManager);
-}
-
-TEST_F(LateFieldFixture, addTwoLateIntElementFields_outOfOrderContiguous)
-{
-  if (stk::parallel_machine_size(MPI_COMM_WORLD) > 2) return;
-  fieldDataManager = new stk::mesh::ContiguousFieldDataManager;
-  setup_add_two_late_fields_out_of_order<int>(stk::topology::ELEM_RANK, fieldDataManager);
-}
-
-TEST_F(LateFieldFixture, addTwoLateIntAndDoubleNodalFields_outOfOrderContiguous)
-{
-  if (stk::parallel_machine_size(MPI_COMM_WORLD) > 2) return;
-  fieldDataManager = new stk::mesh::ContiguousFieldDataManager;
-  setup_add_two_late_fields_different_type_out_of_order<int, double>(stk::topology::NODE_RANK, fieldDataManager);
-}
-
-TEST_F(LateFieldFixture, addTwoLateIntAndDoubleElementFields_outOfOrderContiguous)
-{
-  if (stk::parallel_machine_size(MPI_COMM_WORLD) > 2) return;
-  fieldDataManager = new stk::mesh::ContiguousFieldDataManager;
-  setup_add_two_late_fields_different_type_out_of_order<int, double>(stk::topology::ELEM_RANK, fieldDataManager);
-}
-
-TEST_F(LateFieldFixture, addTwoLateShortAndDoubleNodalFields_outOfOrderContiguous)
-{
-  if (stk::parallel_machine_size(MPI_COMM_WORLD) > 2) return;
-  fieldDataManager = new stk::mesh::ContiguousFieldDataManager;
-  setup_add_two_late_fields_different_type_out_of_order<short, double>(stk::topology::NODE_RANK, fieldDataManager);
-}
-
-TEST_F(LateFieldFixture, addTwoLateShortAndDoubleElementFields_outOfOrderContiguous)
-{
-  if (stk::parallel_machine_size(MPI_COMM_WORLD) > 2) return;
-  fieldDataManager = new stk::mesh::ContiguousFieldDataManager;
-  setup_add_two_late_fields_different_type_out_of_order<short, double>(stk::topology::ELEM_RANK, fieldDataManager);
-}
-
-TEST_F(LateFieldFixture, addTwoLateNodalAndElementFields_outOfOrderContiguous)
-{
-  if (stk::parallel_machine_size(MPI_COMM_WORLD) > 2) return;
-  fieldDataManager = new stk::mesh::ContiguousFieldDataManager;
-  setup_add_two_late_fields_different_rank_out_of_order<int>(stk::topology::NODE_RANK, stk::topology::ELEM_RANK, fieldDataManager);
-}
-
-TEST_F(LateFieldFixture, addEarlyNodalFieldToLatePartContiguous)
-{
-  if (stk::parallel_machine_size(MPI_COMM_WORLD) > 2) return;
-  fieldDataManager = new stk::mesh::ContiguousFieldDataManager;
-  setup_add_early_field_to_late_part<int>(stk::topology::NODE_RANK, fieldDataManager);
-}
-
-TEST_F(LateFieldFixture, addEarlyElementFieldToLatePartContiguous)
-{
-  if (stk::parallel_machine_size(MPI_COMM_WORLD) > 2) return;
-  fieldDataManager = new stk::mesh::ContiguousFieldDataManager;
-  setup_add_early_field_to_late_part<int>(stk::topology::ELEM_RANK, fieldDataManager);
-}
-
-TEST_F(LateFieldFixture, addLateNodalFieldToLatePartContiguous)
-{
-  if (stk::parallel_machine_size(MPI_COMM_WORLD) > 2) return;
-  fieldDataManager = new stk::mesh::ContiguousFieldDataManager;
-  setup_add_late_field_to_late_part<int>(stk::topology::NODE_RANK, fieldDataManager);
-}
-
->>>>>>> 4103bf6c
 TEST_F(LateFieldFixture, addLateElementFieldToLatePartContiguous)
 {
   if (stk::parallel_machine_size(MPI_COMM_WORLD) > 2) return;
