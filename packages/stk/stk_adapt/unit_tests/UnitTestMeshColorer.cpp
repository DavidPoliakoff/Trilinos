--- conflicted
+++ resolved
@@ -68,20 +68,6 @@
     Ioss::Utils::to_string(num_y) + "x" +
     Ioss::Utils::to_string(num_z) + "|bbox:0,0,0,1,1,1";
 	
-<<<<<<< HEAD
-        percept::PerceptMesh eMesh;
-        eMesh.newMesh(percept::PerceptMesh::GMeshSpec(config_mesh));
-        int vectorDimension = 0;
-        FieldBase *element_color_field = eMesh.addField("element_colors", mesh::Element, vectorDimension);
-        eMesh.commit();
-
-        Colorer meshColorer;
-        unsigned elementType = 0u;
-        meshColorer.color(eMesh, &elementType, 0, element_color_field);
-        //eMesh.saveAs("./cube_colored.e");
-
-        //std::cout << "Mesh coloring info: " << meshColorer.getElementColors() << std::endl;
-=======
   percept::PerceptMesh eMesh;
   eMesh.newMesh(percept::PerceptMesh::GMeshSpec(config_mesh));
   int vectorDimension = 0;
@@ -94,7 +80,6 @@
   //eMesh.saveAs("./cube_colored.e");
 
   //std::cout << "Mesh coloring info: " << meshColorer.getElementColors() << std::endl;
->>>>>>> 1146a0be
         
 }
 
