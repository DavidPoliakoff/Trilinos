--- conflicted
+++ resolved
@@ -39,13 +39,8 @@
 TRIBITS_ADD_EXECUTABLE(
     search_unit_tests
     SOURCES ${SOURCES}
-<<<<<<< HEAD
-    TESTONLYLIBS stk_unit_main
-    COMM serial mpi
-=======
     COMM serial mpi
     NOEXEPREFIX
->>>>>>> 4103bf6c
     )
 
 TRIBITS_ADD_TEST(
@@ -56,8 +51,5 @@
     PASS_REGULAR_EXPRESSION "PASS"
     FAIL_REGULAR_EXPRESSION "FAIL"
     NUM_MPI_PROCS 1
-<<<<<<< HEAD
-=======
     NOEXEPREFIX
->>>>>>> 4103bf6c
 )