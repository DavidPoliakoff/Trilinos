// Copyright 2002 - 2008, 2010, 2011 National Technology Engineering
// Solutions of Sandia, LLC (NTESS). Under the terms of Contract
// DE-NA0003525 with NTESS, the U.S. Government retains certain rights
// in this software.
//
// Redistribution and use in source and binary forms, with or without
// modification, are permitted provided that the following conditions are
// met:
// 
//     * Redistributions of source code must retain the above copyright
//       notice, this list of conditions and the following disclaimer.
// 
//     * Redistributions in binary form must reproduce the above
//       copyright notice, this list of conditions and the following
//       disclaimer in the documentation and/or other materials provided
//       with the distribution.
// 
//     * Neither the name of NTESS nor the names of its contributors
//       may be used to endorse or promote products derived from this
//       software without specific prior written permission.
//
// THIS SOFTWARE IS PROVIDED BY THE COPYRIGHT HOLDERS AND CONTRIBUTORS
// "AS IS" AND ANY EXPRESS OR IMPLIED WARRANTIES, INCLUDING, BUT NOT
// LIMITED TO, THE IMPLIED WARRANTIES OF MERCHANTABILITY AND FITNESS FOR
// A PARTICULAR PURPOSE ARE DISCLAIMED. IN NO EVENT SHALL THE COPYRIGHT
// OWNER OR CONTRIBUTORS BE LIABLE FOR ANY DIRECT, INDIRECT, INCIDENTAL,
// SPECIAL, EXEMPLARY, OR CONSEQUENTIAL DAMAGES (INCLUDING, BUT NOT
// LIMITED TO, PROCUREMENT OF SUBSTITUTE GOODS OR SERVICES; LOSS OF USE,
// DATA, OR PROFITS; OR BUSINESS INTERRUPTION) HOWEVER CAUSED AND ON ANY
// THEORY OF LIABILITY, WHETHER IN CONTRACT, STRICT LIABILITY, OR TORT
// (INCLUDING NEGLIGENCE OR OTHERWISE) ARISING IN ANY WAY OUT OF THE USE
// OF THIS SOFTWARE, EVEN IF ADVISED OF THE POSSIBILITY OF SUCH DAMAGE.
// 

#include <stk_mesh/baseImpl/Partition.hpp>
#include <iostream>                     // for operator<<, basic_ostream, etc
#include <stk_mesh/base/BulkData.hpp>   // for EntityLess, BulkData
#include <stk_topology/topology.hpp>    // for topology, operator<<, etc
#include "stk_mesh/base/Entity.hpp"     // for Entity
#include "stk_mesh/base/FieldBase.hpp"  // for field_bytes_per_entity, etc
#include "stk_mesh/base/MetaData.hpp"   // for MetaData
#include "stk_mesh/base/Part.hpp"       // for Part
#include "stk_mesh/base/Types.hpp"      // for BucketVector, PartOrdinal, etc
#include "stk_mesh/baseImpl/BucketRepository.hpp"  // for BucketRepository
#include <stk_mesh/baseImpl/MeshImplUtils.hpp>
#include "stk_util/util/ReportHandler.hpp"  // for ThrowAssert, etc
namespace stk { namespace mesh { class FieldBase; } }


// Testing this!
#define PARTITION_HOLD_EMPTY_BUCKET_OPTIMIZATION

using namespace stk::mesh::impl;

Partition::Partition(BulkData& mesh, BucketRepository *repo, EntityRank rank,
                     const PartOrdinal* keyBegin, const PartOrdinal* keyEnd)
  : m_mesh(mesh),
    m_repository(repo)
  , m_rank(rank)
  , m_extPartitionKey(keyBegin, keyEnd)
  , m_size(0)
  , m_updated_since_sort(false)
{
  // Nada.
}

// Only the BucketRepository will delete a Partition.
Partition::~Partition()
{
  size_t num_bkts = m_buckets.size();
  for (size_t i = 0; i < num_bkts; ++i)
  {
    delete m_buckets[i];
  }
}

bool Partition::remove(Entity entity)
{
  ThrowAssert(belongs(m_mesh.bucket(entity)));

  Bucket &bucket   = m_mesh.bucket(entity);
  unsigned ordinal = m_mesh.bucket_ordinal(entity);
  overwrite_from_end(bucket, ordinal);

  remove_impl();
  internal_check_invariants();
  return true;
}

bool Partition::add(Entity entity)
{
  if (m_mesh.bucket_ptr(entity))
  {
    // If an entity already belongs to a partition, it cannot be added to one.
    return false;
  }

  // If the last bucket is full, automatically create a new one.
  Bucket *bucket = get_bucket_for_adds();
  bucket->add_entity(entity);
  ++m_size;

  m_updated_since_sort = true;

  internal_check_invariants();

  return true;
}

bool Partition::move_to(Entity entity, Partition &dst_partition)
{
  ThrowAssert(belongs(m_mesh.bucket(entity)));

  Bucket *src_bucket   = m_mesh.bucket_ptr(entity);
  unsigned src_ordinal = m_mesh.bucket_ordinal(entity);
  if (src_bucket && (src_bucket->getPartition() == &dst_partition))
  {
    return false;
  }

  ThrowRequireMsg(src_bucket && (src_bucket->getPartition() == this),
                  "Partition::move_to cannot move an entity that does not belong to it.");

  // If the last bucket is full, automatically create a new one.
  Bucket *dst_bucket = nullptr;
  try {
      dst_bucket = dst_partition.get_bucket_for_adds();
  }
  catch(std::exception& e) {
      std::ostringstream os;
      os << "Error adding "<<m_mesh.entity_key(entity)<< " to mesh: " << e.what();
      throw std::runtime_error(os.str());
  }

  ThrowErrorMsgIf(src_bucket && src_bucket->topology().is_valid() && (src_bucket->topology() != dst_bucket->topology()),
                  "Error: cannot change topology of entity (rank: "
                  << static_cast<stk::topology::rank_t>(m_mesh.entity_rank(entity))
                  << ", global_id: " << m_mesh.identifier(entity) << ") from "
                  << src_bucket->topology() << "to " << dst_bucket->topology() << "."
                  );

  // Copy the entity's data to the new bucket before removing the entity from its old bucket.
  dst_bucket->copy_entity(entity);

  overwrite_from_end(*src_bucket, src_ordinal);

  dst_partition.m_updated_since_sort = true;
  dst_partition.m_size++;

  remove_impl();

  m_updated_since_sort = true;

  internal_check_invariants();
  dst_partition.internal_check_invariants();

  return true;
}

void Partition::overwrite_from_end(Bucket& bucket, unsigned ordinal)
{
  Bucket *last = *(end() - 1);

  const bool NOT_last_entity_in_last_bucket =
    (last != &bucket) || (bucket.size() != ordinal + 1);
  if ( NOT_last_entity_in_last_bucket )
  {
    // Copy last entity to spot being vacated.
    Entity e_swap = (*last)[ last->size() - 1 ];
    bucket.overwrite_entity(ordinal, e_swap );

    // Entity field data has relocated.
  }
}

void Partition::delete_bucket(Bucket * bucket)
{
    m_size -= bucket->size();

    auto iter = std::find(m_buckets.begin(), m_buckets.end(), bucket);
    m_repository->deallocate_bucket(bucket);
    m_buckets.erase(iter, iter+1);
}

void Partition::remove_impl()
{
  ThrowAssert(!empty());

  Bucket &last_bucket   = **(end() - 1);

  last_bucket.remove_entity();

  if ( 0 == last_bucket.size() )
  {
    size_t num_buckets = m_buckets.size();

    // Don't delete the last bucket now --- might want it later in this modification cycle.
    if (num_buckets > 1)
    {
      m_repository->deallocate_bucket( m_buckets.back() );
      m_buckets.pop_back();
    }
    else
    {
#ifndef PARTITION_HOLD_EMPTY_BUCKET_OPTIMIZATION
      m_repository->deallocate_bucket(m_buckets.back()());
      m_buckets.pop_back();
#else
      m_repository->m_need_sync_from_partitions[m_rank] = true;
#endif
    }
  }

  m_updated_since_sort = true;
  --m_size;

  internal_check_invariants();
}

<<<<<<< HEAD
void Partition::default_sort_if_needed()
{
  if (!empty() && m_updated_since_sort)
  {
      sort(GlobalIdEntitySorter());
=======
void Partition::default_sort_if_needed(bool mustSortFacesByNodeIds)
{
  if (!empty() && m_updated_since_sort)
  {
      sort(GlobalIdEntitySorter(mustSortFacesByNodeIds));
>>>>>>> 4103bf6c
  }
}

void Partition::sort(const EntitySorterBase& sorter)
{
  std::vector<unsigned> partition_key = get_legacy_partition_id();
  //index of bucket in partition
  partition_key[ partition_key[0] ] = 0;

  std::vector<Entity> entities(m_size);

  BucketVector::iterator buckets_begin, buckets_end;
  buckets_begin = begin();
  buckets_end = end();

  // Copy all the entities in the Partition into a vector for sorting.
  size_t new_i = 0;
  for (BucketVector::iterator b_i = buckets_begin; b_i != buckets_end; ++b_i)
  {
    Bucket &b = **b_i;
    size_t b_size = b.size();
    std::copy(&b.m_entities[0], &b.m_entities[0] + b_size, entities.data() + new_i);
    new_i += b_size;
  }

  sorter.sort(m_mesh, entities);

  // Make sure that there is a vacancy somewhere.
  //
  stk::mesh::Bucket *vacancy_bucket = *(buckets_end - 1);
  size_t vacancy_ordinal = vacancy_bucket->size();
  stk::mesh::Bucket *tmp_bucket = 0;

  if (vacancy_ordinal >= vacancy_bucket->capacity())
  {
    // If we need a temporary bucket, it only needs to hold one entity and
    // the corresponding field data.
    tmp_bucket = m_repository->allocate_bucket(m_rank, partition_key, 1 /* capacity */);
    vacancy_bucket = tmp_bucket;
    vacancy_ordinal = 0;
  }

  // Allocate space to copy in to
  vacancy_bucket->add_entity();

  // Now that we have the entities sorted, we need to put them and their data
  // in the right order in the buckets.

  std::vector<Entity>::iterator sorted_ent_vector_itr = entities.begin();

  Bucket* orig_vacancy_bucket = vacancy_bucket;


  FieldVector reduced_fields;
  if(m_mesh.is_field_updating_active()) {
    if(buckets_begin != buckets_end && (stk::topology::rank_t)(*buckets_begin)->entity_rank() < stk::topology::NUM_RANKS) {
      const FieldVector& rankFields = m_mesh.mesh_meta_data().get_fields((stk::topology::rank_t)(*buckets_begin)->entity_rank());
      reduced_fields.reserve(rankFields.size());
      for(unsigned ifield=0; ifield<rankFields.size(); ++ifield) {
	if(field_bytes_per_entity(*rankFields[ifield], *(*buckets_begin))) {
	  reduced_fields.push_back(rankFields[ifield]);
	}
      }
    }
  }

  for (BucketVector::iterator bucket_itr = begin(); bucket_itr != buckets_end; ++bucket_itr)
  {
      Bucket &curr_bucket = **bucket_itr;
      const unsigned n = *bucket_itr == orig_vacancy_bucket ? curr_bucket.size() -1 : curr_bucket.size(); // skip very last entity in partition

      for ( unsigned curr_bucket_ord = 0; curr_bucket_ord < n ; ++curr_bucket_ord , ++sorted_ent_vector_itr ) {
          ThrowAssert(sorted_ent_vector_itr != entities.end());

          Entity curr_entity = curr_bucket[curr_bucket_ord];
          ThrowAssert(m_mesh.is_valid(curr_entity));

          if ( curr_entity != *sorted_ent_vector_itr ) // check if we need to move
          {
              // Move current entity to the vacant spot
              if (vacancy_bucket != &curr_bucket || vacancy_ordinal != curr_bucket_ord) {
                  vacancy_bucket->overwrite_entity( vacancy_ordinal, curr_entity, &reduced_fields );
              }

              // Set the vacant spot to where the required entity is now.
              vacancy_bucket  = & (m_mesh.bucket(*sorted_ent_vector_itr));
              vacancy_ordinal = m_mesh.bucket_ordinal(*sorted_ent_vector_itr);

              // Move required entity to the required spot
              curr_bucket.overwrite_entity( curr_bucket_ord, *sorted_ent_vector_itr, &reduced_fields );
          }
      }
  }

  m_updated_since_sort = false;

  orig_vacancy_bucket->remove_entity();

  if (tmp_bucket) {
    m_repository->deallocate_bucket(tmp_bucket);
  }

  internal_check_invariants();
}

stk::mesh::Bucket *Partition::get_bucket_for_adds()
{
  if (no_buckets())
  {
    std::vector<unsigned> partition_key = get_legacy_partition_id();
    partition_key[ partition_key[0] ] = 0;
    Bucket *bucket = m_repository->allocate_bucket(m_rank, partition_key,
                                                   m_repository->get_bucket_capacity());
    bucket->m_partition = this;
    m_buckets.push_back(bucket);

    return bucket;
  }

  Bucket *bucket = *(end() - 1);  // Last bucket of the partition.

  if (bucket->size() == bucket->capacity())
  {
    std::vector<unsigned> partition_key = get_legacy_partition_id();
    partition_key[ partition_key[0] ] = m_buckets.size();
    bucket = m_repository->allocate_bucket(m_rank, partition_key,
                                           m_repository->get_bucket_capacity());
    bucket->m_partition = this;
    m_buckets.push_back(bucket);
  }

  return bucket;
}
<|MERGE_RESOLUTION|>--- conflicted
+++ resolved
@@ -217,19 +217,11 @@
   internal_check_invariants();
 }
 
-<<<<<<< HEAD
-void Partition::default_sort_if_needed()
+void Partition::default_sort_if_needed(bool mustSortFacesByNodeIds)
 {
   if (!empty() && m_updated_since_sort)
   {
-      sort(GlobalIdEntitySorter());
-=======
-void Partition::default_sort_if_needed(bool mustSortFacesByNodeIds)
-{
-  if (!empty() && m_updated_since_sort)
-  {
       sort(GlobalIdEntitySorter(mustSortFacesByNodeIds));
->>>>>>> 4103bf6c
   }
 }
 
