--- conflicted
+++ resolved
@@ -121,8 +121,6 @@
                                Entity side ,
                                const unsigned local_side_id ,
                                stk::mesh::Part* part)
-<<<<<<< HEAD
-=======
 {
     stk::mesh::PartVector parts;
     if(part!=NULL)
@@ -175,19 +173,12 @@
 void set_ordinal_and_permutation_if_equivalent(const stk::EquivalentPermutation &result,
                                                unsigned ordinal,
                                                ConnectivityAndOrdinal &ordinalAndPermutation)
->>>>>>> 4103bf6c
 {
     if (result.is_equivalent == true)
     {
         ordinalAndPermutation.first = static_cast<stk::mesh::ConnectivityOrdinal>(ordinal);
         ordinalAndPermutation.second = static_cast<stk::mesh::Permutation>(result.permutation_number);
     }
-<<<<<<< HEAD
-    stk::topology elem_top = mesh.bucket(elem).topology();
-    stk::topology side_top = elem_top.side_topology(local_side_id);
-    return impl::connect_element_to_entity(mesh, elem, side, local_side_id, parts, side_top);
-}
-=======
 }
 
 
@@ -202,23 +193,9 @@
         stk::topology elemTopology = m_mesh.bucket(m_entity).topology();
         m_filterForShell = elemTopology.is_shell() && to_rank == mesh.mesh_meta_data().side_rank();
     }
->>>>>>> 4103bf6c
 
     ~ShellPermutationFilter() {}
 
-<<<<<<< HEAD
-    PartVector empty_parts;
-    if(mesh.mesh_meta_data().spatial_dimension() == 2)
-    {
-        return mesh.declare_element_side(elem, local_edge_id, parts);
-    }
-
-    Entity edge = mesh.get_entity(edge_top.rank(), global_edge_id);
-    if(!mesh.is_valid(edge))
-    {
-        edge = mesh.declare_edge(global_edge_id, empty_parts);
-        impl::connect_element_to_entity(mesh, elem, edge, local_edge_id, parts, edge_top);
-=======
     bool set_ordinal_and_permutation(const stk::mesh::EntityVector &nodes_of_sub_rank,
                                      stk::mesh::Entity nodes_of_sub_topology[],
                                      stk::topology sub_topology,
@@ -232,64 +209,8 @@
 
         set_ordinal_and_permutation_if_equivalent(result, ordinal, ordinalAndPermutation);
         return result.is_equivalent;
->>>>>>> 4103bf6c
-    }
-
-<<<<<<< HEAD
-typedef std::pair<stk::mesh::ConnectivityOrdinal, stk::mesh::Permutation> ConnectivityAndOrdinal;
-
-
-void mark_if_negative_permutation(stk::EquivalentPermutation &result, stk::topology sub_topology)
-{
-    if (result.is_equivalent && result.permutation_number >= sub_topology.num_positive_permutations())
-    {
-        result.is_equivalent = false;
-    }
-}
-
-void set_ordinal_and_permutation_if_equivalent(const stk::EquivalentPermutation &result,
-                                               unsigned ordinal,
-                                               ConnectivityAndOrdinal &ordinalAndPermutation)
-{
-    if (result.is_equivalent == true)
-    {
-        ordinalAndPermutation.first = static_cast<stk::mesh::ConnectivityOrdinal>(ordinal);
-        ordinalAndPermutation.second = static_cast<stk::mesh::Permutation>(result.permutation_number);
-    }
-}
-
-
-class ShellPermutationFilter
-{
-public:
-    ShellPermutationFilter(const stk::mesh::BulkData& mesh,
-                           stk::mesh::Entity parent_entity,
-                           stk::mesh::EntityRank to_rank)
-    : m_mesh(mesh), m_entity(parent_entity), m_toRank(to_rank), m_filterForShell(false)
-    {
-        stk::topology elemTopology = m_mesh.bucket(m_entity).topology();
-        m_filterForShell = elemTopology.is_shell() && to_rank == mesh.mesh_meta_data().side_rank();
-    }
-
-    ~ShellPermutationFilter() {}
-
-    bool set_ordinal_and_permutation(const stk::mesh::EntityVector &nodes_of_sub_rank,
-                                     stk::mesh::Entity nodes_of_sub_topology[],
-                                     stk::topology sub_topology,
-                                     unsigned ordinal,
-                                     ConnectivityAndOrdinal &ordinalAndPermutation) const
-    {
-        stk::EquivalentPermutation result = sub_topology.is_equivalent(nodes_of_sub_rank.data(), nodes_of_sub_topology);
-
-        if(m_filterForShell)
-            mark_if_negative_permutation(result, sub_topology);
-
-        set_ordinal_and_permutation_if_equivalent(result, ordinal, ordinalAndPermutation);
-        return result.is_equivalent;
-    }
-
-=======
->>>>>>> 4103bf6c
+    }
+
 private:
     ShellPermutationFilter();
 
@@ -349,8 +270,6 @@
     return get_ordinal_and_permutation_with_filter(mesh, parent_entity, to_rank, nodes_of_sub_rank, pFilter);
 }
 
-<<<<<<< HEAD
-=======
 bool element_side_polarity(const BulkData& mesh,
                            const Entity elem ,
                            const Entity side , unsigned local_side_id )
@@ -392,7 +311,6 @@
     return good ;
 }
 
->>>>>>> 4103bf6c
 stk::EquivalentPermutation sub_rank_equivalent(const stk::mesh::BulkData& mesh,
                                             stk::mesh::Entity element,
                                             unsigned ordinal,
@@ -461,11 +379,7 @@
     EquivAndPositive result = {false, false};
     stk::topology elemTopology = mesh.bucket(element).topology();
     stk::topology subTopology = elemTopology.sub_topology(mesh.mesh_meta_data().side_rank(), 0);
-<<<<<<< HEAD
-    stk::topology edgeTopology = subTopology.sub_topology(stk::topology::EDGE_RANK, 0);
-=======
     stk::topology edgeTopology = subTopology.edge_topology(0);
->>>>>>> 4103bf6c
     sub_topology_check(candidateSideNodes, elemTopology, edgeTopology);
 
     const stk::mesh::Entity* elemNodes = mesh.begin_nodes(element);
@@ -495,7 +409,6 @@
         result = is_equivalent_and_positive(mesh, element, sideOrdinal, mesh.mesh_meta_data().side_rank(), candidateSideNodes.data());
     } else {
         result = is_shell_edge_equivalent_and_positive(mesh, element, sideOrdinal, candidateSideNodes);
-<<<<<<< HEAD
     }
 
     return result;
@@ -512,24 +425,6 @@
         return is_shell_side_equivalent_and_positive(mesh, element, sideOrdinal, candidateSideNodes);
     }
 
-=======
-    }
-
-    return result;
-}
-
-EquivAndPositive is_side_equivalent_and_positive(const stk::mesh::BulkData& mesh,
-                                                 stk::mesh::Entity element,
-                                                 unsigned sideOrdinal,
-                                                 const stk::mesh::EntityVector& candidateSideNodes)
-{
-    stk::topology elemTopology = mesh.bucket(element).topology();
-
-    if(elemTopology.is_shell()) {
-        return is_shell_side_equivalent_and_positive(mesh, element, sideOrdinal, candidateSideNodes);
-    }
-
->>>>>>> 4103bf6c
     stk::topology subTopology = elemTopology.sub_topology(mesh.mesh_meta_data().side_rank(), sideOrdinal);
     sub_topology_check(candidateSideNodes, elemTopology, subTopology);
 
