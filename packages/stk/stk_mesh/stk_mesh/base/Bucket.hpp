--- conflicted
+++ resolved
@@ -59,15 +59,6 @@
 namespace stk {
 namespace mesh {
 
-<<<<<<< HEAD
-namespace impl {
-class Partition;
-class BucketRepository;
-struct OverwriteEntityFunctor;
-} // namespace impl
-
-=======
->>>>>>> 4103bf6c
 /** \addtogroup stk_mesh_module
  *  \{
  */
@@ -346,13 +337,10 @@
 
   bool member(stk::mesh::PartOrdinal partOrdinal) const;
 
-<<<<<<< HEAD
-=======
   void set_ngp_field_bucket_id(unsigned fieldOrdinal, unsigned ngpFieldBucketId);
   unsigned get_ngp_field_bucket_id(unsigned fieldOrdinal) const;
   unsigned get_ngp_field_bucket_is_modified(unsigned fieldOrdinal) const;
 
->>>>>>> 4103bf6c
 protected:
   void change_existing_connectivity(unsigned bucket_ordinal, stk::mesh::Entity* new_nodes);
   void change_existing_permutation_for_connected_element(unsigned bucket_ordinal_of_lower_ranked_entity, unsigned elem_connectivity_ordinal, stk::mesh::Permutation permut);
@@ -406,13 +394,10 @@
     m_is_modified = false;
   }
 
-<<<<<<< HEAD
-=======
   void mark_for_modification();
 
   void initialize_ngp_field_bucket_ids();
 
->>>>>>> 4103bf6c
   Bucket();
 
   Bucket( const Bucket & );
@@ -443,11 +428,7 @@
 
   void initialize_slot(size_type ordinal, Entity entity);
   //  Optional fields argument, only copy listed fields
-<<<<<<< HEAD
-  void reset_entity_location(Entity entity, size_type to_ordinal, const std::vector<FieldBase*>* fields = NULL);
-=======
   void reset_entity_location(Entity entity, size_type to_ordinal, const std::vector<FieldBase*>* fields = nullptr);
->>>>>>> 4103bf6c
 
   size_type get_others_begin_index(size_type bucket_ordinal, EntityRank rank) const;
   size_type get_others_end_index(size_type bucket_ordinal, EntityRank rank) const;
@@ -473,13 +454,7 @@
   friend struct impl::OverwriteEntityFunctor;
   friend class BulkData;                // Replacement friend.
   friend struct Entity;
-<<<<<<< HEAD
-  friend struct utest::ReversePartition;
-  friend struct utest::SyncToPartitions;
-  friend class stk::mesh::DeviceMesh;
-=======
   friend class DeviceMesh;
->>>>>>> 4103bf6c
 
   BulkData             & m_mesh ;        // Where this bucket resides
   const EntityRank       m_entity_rank ; // Type of entities for this bucket
@@ -518,11 +493,8 @@
   bool m_shared;
   bool m_aura;
 
-<<<<<<< HEAD
-=======
   std::vector<unsigned> m_ngp_field_bucket_id;
   std::vector<bool> m_ngp_field_is_modified;
->>>>>>> 4103bf6c
 };
 #undef CONNECTIVITY_TYPE_SWITCH
 #undef RANK_SWITCH
@@ -660,13 +632,9 @@
 inline
 void Bucket::process_all_connectivity(T& callable, Bucket* other_bucket)
 {
-<<<<<<< HEAD
-  m_is_modified = true;
-=======
   if (callable.is_modifying()) {
     mark_for_modification();
   }
->>>>>>> 4103bf6c
 
   switch(m_node_kind) {
   case FIXED_CONNECTIVITY:
@@ -710,12 +678,8 @@
   switch(rank) {
   case stk::topology::NODE_RANK:
     ThrowAssert(m_node_kind != INVALID_CONNECTIVITY_TYPE);
-<<<<<<< HEAD
-    m_is_modified = true;
-=======
     mark_for_modification();
 
->>>>>>> 4103bf6c
     switch(m_node_kind) {
     case FIXED_CONNECTIVITY:   callable(*this, m_fixed_node_connectivity);   break;
     case DYNAMIC_CONNECTIVITY: callable(*this, m_dynamic_node_connectivity); break;
