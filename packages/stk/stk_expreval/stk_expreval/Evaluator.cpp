--- conflicted
+++ resolved
@@ -76,12 +76,8 @@
 struct expression_undefined_exception : public virtual std::exception
 {
   virtual const char* what() const throw() {
-<<<<<<< HEAD
-    std::string rtnMsg = "Found undefined function with name: " + m_msg + " and " + std::to_string(m_numArgs)  + " argument(s)";
-=======
     static std::string rtnMsg;
     rtnMsg = "Found undefined function with name: " + m_msg + " and " + std::to_string(m_numArgs)  + " argument(s)";
->>>>>>> 4103bf6c
     return rtnMsg.c_str();
   }
 
