// Copyright 2002 - 2008, 2010, 2011 National Technology Engineering
// Solutions of Sandia, LLC (NTESS). Under the terms of Contract
// DE-NA0003525 with NTESS, the U.S. Government retains certain rights
// in this software.
//
// Redistribution and use in source and binary forms, with or without
// modification, are permitted provided that the following conditions are
// met:
// 
//     * Redistributions of source code must retain the above copyright
//       notice, this list of conditions and the following disclaimer.
// 
//     * Redistributions in binary form must reproduce the above
//       copyright notice, this list of conditions and the following
//       disclaimer in the documentation and/or other materials provided
//       with the distribution.
// 
//     * Neither the name of NTESS nor the names of its contributors
//       may be used to endorse or promote products derived from this
//       software without specific prior written permission.
//
// THIS SOFTWARE IS PROVIDED BY THE COPYRIGHT HOLDERS AND CONTRIBUTORS
// "AS IS" AND ANY EXPRESS OR IMPLIED WARRANTIES, INCLUDING, BUT NOT
// LIMITED TO, THE IMPLIED WARRANTIES OF MERCHANTABILITY AND FITNESS FOR
// A PARTICULAR PURPOSE ARE DISCLAIMED. IN NO EVENT SHALL THE COPYRIGHT
// OWNER OR CONTRIBUTORS BE LIABLE FOR ANY DIRECT, INDIRECT, INCIDENTAL,
// SPECIAL, EXEMPLARY, OR CONSEQUENTIAL DAMAGES (INCLUDING, BUT NOT
// LIMITED TO, PROCUREMENT OF SUBSTITUTE GOODS OR SERVICES; LOSS OF USE,
// DATA, OR PROFITS; OR BUSINESS INTERRUPTION) HOWEVER CAUSED AND ON ANY
// THEORY OF LIABILITY, WHETHER IN CONTRACT, STRICT LIABILITY, OR TORT
// (INCLUDING NEGLIGENCE OR OTHERWISE) ARISING IN ANY WAY OUT OF THE USE
// OF THIS SOFTWARE, EVEN IF ADVISED OF THE POSSIBILITY OF SUCH DAMAGE.
// 

#include <stk_util/stk_config.h>        // for STK_HAS_MPI

#include <stk_util/environment/RuntimeMessage.hpp>
#include <stk_util/parallel/Parallel.hpp>  // for ParallelMachine, etc
#include <algorithm>                    // for max, stable_sort
#include <functional>                   // for equal_to, binary_function
#include <sstream>                      // for operator<<, basic_ostream, etc
#include <stdexcept>                    // for runtime_error
#include <stk_util/util/ReportHandler.hpp>  // for report
#include <stk_util/util/Bootstrap.hpp>  // for Bootstrap
#include <stk_util/util/Marshal.hpp>    // for Marshal, operator<<, etc
#include <string>                       // for string, char_traits, etc
#include <utility>                      // for pair, operator==
#include <vector>                       // for vector, etc
#include <unordered_map>

namespace stk {
  typedef std::pair<MessageId, std::string> MessageKey;
}

namespace std {

template<>
struct hash<stk::MessageKey>
{
    size_t operator()(const stk::MessageKey& msgkey) const
    {
        return hash_messagekey(msgkey);
    }
    size_t operator()(const stk::MessageKey& msgkey1, const stk::MessageKey& msgkey2) const
    {
        return hash_messagekey(msgkey1)^hash_messagekey(msgkey2);
    }

private:
    size_t hash_messagekey(const stk::MessageKey& msgkey) const
    {
        return hash<stk::MessageId>()(msgkey.first + hash<std::string>()(msgkey.second));
    }
};

}

namespace stk {

MessageCode
MessageCode::s_defaultMessageCode(100000000);

namespace {

void bootstrap()
{
  register_message_type(MSG_WARNING, 10000000, "warning");
  register_message_type(MSG_DOOMED, 10000000, "error");
  register_message_type(MSG_EXCEPTION, 1000000, "exception");
  register_message_type(MSG_INFORMATION, 1000000, "informational");
}

stk::Bootstrap x(bootstrap);

typedef std::unordered_map<MessageKey, Throttle> MessageIdMap;

MessageIdMap s_messageIdMap;

MessageIdMap s_deferredMessageIdMap;

struct DeferredMessage 
{
  DeferredMessage()
  {}
  
  DeferredMessage(
    size_t              type,
    MessageId           message_id,
    size_t              throttle_cutoff,
    int                 throttle_group,
    const std::string & header,
    const std::string & aggregate)
    : m_type(type),
      m_messageId(message_id),
      m_rank(0),
      m_throttleCutoff(throttle_cutoff),
      m_throttleGroup(throttle_group),
      m_header(header),
      m_aggregate(aggregate)
  {}
  
  size_t                m_type;
  MessageId             m_messageId;
  int                   m_rank;
  size_t                m_throttleCutoff;
  int                   m_throttleGroup;
  std::string           m_header;
  std::string           m_aggregate;
};

typedef std::vector<DeferredMessage> DeferredMessageVector;

struct DeferredMessageLess : public std::binary_function<DeferredMessage, DeferredMessage, bool>
{
  bool operator()(const DeferredMessage &key_1, const DeferredMessage &key_2) const {
    return (key_1.m_type < key_2.m_type)
      || (!(key_2.m_type < key_1.m_type) && key_1.m_messageId < key_2.m_messageId)
      || (!(key_2.m_type < key_1.m_type) && !(key_2.m_messageId < key_1.m_messageId) && key_1.m_header < key_2.m_header);
  }
};
      
DeferredMessageVector s_deferredMessageVector;

struct MessageTypeInfo
{
  MessageTypeInfo()
    : m_count(0),
      m_maxCount(10000000),
      m_name("unknown")
  {}
  
  unsigned              m_count;
  unsigned              m_maxCount;
  std::string           m_name;
};

typedef std::unordered_map<unsigned, MessageTypeInfo> MessageTypeInfoMap;

MessageTypeInfoMap s_messageTypeInfo;

MessageTypeInfo &
get_message_type_info(
  unsigned              type)
{
  MessageTypeInfoMap::iterator it = s_messageTypeInfo.find(type & MSG_TYPE_MASK);
  if (it != s_messageTypeInfo.end()) {
    return (*it).second;
  }
  return s_messageTypeInfo[type & MSG_TYPE_MASK];
}
<<<<<<< HEAD





=======
>>>>>>> 4103bf6c

#ifdef STK_HAS_MPI
Marshal &operator<<(Marshal &mout, const DeferredMessage &s)  {
  mout << s.m_type << s.m_messageId << s.m_rank << s.m_throttleGroup << s.m_throttleCutoff << s.m_header << s.m_aggregate;
  return mout;
}

Marshal &operator>>(Marshal &min, DeferredMessage &s)  {
  min >> s.m_type >> s.m_messageId >> s.m_rank >> s.m_throttleGroup >> s.m_throttleCutoff >> s.m_header >> s.m_aggregate;
  return min;
}
#endif // STK_HAS_MPI

} // namespace <empty>


CutoffStatus
count_message(const MessageCode &   message_code)
{

    MessageId message_id     = message_code.m_id;
    const Throttle &throttle = message_code.m_throttle;

  std::pair<MessageIdMap::iterator, bool> res = s_messageIdMap.insert(MessageIdMap::value_type(MessageIdMap::key_type(message_id, std::string("")), throttle));
  size_t count = ++(*res.first).second.m_count;

  if (count < (*res.first).second.m_cutoff) {
      return CutoffStatus::MSG_DISPLAY;
  } else if (count == (*res.first).second.m_cutoff) {
      return CutoffStatus::MSG_CUTOFF;
  } else {
      return CutoffStatus::MSG_CUTOFF_EXCEEDED;
  }
}

void
register_message_type(
  unsigned              message_type,
  unsigned              max_count,
  const char *          name)
{
  MessageTypeInfo &message_info = get_message_type_info(message_type);

  message_info.m_maxCount = max_count;
  message_info.m_name = name;
}

  
unsigned
get_message_count(
  unsigned              message_type)
{
  return get_message_type_info(message_type).m_count;
}


unsigned
increment_message_count(
  unsigned              message_type)
{
  if ( (message_type & MSG_SYMMETRIC) && stk::parallel_machine_rank(MPI_COMM_WORLD) != 0 ) {
    return get_message_type_info(message_type).m_count;
  }
  return ++get_message_type_info(message_type).m_count;
}


void
reset_message_count(
  unsigned              message_type)
{
  get_message_type_info(message_type).m_count = 0;
}


const std::string &
get_message_name(
  unsigned              message_type)
{
  return get_message_type_info(message_type).m_name;
}


void
set_max_message_count(
  unsigned              message_type,
  unsigned              max_count)
{
  get_message_type_info(message_type).m_maxCount = max_count;
}


unsigned
get_max_message_count(
  unsigned              message_type)
{
  return get_message_type_info(message_type).m_maxCount;
}


void
report_message(
  const char *          message,
  unsigned              message_type, 
  const MessageCode &   message_code)
{
  if (message_type & MSG_DEFERRED) {
    report(message, message_type);
  } else { 
    unsigned count = increment_message_count(message_type);
    unsigned max_count = get_max_message_count(message_type); 
  
    if (count == max_count) {
      report(message, message_type);

      std::ostringstream s;
      s << "Maximum " << get_message_name(message_type) << " count has been exceeded and will no longer be displayed";
      report(s.str().c_str(), MSG_WARNING | MSG_SYMMETRIC);
    }

    else if (count < max_count) {
      CutoffStatus cutoff = count_message(message_code);
    
      if (cutoff == CutoffStatus::MSG_CUTOFF) {
        report(message, message_type);

        std::ostringstream s;
        s << "Maximum count for this " << get_message_name(message_type) << " (previous message)"
          << " has been exceeded and will no longer be displayed";
        report(s.str().c_str(), MSG_WARNING | MSG_SYMMETRIC);
      }
    
      else if (cutoff == CutoffStatus::MSG_DISPLAY)
      {
        report(message, message_type);
      }
    }
  }
}

void
add_deferred_message(
  int                   message_type,
  MessageId             message_id,
  size_t                throttle_cutoff,
  int                   throttle_group,
  const char *          header,
  const char *          aggegrate)
{
  std::ostringstream s;
  s << header << " " << aggegrate;
  
  report(s.str().c_str(), message_type | MSG_DEFERRED);

  std::pair<MessageIdMap::iterator, bool> res = s_deferredMessageIdMap.insert(MessageIdMap::value_type(MessageIdMap::key_type(message_id, header), Throttle(throttle_cutoff, throttle_group)));
  size_t count = ++(*res.first).second.m_count;

  if (count <= throttle_cutoff) {
    s_deferredMessageVector.push_back(DeferredMessage(message_type, message_id, throttle_cutoff, throttle_group, header, aggegrate));
  }
}


/// @todo REFACTOR Should the message counts be broadcast to the other processors?

void
report_deferred_messages(
  MPI_Comm       comm)
{
#ifdef STK_HAS_MPI
  const int p_root = 0 ;
  int p_size = stk::parallel_machine_size(comm);
  int p_rank = stk::parallel_machine_rank(comm);

  for (auto it = s_deferredMessageVector.begin(); it != s_deferredMessageVector.end(); ++it)
  {
    (*it).m_rank = p_rank;
  }
  
  Marshal mout;
  mout << s_deferredMessageVector;

  DeferredMessageVector deferred_message_vector;

  // Gather the send counts on root processor
  std::string send_string(mout.stream.str());
  int send_count = send_string.size();
  std::vector<int> recv_count(p_size, 0);
  int * const recv_count_ptr = recv_count.data() ;

  int result = MPI_Gather(&send_count, 1, MPI_INT, recv_count_ptr, 1, MPI_INT, p_root, comm);

  if (MPI_SUCCESS != result) {
    std::ostringstream message ;
    message << "stk::report_deferred_messages FAILED: MPI_Gather = " << result ;
    throw std::runtime_error(message.str());
  }

  // Receive counts are only non-zero on the root processor:
  std::vector<int> recv_displ(p_size + 1, 0);

  for (int i = 0 ; i < p_size ; ++i) {
    recv_displ[i + 1] = recv_displ[i] + recv_count[i] ;
  }

  const int recv_size = recv_displ[p_size] ;
 
  std::vector<char> buffer(recv_size);

  {
    const char * const send_ptr = send_string.data();
    char * const recv_ptr = recv_size ? buffer.data() : nullptr ;
    int * const recv_displ_ptr = recv_displ.data() ;

    result = MPI_Gatherv(const_cast<char*>(send_ptr), send_count, MPI_CHAR,
                         recv_ptr, recv_count_ptr, recv_displ_ptr, MPI_CHAR,
                         p_root, comm);
    if (MPI_SUCCESS != result) {
      std::ostringstream message ;
      message << "stk::report_deferred_messages FAILED: MPI_Gatherv = " << result ;
      throw std::runtime_error(message.str());
    }

    if (p_rank == p_root) {
      for (int i = 0; i < p_size; ++i) {
        Marshal min(std::string(recv_ptr + recv_displ[i], recv_ptr + recv_displ[i + 1]));
        min >> deferred_message_vector;
      }

      std::stable_sort(deferred_message_vector.begin(), deferred_message_vector.end(), DeferredMessageLess());      

      DeferredMessageVector::const_iterator current_message_it = deferred_message_vector.begin();
      while (current_message_it != deferred_message_vector.end()) {
        const DeferredMessage &current_message = (*current_message_it);
        
        DeferredMessageVector::const_iterator end = current_message_it + 1;
        while (end != deferred_message_vector.end()
               && current_message.m_messageId == (*end).m_messageId
               && current_message.m_header == (*end).m_header)
          ++end;
        
        std::ostringstream s;
        
        s << current_message.m_header << current_message.m_aggregate;

        for (DeferredMessageVector::const_iterator it1 = current_message_it + 1; it1 != end; ++it1) {  
          bool print = true;
          for (DeferredMessageVector::const_iterator it2 = current_message_it; it2 != it1; ++it2)
            if ((*it1).m_aggregate == (*it2).m_aggregate) {
              print = false;
              break;
            }
          if (print) {
            if (!(*it1).m_aggregate.find('\n'))
              s << ", ";
            s << (*it1).m_aggregate;
          }
        }

        report_message(s.str().c_str(), current_message.m_type | stk::MSG_SYMMETRIC, MessageCode(current_message.m_messageId, current_message.m_throttleCutoff, current_message.m_throttleGroup));
        
        current_message_it = end;
      }
    }
  }

  s_deferredMessageIdMap.clear();
  s_deferredMessageVector.clear();
#endif
}

std::ostream &
operator<<(
  std::ostream &        os,
  const MessageType &   message_type) 
{
  os << get_message_type_info(message_type).m_name;
  return os;
}

} // namespace stk
<|MERGE_RESOLUTION|>--- conflicted
+++ resolved
@@ -168,14 +168,6 @@
   }
   return s_messageTypeInfo[type & MSG_TYPE_MASK];
 }
-<<<<<<< HEAD
-
-
-
-
-
-=======
->>>>>>> 4103bf6c
 
 #ifdef STK_HAS_MPI
 Marshal &operator<<(Marshal &mout, const DeferredMessage &s)  {
