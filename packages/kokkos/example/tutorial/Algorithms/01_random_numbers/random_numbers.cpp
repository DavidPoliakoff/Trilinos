/*
//@HEADER
// ************************************************************************
//
//                        Kokkos v. 3.0
//       Copyright (2020) National Technology & Engineering
//               Solutions of Sandia, LLC (NTESS).
//
// Under the terms of Contract DE-NA0003525 with NTESS,
// the U.S. Government retains certain rights in this software.
//
// Redistribution and use in source and binary forms, with or without
// modification, are permitted provided that the following conditions are
// met:
//
// 1. Redistributions of source code must retain the above copyright
// notice, this list of conditions and the following disclaimer.
//
// 2. Redistributions in binary form must reproduce the above copyright
// notice, this list of conditions and the following disclaimer in the
// documentation and/or other materials provided with the distribution.
//
// 3. Neither the name of the Corporation nor the names of the
// contributors may be used to endorse or promote products derived from
// this software without specific prior written permission.
//
// THIS SOFTWARE IS PROVIDED BY NTESS "AS IS" AND ANY
// EXPRESS OR IMPLIED WARRANTIES, INCLUDING, BUT NOT LIMITED TO, THE
// IMPLIED WARRANTIES OF MERCHANTABILITY AND FITNESS FOR A PARTICULAR
// PURPOSE ARE DISCLAIMED. IN NO EVENT SHALL NTESS OR THE
// CONTRIBUTORS BE LIABLE FOR ANY DIRECT, INDIRECT, INCIDENTAL, SPECIAL,
// EXEMPLARY, OR CONSEQUENTIAL DAMAGES (INCLUDING, BUT NOT LIMITED TO,
// PROCUREMENT OF SUBSTITUTE GOODS OR SERVICES; LOSS OF USE, DATA, OR
// PROFITS; OR BUSINESS INTERRUPTION) HOWEVER CAUSED AND ON ANY THEORY OF
// LIABILITY, WHETHER IN CONTRACT, STRICT LIABILITY, OR TORT (INCLUDING
// NEGLIGENCE OR OTHERWISE) ARISING IN ANY WAY OUT OF THE USE OF THIS
// SOFTWARE, EVEN IF ADVISED OF THE POSSIBILITY OF SUCH DAMAGE.
//
// Questions? Contact Christian R. Trott (crtrott@sandia.gov)
//
// ************************************************************************
//@HEADER
*/

#include <Kokkos_Core.hpp>
#include <Kokkos_Random.hpp>
#include <Kokkos_DualView.hpp>
#include <impl/Kokkos_Timer.hpp>
#include <cstdlib>

<<<<<<< HEAD
typedef Kokkos::HostSpace::execution_space DefaultHostType;
=======
using DefaultHostType = Kokkos::HostSpace::execution_space;
>>>>>>> 4103bf6c

// Kokkos provides two different random number generators with a 64 bit and a
// 1024 bit state. These generators are based on Vigna, Sebastiano (2014). "An
// experimental exploration of Marsaglia's xorshift generators, scrambled" See:
// http://arxiv.org/abs/1402.6246 The generators can be used fully independently
// on each thread and have been tested to produce good statistics for both inter
// and intra thread numbers. Note that within a kernel NO random number
// operations are (team) collective operations. Everything can be called within
// branches. This is a difference to the curand library where certain operations
// are required to be called by all threads in a block.
//
// In Kokkos you are required to create a pool of generator states, so that
// threads can grep their own. On CPU architectures the pool size is equal to
// the thread number, on CUDA about 128k states are generated (enough to give
// every potentially simultaneously running thread its own state). With a kernel
// a thread is required to acquire a state from the pool and later return it. On
// CPUs the Random number generator is deterministic if using the same number of
// threads. On GPUs (i.e. using the CUDA backend it is not deterministic because
// threads acquire states via atomics.

// A Functor for generating uint64_t random numbers templated on the
// GeneratorPool type
template <class GeneratorPool>
struct generate_random {
  // Output View for the random numbers
  Kokkos::View<uint64_t*> vals;

  // The GeneratorPool
  GeneratorPool rand_pool;

  int samples;

  // Initialize all members
  generate_random(Kokkos::View<uint64_t*> vals_, GeneratorPool rand_pool_,
                  int samples_)
      : vals(vals_), rand_pool(rand_pool_), samples(samples_) {}

  KOKKOS_INLINE_FUNCTION
  void operator()(int i) const {
    // Get a random number state from the pool for the active thread
    typename GeneratorPool::generator_type rand_gen = rand_pool.get_state();

    // Draw samples numbers from the pool as urand64 between 0 and
    // rand_pool.MAX_URAND64 Note there are function calls to get other type of
    // scalars, and also to specify Ranges or get a normal distributed float.
    for (int k = 0; k < samples; k++)
      vals(i * samples + k) = rand_gen.urand64();

    // Give the state back, which will allow another thread to acquire it
    rand_pool.free_state(rand_gen);
  }
};

int main(int argc, char* args[]) {
  if (argc != 3) {
    printf("Please pass two integers on the command line\n");
  } else {
    // Initialize Kokkos
    Kokkos::initialize(argc, args);
<<<<<<< HEAD
    int size    = atoi(args[1]);
    int samples = atoi(args[2]);
=======
    int size    = std::stoi(args[1]);
    int samples = std::stoi(args[2]);
>>>>>>> 4103bf6c

    // Create two random number generator pools one for 64bit states and one for
    // 1024 bit states Both take an 64 bit unsigned integer seed to initialize a
    // Random_XorShift64 generator which is used to fill the generators of the
    // pool.
    Kokkos::Random_XorShift64_Pool<> rand_pool64(5374857);
    Kokkos::Random_XorShift1024_Pool<> rand_pool1024(5374857);
    Kokkos::DualView<uint64_t*> vals("Vals", size * samples);

    // Run some performance comparisons
    Kokkos::Timer timer;
    Kokkos::parallel_for(size,
                         generate_random<Kokkos::Random_XorShift64_Pool<> >(
                             vals.d_view, rand_pool64, samples));
    Kokkos::fence();

    timer.reset();
    Kokkos::parallel_for(size,
                         generate_random<Kokkos::Random_XorShift64_Pool<> >(
                             vals.d_view, rand_pool64, samples));
    Kokkos::fence();
    double time_64 = timer.seconds();

    Kokkos::parallel_for(size,
                         generate_random<Kokkos::Random_XorShift1024_Pool<> >(
                             vals.d_view, rand_pool1024, samples));
    Kokkos::fence();

    timer.reset();
    Kokkos::parallel_for(size,
                         generate_random<Kokkos::Random_XorShift1024_Pool<> >(
                             vals.d_view, rand_pool1024, samples));
    Kokkos::fence();
    double time_1024 = timer.seconds();

    printf("#Time XorShift64*:   %e %e\n", time_64,
           1.0e-9 * samples * size / time_64);
    printf("#Time XorShift1024*: %e %e\n", time_1024,
           1.0e-9 * samples * size / time_1024);

    Kokkos::deep_copy(vals.h_view, vals.d_view);

    Kokkos::finalize();
  }
  return 0;
}<|MERGE_RESOLUTION|>--- conflicted
+++ resolved
@@ -48,11 +48,7 @@
 #include <impl/Kokkos_Timer.hpp>
 #include <cstdlib>
 
-<<<<<<< HEAD
-typedef Kokkos::HostSpace::execution_space DefaultHostType;
-=======
 using DefaultHostType = Kokkos::HostSpace::execution_space;
->>>>>>> 4103bf6c
 
 // Kokkos provides two different random number generators with a 64 bit and a
 // 1024 bit state. These generators are based on Vigna, Sebastiano (2014). "An
@@ -112,13 +108,8 @@
   } else {
     // Initialize Kokkos
     Kokkos::initialize(argc, args);
-<<<<<<< HEAD
-    int size    = atoi(args[1]);
-    int samples = atoi(args[2]);
-=======
     int size    = std::stoi(args[1]);
     int samples = std::stoi(args[2]);
->>>>>>> 4103bf6c
 
     // Create two random number generator pools one for 64bit states and one for
     // 1024 bit states Both take an 64 bit unsigned integer seed to initialize a
