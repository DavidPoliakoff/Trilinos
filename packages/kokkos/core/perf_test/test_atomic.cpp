/*
//@HEADER
// ************************************************************************
//
//                        Kokkos v. 3.0
//       Copyright (2020) National Technology & Engineering
//               Solutions of Sandia, LLC (NTESS).
//
// Under the terms of Contract DE-NA0003525 with NTESS,
// the U.S. Government retains certain rights in this software.
//
// Redistribution and use in source and binary forms, with or without
// modification, are permitted provided that the following conditions are
// met:
//
// 1. Redistributions of source code must retain the above copyright
// notice, this list of conditions and the following disclaimer.
//
// 2. Redistributions in binary form must reproduce the above copyright
// notice, this list of conditions and the following disclaimer in the
// documentation and/or other materials provided with the distribution.
//
// 3. Neither the name of the Corporation nor the names of the
// contributors may be used to endorse or promote products derived from
// this software without specific prior written permission.
//
// THIS SOFTWARE IS PROVIDED BY NTESS "AS IS" AND ANY
// EXPRESS OR IMPLIED WARRANTIES, INCLUDING, BUT NOT LIMITED TO, THE
// IMPLIED WARRANTIES OF MERCHANTABILITY AND FITNESS FOR A PARTICULAR
// PURPOSE ARE DISCLAIMED. IN NO EVENT SHALL NTESS OR THE
// CONTRIBUTORS BE LIABLE FOR ANY DIRECT, INDIRECT, INCIDENTAL, SPECIAL,
// EXEMPLARY, OR CONSEQUENTIAL DAMAGES (INCLUDING, BUT NOT LIMITED TO,
// PROCUREMENT OF SUBSTITUTE GOODS OR SERVICES; LOSS OF USE, DATA, OR
// PROFITS; OR BUSINESS INTERRUPTION) HOWEVER CAUSED AND ON ANY THEORY OF
// LIABILITY, WHETHER IN CONTRACT, STRICT LIABILITY, OR TORT (INCLUDING
// NEGLIGENCE OR OTHERWISE) ARISING IN ANY WAY OUT OF THE USE OF THIS
// SOFTWARE, EVEN IF ADVISED OF THE POSSIBILITY OF SUCH DAMAGE.
//
// Questions? Contact Christian R. Trott (crtrott@sandia.gov)
//
// ************************************************************************
//@HEADER
*/

#include <cstdio>
#include <cstring>
#include <cstdlib>

#include <Kokkos_Core.hpp>
#include <impl/Kokkos_Timer.hpp>

<<<<<<< HEAD
typedef Kokkos::DefaultExecutionSpace exec_space;
=======
using exec_space = Kokkos::DefaultExecutionSpace;
>>>>>>> 4103bf6c

#define RESET 0
#define BRIGHT 1
#define DIM 2
#define UNDERLINE 3
#define BLINK 4
#define REVERSE 7
#define HIDDEN 8

#define BLACK 0
#define RED 1
#define GREEN 2
#define YELLOW 3
#define BLUE 4
#define MAGENTA 5
#define CYAN 6
#define GREY 7
#define WHITE 8

void textcolor(int attr, int fg, int bg) {
  char command[40];

  /* Command is the control command to the terminal */
  sprintf(command, "%c[%d;%d;%dm", 0x1B, attr, fg + 30, bg + 40);
  printf("%s", command);
}
void textcolor_standard() { textcolor(RESET, BLACK, WHITE); }

template <class T, class DEVICE_TYPE>
struct ZeroFunctor {
<<<<<<< HEAD
  typedef DEVICE_TYPE execution_space;
  typedef typename Kokkos::View<T, execution_space> type;
  typedef typename Kokkos::View<T, execution_space>::HostMirror h_type;
=======
  using execution_space = DEVICE_TYPE;
  using type            = typename Kokkos::View<T, execution_space>;
  using h_type          = typename Kokkos::View<T, execution_space>::HostMirror;
>>>>>>> 4103bf6c
  type data;
  KOKKOS_INLINE_FUNCTION
  void operator()(int) const { data() = 0; }
};

//---------------------------------------------------
//--------------atomic_fetch_add---------------------
//---------------------------------------------------

template <class T, class DEVICE_TYPE>
struct AddFunctor {
<<<<<<< HEAD
  typedef DEVICE_TYPE execution_space;
  typedef Kokkos::View<T, execution_space> type;
=======
  using execution_space = DEVICE_TYPE;
  using type            = Kokkos::View<T, execution_space>;
>>>>>>> 4103bf6c
  type data;

  KOKKOS_INLINE_FUNCTION
  void operator()(int) const { Kokkos::atomic_fetch_add(&data(), (T)1); }
};

template <class T>
T AddLoop(int loop) {
  struct ZeroFunctor<T, exec_space> f_zero;
  typename ZeroFunctor<T, exec_space>::type data("Data");
  typename ZeroFunctor<T, exec_space>::h_type h_data("HData");
  f_zero.data = data;
  Kokkos::parallel_for(1, f_zero);
  exec_space().fence();

  struct AddFunctor<T, exec_space> f_add;
  f_add.data = data;
  Kokkos::parallel_for(loop, f_add);
  exec_space().fence();

  Kokkos::deep_copy(h_data, data);
  T val = h_data();
  return val;
}

template <class T, class DEVICE_TYPE>
struct AddNonAtomicFunctor {
<<<<<<< HEAD
  typedef DEVICE_TYPE execution_space;
  typedef Kokkos::View<T, execution_space> type;
=======
  using execution_space = DEVICE_TYPE;
  using type            = Kokkos::View<T, execution_space>;
>>>>>>> 4103bf6c
  type data;

  KOKKOS_INLINE_FUNCTION
  void operator()(int) const { data() += (T)1; }
};

template <class T>
T AddLoopNonAtomic(int loop) {
  struct ZeroFunctor<T, exec_space> f_zero;
  typename ZeroFunctor<T, exec_space>::type data("Data");
  typename ZeroFunctor<T, exec_space>::h_type h_data("HData");

  f_zero.data = data;
  Kokkos::parallel_for(1, f_zero);
  exec_space().fence();

  struct AddNonAtomicFunctor<T, exec_space> f_add;
  f_add.data = data;
  Kokkos::parallel_for(loop, f_add);
  exec_space().fence();

  Kokkos::deep_copy(h_data, data);
  T val = h_data();

  return val;
}

template <class T>
T AddLoopSerial(int loop) {
  T* data = new T[1];
  data[0] = 0;

  for (int i = 0; i < loop; i++) *data += (T)1;

  T val = *data;
  delete[] data;
  return val;
}

template <class T, class DEVICE_TYPE>
struct CASFunctor {
<<<<<<< HEAD
  typedef DEVICE_TYPE execution_space;
  typedef Kokkos::View<T, execution_space> type;
=======
  using execution_space = DEVICE_TYPE;
  using type            = Kokkos::View<T, execution_space>;
>>>>>>> 4103bf6c
  type data;

  KOKKOS_INLINE_FUNCTION
  void operator()(int) const {
    T old = data();
    T newval, assumed;
    do {
      assumed = old;
      newval  = assumed + (T)1;
      old     = Kokkos::atomic_compare_exchange(&data(), assumed, newval);
    } while (old != assumed);
  }
};

template <class T>
T CASLoop(int loop) {
  struct ZeroFunctor<T, exec_space> f_zero;
  typename ZeroFunctor<T, exec_space>::type data("Data");
  typename ZeroFunctor<T, exec_space>::h_type h_data("HData");
  f_zero.data = data;
  Kokkos::parallel_for(1, f_zero);
  exec_space().fence();

  struct CASFunctor<T, exec_space> f_cas;
  f_cas.data = data;
  Kokkos::parallel_for(loop, f_cas);
  exec_space().fence();

  Kokkos::deep_copy(h_data, data);
  T val = h_data();

  return val;
}

template <class T, class DEVICE_TYPE>
struct CASNonAtomicFunctor {
<<<<<<< HEAD
  typedef DEVICE_TYPE execution_space;
  typedef Kokkos::View<T, execution_space> type;
=======
  using execution_space = DEVICE_TYPE;
  using type            = Kokkos::View<T, execution_space>;
>>>>>>> 4103bf6c
  type data;

  KOKKOS_INLINE_FUNCTION
  void operator()(int) const {
    volatile T assumed;
    volatile T newval;
    bool fail = 1;
    do {
      assumed = data();
      newval  = assumed + (T)1;
      if (data() == assumed) {
        data() = newval;
        fail   = 0;
      }
    } while (fail);
  }
};

template <class T>
T CASLoopNonAtomic(int loop) {
  struct ZeroFunctor<T, exec_space> f_zero;
  typename ZeroFunctor<T, exec_space>::type data("Data");
  typename ZeroFunctor<T, exec_space>::h_type h_data("HData");
  f_zero.data = data;
  Kokkos::parallel_for(1, f_zero);
  exec_space().fence();

  struct CASNonAtomicFunctor<T, exec_space> f_cas;
  f_cas.data = data;
  Kokkos::parallel_for(loop, f_cas);
  exec_space().fence();

  Kokkos::deep_copy(h_data, data);
  T val = h_data();

  return val;
}

template <class T>
T CASLoopSerial(int loop) {
  T* data = new T[1];
  data[0] = 0;

  for (int i = 0; i < loop; i++) {
    T assumed;
    T newval;
    T old;
    do {
      assumed = *data;
      newval  = assumed + (T)1;
      old     = *data;
      *data   = newval;
    } while (!(assumed == old));
  }

  T val = *data;
  delete[] data;
  return val;
}

template <class T, class DEVICE_TYPE>
struct ExchFunctor {
<<<<<<< HEAD
  typedef DEVICE_TYPE execution_space;
  typedef Kokkos::View<T, execution_space> type;
=======
  using execution_space = DEVICE_TYPE;
  using type            = Kokkos::View<T, execution_space>;
>>>>>>> 4103bf6c
  type data, data2;

  KOKKOS_INLINE_FUNCTION
  void operator()(int i) const {
    T old = Kokkos::atomic_exchange(&data(), (T)i);
    Kokkos::atomic_fetch_add(&data2(), old);
  }
};

template <class T>
T ExchLoop(int loop) {
  struct ZeroFunctor<T, exec_space> f_zero;
  typename ZeroFunctor<T, exec_space>::type data("Data");
  typename ZeroFunctor<T, exec_space>::h_type h_data("HData");
  f_zero.data = data;
  Kokkos::parallel_for(1, f_zero);
  exec_space().fence();

  typename ZeroFunctor<T, exec_space>::type data2("Data");
  typename ZeroFunctor<T, exec_space>::h_type h_data2("HData");
  f_zero.data = data2;
  Kokkos::parallel_for(1, f_zero);
  exec_space().fence();

  struct ExchFunctor<T, exec_space> f_exch;
  f_exch.data  = data;
  f_exch.data2 = data2;
  Kokkos::parallel_for(loop, f_exch);
  exec_space().fence();

  Kokkos::deep_copy(h_data, data);
  Kokkos::deep_copy(h_data2, data2);
  T val = h_data() + h_data2();

  return val;
}

template <class T, class DEVICE_TYPE>
struct ExchNonAtomicFunctor {
<<<<<<< HEAD
  typedef DEVICE_TYPE execution_space;
  typedef Kokkos::View<T, execution_space> type;
=======
  using execution_space = DEVICE_TYPE;
  using type            = Kokkos::View<T, execution_space>;
>>>>>>> 4103bf6c
  type data, data2;

  KOKKOS_INLINE_FUNCTION
  void operator()(int i) const {
    T old  = data();
    data() = (T)i;
    data2() += old;
  }
};

template <class T>
T ExchLoopNonAtomic(int loop) {
  struct ZeroFunctor<T, exec_space> f_zero;
  typename ZeroFunctor<T, exec_space>::type data("Data");
  typename ZeroFunctor<T, exec_space>::h_type h_data("HData");
  f_zero.data = data;
  Kokkos::parallel_for(1, f_zero);
  exec_space().fence();

  typename ZeroFunctor<T, exec_space>::type data2("Data");
  typename ZeroFunctor<T, exec_space>::h_type h_data2("HData");
  f_zero.data = data2;
  Kokkos::parallel_for(1, f_zero);
  exec_space().fence();

  struct ExchNonAtomicFunctor<T, exec_space> f_exch;
  f_exch.data  = data;
  f_exch.data2 = data2;
  Kokkos::parallel_for(loop, f_exch);
  exec_space().fence();

  Kokkos::deep_copy(h_data, data);
  Kokkos::deep_copy(h_data2, data2);
  T val = h_data() + h_data2();

  return val;
}

template <class T>
T ExchLoopSerial(int loop) {
  T* data  = new T[1];
  T* data2 = new T[1];
  data[0]  = 0;
  data2[0] = 0;
  for (int i = 0; i < loop; i++) {
    T old = *data;
    *data = (T)i;
    *data2 += old;
  }

  T val = *data2 + *data;
  delete[] data;
  delete[] data2;
  return val;
}

template <class T>
T LoopVariant(int loop, int test) {
  switch (test) {
    case 1: return AddLoop<T>(loop);
    case 2: return CASLoop<T>(loop);
    case 3: return ExchLoop<T>(loop);
  }
  return 0;
}

template <class T>
T LoopVariantSerial(int loop, int test) {
  switch (test) {
    case 1: return AddLoopSerial<T>(loop);
    case 2: return CASLoopSerial<T>(loop);
    case 3: return ExchLoopSerial<T>(loop);
  }
  return 0;
}

template <class T>
T LoopVariantNonAtomic(int loop, int test) {
  switch (test) {
    case 1: return AddLoopNonAtomic<T>(loop);
    case 2: return CASLoopNonAtomic<T>(loop);
    case 3: return ExchLoopNonAtomic<T>(loop);
  }
  return 0;
}

template <class T>
void Loop(int loop, int test, const char* type_name) {
  LoopVariant<T>(loop, test);

  Kokkos::Impl::Timer timer;
  T res       = LoopVariant<T>(loop, test);
  double time = timer.seconds();

  timer.reset();
  T resNonAtomic       = LoopVariantNonAtomic<T>(loop, test);
  double timeNonAtomic = timer.seconds();

  timer.reset();
  T resSerial       = LoopVariantSerial<T>(loop, test);
  double timeSerial = timer.seconds();

  time *= 1e6 / loop;
  timeNonAtomic *= 1e6 / loop;
  timeSerial *= 1e6 / loop;
  // textcolor_standard();
  bool passed = true;
  if (resSerial != res) passed = false;
  // if(!passed) textcolor(RESET,BLACK,YELLOW);
  printf(
      "%s Test %i %s  --- Loop: %i Value (S,A,NA): %e %e %e Time: %7.4e %7.4e "
      "%7.4e Size of Type %i)",
      type_name, test, passed ? "PASSED" : "FAILED", loop, 1.0 * resSerial,
      1.0 * res, 1.0 * resNonAtomic, timeSerial, time, timeNonAtomic,
      (int)sizeof(T));
  // if(!passed) textcolor_standard();
  printf("\n");
}

template <class T>
void Test(int loop, int test, const char* type_name) {
  if (test == -1) {
    Loop<T>(loop, 1, type_name);
    Loop<T>(loop, 2, type_name);
    Loop<T>(loop, 3, type_name);

  } else
    Loop<T>(loop, test, type_name);
}

int main(int argc, char* argv[]) {
  int type = -1;
  int loop = 100000;
  int test = -1;

  for (int i = 0; i < argc; i++) {
    if ((strcmp(argv[i], "--test") == 0)) {
<<<<<<< HEAD
      test = atoi(argv[++i]);
      continue;
    }
    if ((strcmp(argv[i], "--type") == 0)) {
      type = atoi(argv[++i]);
      continue;
    }
    if ((strcmp(argv[i], "-l") == 0) || (strcmp(argv[i], "--loop") == 0)) {
      loop = atoi(argv[++i]);
=======
      test = std::stoi(argv[++i]);
      continue;
    }
    if ((strcmp(argv[i], "--type") == 0)) {
      type = std::stoi(argv[++i]);
      continue;
    }
    if ((strcmp(argv[i], "-l") == 0) || (strcmp(argv[i], "--loop") == 0)) {
      loop = std::stoi(argv[++i]);
>>>>>>> 4103bf6c
      continue;
    }
  }

  Kokkos::initialize(argc, argv);

  printf("Using %s\n", Kokkos::atomic_query_version());
  bool all_tests = false;
  if (type == -1) all_tests = true;
  while (type < 100) {
    if (type == 1) {
      Test<int>(loop, test, "int                    ");
    }
    if (type == 2) {
      Test<long int>(loop, test, "long int               ");
    }
    if (type == 3) {
      Test<long long int>(loop, test, "long long int          ");
    }
    if (type == 4) {
      Test<unsigned int>(loop, test, "unsigned int           ");
    }
    if (type == 5) {
      Test<unsigned long int>(loop, test, "unsigned long int      ");
    }
    if (type == 6) {
      Test<unsigned long long int>(loop, test, "unsigned long long int ");
    }
    if (type == 10) {
      // Test<float>(loop,test,"float                  ");
    }
    if (type == 11) {
      Test<double>(loop, test, "double                 ");
    }
    if (!all_tests)
      type = 100;
    else
      type++;
  }

  Kokkos::finalize();
}<|MERGE_RESOLUTION|>--- conflicted
+++ resolved
@@ -49,11 +49,7 @@
 #include <Kokkos_Core.hpp>
 #include <impl/Kokkos_Timer.hpp>
 
-<<<<<<< HEAD
-typedef Kokkos::DefaultExecutionSpace exec_space;
-=======
 using exec_space = Kokkos::DefaultExecutionSpace;
->>>>>>> 4103bf6c
 
 #define RESET 0
 #define BRIGHT 1
@@ -84,15 +80,9 @@
 
 template <class T, class DEVICE_TYPE>
 struct ZeroFunctor {
-<<<<<<< HEAD
-  typedef DEVICE_TYPE execution_space;
-  typedef typename Kokkos::View<T, execution_space> type;
-  typedef typename Kokkos::View<T, execution_space>::HostMirror h_type;
-=======
   using execution_space = DEVICE_TYPE;
   using type            = typename Kokkos::View<T, execution_space>;
   using h_type          = typename Kokkos::View<T, execution_space>::HostMirror;
->>>>>>> 4103bf6c
   type data;
   KOKKOS_INLINE_FUNCTION
   void operator()(int) const { data() = 0; }
@@ -104,13 +94,8 @@
 
 template <class T, class DEVICE_TYPE>
 struct AddFunctor {
-<<<<<<< HEAD
-  typedef DEVICE_TYPE execution_space;
-  typedef Kokkos::View<T, execution_space> type;
-=======
   using execution_space = DEVICE_TYPE;
   using type            = Kokkos::View<T, execution_space>;
->>>>>>> 4103bf6c
   type data;
 
   KOKKOS_INLINE_FUNCTION
@@ -138,13 +123,8 @@
 
 template <class T, class DEVICE_TYPE>
 struct AddNonAtomicFunctor {
-<<<<<<< HEAD
-  typedef DEVICE_TYPE execution_space;
-  typedef Kokkos::View<T, execution_space> type;
-=======
   using execution_space = DEVICE_TYPE;
   using type            = Kokkos::View<T, execution_space>;
->>>>>>> 4103bf6c
   type data;
 
   KOKKOS_INLINE_FUNCTION
@@ -186,13 +166,8 @@
 
 template <class T, class DEVICE_TYPE>
 struct CASFunctor {
-<<<<<<< HEAD
-  typedef DEVICE_TYPE execution_space;
-  typedef Kokkos::View<T, execution_space> type;
-=======
   using execution_space = DEVICE_TYPE;
   using type            = Kokkos::View<T, execution_space>;
->>>>>>> 4103bf6c
   type data;
 
   KOKKOS_INLINE_FUNCTION
@@ -229,13 +204,8 @@
 
 template <class T, class DEVICE_TYPE>
 struct CASNonAtomicFunctor {
-<<<<<<< HEAD
-  typedef DEVICE_TYPE execution_space;
-  typedef Kokkos::View<T, execution_space> type;
-=======
   using execution_space = DEVICE_TYPE;
   using type            = Kokkos::View<T, execution_space>;
->>>>>>> 4103bf6c
   type data;
 
   KOKKOS_INLINE_FUNCTION
@@ -298,13 +268,8 @@
 
 template <class T, class DEVICE_TYPE>
 struct ExchFunctor {
-<<<<<<< HEAD
-  typedef DEVICE_TYPE execution_space;
-  typedef Kokkos::View<T, execution_space> type;
-=======
   using execution_space = DEVICE_TYPE;
   using type            = Kokkos::View<T, execution_space>;
->>>>>>> 4103bf6c
   type data, data2;
 
   KOKKOS_INLINE_FUNCTION
@@ -344,13 +309,8 @@
 
 template <class T, class DEVICE_TYPE>
 struct ExchNonAtomicFunctor {
-<<<<<<< HEAD
-  typedef DEVICE_TYPE execution_space;
-  typedef Kokkos::View<T, execution_space> type;
-=======
   using execution_space = DEVICE_TYPE;
   using type            = Kokkos::View<T, execution_space>;
->>>>>>> 4103bf6c
   type data, data2;
 
   KOKKOS_INLINE_FUNCTION
@@ -488,17 +448,6 @@
 
   for (int i = 0; i < argc; i++) {
     if ((strcmp(argv[i], "--test") == 0)) {
-<<<<<<< HEAD
-      test = atoi(argv[++i]);
-      continue;
-    }
-    if ((strcmp(argv[i], "--type") == 0)) {
-      type = atoi(argv[++i]);
-      continue;
-    }
-    if ((strcmp(argv[i], "-l") == 0) || (strcmp(argv[i], "--loop") == 0)) {
-      loop = atoi(argv[++i]);
-=======
       test = std::stoi(argv[++i]);
       continue;
     }
@@ -508,7 +457,6 @@
     }
     if ((strcmp(argv[i], "-l") == 0) || (strcmp(argv[i], "--loop") == 0)) {
       loop = std::stoi(argv[++i]);
->>>>>>> 4103bf6c
       continue;
     }
   }
