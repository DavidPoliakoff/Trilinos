/*
//@HEADER
// ************************************************************************
//
//                        Kokkos v. 3.0
//       Copyright (2020) National Technology & Engineering
//               Solutions of Sandia, LLC (NTESS).
//
// Under the terms of Contract DE-NA0003525 with NTESS,
// the U.S. Government retains certain rights in this software.
//
// Redistribution and use in source and binary forms, with or without
// modification, are permitted provided that the following conditions are
// met:
//
// 1. Redistributions of source code must retain the above copyright
// notice, this list of conditions and the following disclaimer.
//
// 2. Redistributions in binary form must reproduce the above copyright
// notice, this list of conditions and the following disclaimer in the
// documentation and/or other materials provided with the distribution.
//
// 3. Neither the name of the Corporation nor the names of the
// contributors may be used to endorse or promote products derived from
// this software without specific prior written permission.
//
// THIS SOFTWARE IS PROVIDED BY NTESS "AS IS" AND ANY
// EXPRESS OR IMPLIED WARRANTIES, INCLUDING, BUT NOT LIMITED TO, THE
// IMPLIED WARRANTIES OF MERCHANTABILITY AND FITNESS FOR A PARTICULAR
// PURPOSE ARE DISCLAIMED. IN NO EVENT SHALL NTESS OR THE
// CONTRIBUTORS BE LIABLE FOR ANY DIRECT, INDIRECT, INCIDENTAL, SPECIAL,
// EXEMPLARY, OR CONSEQUENTIAL DAMAGES (INCLUDING, BUT NOT LIMITED TO,
// PROCUREMENT OF SUBSTITUTE GOODS OR SERVICES; LOSS OF USE, DATA, OR
// PROFITS; OR BUSINESS INTERRUPTION) HOWEVER CAUSED AND ON ANY THEORY OF
// LIABILITY, WHETHER IN CONTRACT, STRICT LIABILITY, OR TORT (INCLUDING
// NEGLIGENCE OR OTHERWISE) ARISING IN ANY WAY OUT OF THE USE OF THIS
// SOFTWARE, EVEN IF ADVISED OF THE POSSIBILITY OF SUCH DAMAGE.
//
// Questions? Contact Christian R. Trott (crtrott@sandia.gov)
//
// ************************************************************************
//@HEADER
*/

#ifndef KOKKOS_THREADSEXEC_HPP
#define KOKKOS_THREADSEXEC_HPP

#include <Kokkos_Macros.hpp>
#if defined(KOKKOS_ENABLE_THREADS)

#include <cstdio>

#include <utility>
#include <impl/Kokkos_Spinwait.hpp>
#include <impl/Kokkos_FunctorAdapter.hpp>

#include <Kokkos_Atomic.hpp>

#include <Kokkos_UniqueToken.hpp>
<<<<<<< HEAD
=======
#include <impl/Kokkos_ConcurrentBitset.hpp>

>>>>>>> 4103bf6c
//----------------------------------------------------------------------------

namespace Kokkos {
namespace Impl {

class ThreadsExec {
 public:
  // Fan array has log_2(NT) reduction threads plus 2 scan threads
  // Currently limited to 16k threads.
  enum { MAX_FAN_COUNT = 16 };
  enum { MAX_THREAD_COUNT = 1 << (MAX_FAN_COUNT - 2) };
  enum { VECTOR_LENGTH = 8 };

  /** \brief States of a worker thread */
  enum {
    Terminating  ///<  Termination in progress
    ,
    Inactive  ///<  Exists, waiting for work
    ,
    Active  ///<  Exists, performing work
    ,
    Rendezvous  ///<  Exists, waiting in a barrier or reduce

    ,
    ScanCompleted,
    ScanAvailable,
    ReductionAvailable
  };

 private:
  friend class Kokkos::Threads;

  // Fan-in operations' root is the highest ranking thread
  // to place the 'scan' reduction intermediate values on
  // the threads that need them.
  // For a simple reduction the thread location is arbitrary.

  ThreadsExec *const *m_pool_base;  ///< Base for pool fan-in

  void *m_scratch;
  int m_scratch_reduce_end;
  int m_scratch_thread_end;
  int m_numa_rank;
  int m_numa_core_rank;
  int m_pool_rank;
  int m_pool_rank_rev;
  int m_pool_size;
  int m_pool_fan_size;
  int volatile m_pool_state;  ///< State for global synchronizations

  // Members for dynamic scheduling
  // Which thread am I stealing from currently
  int m_current_steal_target;
  // This thread's owned work_range
  Kokkos::pair<long, long> m_work_range __attribute__((aligned(16)));
  // Team Offset if one thread determines work_range for others
  long m_team_work_index;

  // Is this thread stealing (i.e. its owned work_range is exhausted
  bool m_stealing;

  static void global_lock();
  static void global_unlock();
  static bool spawn();

  static void execute_resize_scratch(ThreadsExec &, const void *);
  static void execute_sleep(ThreadsExec &, const void *);
<<<<<<< HEAD

  ThreadsExec(const ThreadsExec &);
  ThreadsExec &operator=(const ThreadsExec &);

  static void execute_serial(void (*)(ThreadsExec &, const void *));

=======

  ThreadsExec(const ThreadsExec &);
  ThreadsExec &operator=(const ThreadsExec &);

  static void execute_serial(void (*)(ThreadsExec &, const void *));

>>>>>>> 4103bf6c
 public:
  KOKKOS_INLINE_FUNCTION int pool_size() const { return m_pool_size; }
  KOKKOS_INLINE_FUNCTION int pool_rank() const { return m_pool_rank; }
  KOKKOS_INLINE_FUNCTION int numa_rank() const { return m_numa_rank; }
  KOKKOS_INLINE_FUNCTION int numa_core_rank() const { return m_numa_core_rank; }
  inline long team_work_index() const { return m_team_work_index; }

  static int get_thread_count();
  static ThreadsExec *get_thread(const int init_thread_rank);

  inline void *reduce_memory() const { return m_scratch; }
  KOKKOS_INLINE_FUNCTION void *scratch_memory() const {
    return reinterpret_cast<unsigned char *>(m_scratch) + m_scratch_reduce_end;
  }

  KOKKOS_INLINE_FUNCTION int volatile &state() { return m_pool_state; }
  KOKKOS_INLINE_FUNCTION ThreadsExec *const *pool_base() const {
    return m_pool_base;
  }

  static void driver(void);

  ~ThreadsExec();
  ThreadsExec();

  static void *resize_scratch(size_t reduce_size, size_t thread_size);

  static void *root_reduce_scratch();

  static bool is_process();

  static void verify_is_process(const std::string &, const bool initialized);

  static int is_initialized();

  static void initialize(unsigned thread_count, unsigned use_numa_count,
                         unsigned use_cores_per_numa,
                         bool allow_asynchronous_threadpool);

  static void finalize();

  /* Given a requested team size, return valid team size */
  static unsigned team_size_valid(unsigned);

  static void print_configuration(std::ostream &, const bool detail = false);

  //------------------------------------

  static void wait_yield(volatile int &, const int);

  //------------------------------------
  // All-thread functions:

  inline int all_reduce(const int value) {
    // Make sure there is enough scratch space:
    const int rev_rank = m_pool_size - (m_pool_rank + 1);

    *((volatile int *)reduce_memory()) = value;

    memory_fence();

    // Fan-in reduction with highest ranking thread as the root
    for (int i = 0; i < m_pool_fan_size; ++i) {
      // Wait: Active -> Rendezvous
      Impl::spinwait_while_equal<int>(
          m_pool_base[rev_rank + (1 << i)]->m_pool_state, ThreadsExec::Active);
    }
<<<<<<< HEAD

    if (rev_rank) {
      m_pool_state = ThreadsExec::Rendezvous;
      // Wait: Rendezvous -> Active
      Impl::spinwait_while_equal<int>(m_pool_state, ThreadsExec::Rendezvous);
    } else {
      // Root thread does the reduction and broadcast

      int accum = 0;

      for (int rank = 0; rank < m_pool_size; ++rank) {
        accum += *((volatile int *)get_thread(rank)->reduce_memory());
      }

      for (int rank = 0; rank < m_pool_size; ++rank) {
        *((volatile int *)get_thread(rank)->reduce_memory()) = accum;
      }

      memory_fence();

      for (int rank = 0; rank < m_pool_size; ++rank) {
        get_thread(rank)->m_pool_state = ThreadsExec::Active;
      }
    }

    return *((volatile int *)reduce_memory());
  }

  inline void barrier() {
    // Make sure there is enough scratch space:
    const int rev_rank = m_pool_size - (m_pool_rank + 1);

    memory_fence();

    // Fan-in reduction with highest ranking thread as the root
    for (int i = 0; i < m_pool_fan_size; ++i) {
      // Wait: Active -> Rendezvous
      Impl::spinwait_while_equal<int>(
          m_pool_base[rev_rank + (1 << i)]->m_pool_state, ThreadsExec::Active);
    }

    if (rev_rank) {
      m_pool_state = ThreadsExec::Rendezvous;
      // Wait: Rendezvous -> Active
      Impl::spinwait_while_equal<int>(m_pool_state, ThreadsExec::Rendezvous);
    } else {
      // Root thread does the reduction and broadcast

      memory_fence();

=======

    if (rev_rank) {
      m_pool_state = ThreadsExec::Rendezvous;
      // Wait: Rendezvous -> Active
      Impl::spinwait_while_equal<int>(m_pool_state, ThreadsExec::Rendezvous);
    } else {
      // Root thread does the reduction and broadcast

      int accum = 0;

      for (int rank = 0; rank < m_pool_size; ++rank) {
        accum += *((volatile int *)get_thread(rank)->reduce_memory());
      }

      for (int rank = 0; rank < m_pool_size; ++rank) {
        *((volatile int *)get_thread(rank)->reduce_memory()) = accum;
      }

      memory_fence();

      for (int rank = 0; rank < m_pool_size; ++rank) {
        get_thread(rank)->m_pool_state = ThreadsExec::Active;
      }
    }

    return *((volatile int *)reduce_memory());
  }

  inline void barrier() {
    // Make sure there is enough scratch space:
    const int rev_rank = m_pool_size - (m_pool_rank + 1);

    memory_fence();

    // Fan-in reduction with highest ranking thread as the root
    for (int i = 0; i < m_pool_fan_size; ++i) {
      // Wait: Active -> Rendezvous
      Impl::spinwait_while_equal<int>(
          m_pool_base[rev_rank + (1 << i)]->m_pool_state, ThreadsExec::Active);
    }

    if (rev_rank) {
      m_pool_state = ThreadsExec::Rendezvous;
      // Wait: Rendezvous -> Active
      Impl::spinwait_while_equal<int>(m_pool_state, ThreadsExec::Rendezvous);
    } else {
      // Root thread does the reduction and broadcast

      memory_fence();

>>>>>>> 4103bf6c
      for (int rank = 0; rank < m_pool_size; ++rank) {
        get_thread(rank)->m_pool_state = ThreadsExec::Active;
      }
    }
  }

  //------------------------------------
  // All-thread functions:

  template <class FunctorType, class ArgTag>
  inline void fan_in_reduce(const FunctorType &f) const {
<<<<<<< HEAD
    typedef Kokkos::Impl::FunctorValueJoin<FunctorType, ArgTag> Join;
    typedef Kokkos::Impl::FunctorFinal<FunctorType, ArgTag> Final;
=======
    using Join  = Kokkos::Impl::FunctorValueJoin<FunctorType, ArgTag>;
    using Final = Kokkos::Impl::FunctorFinal<FunctorType, ArgTag>;
>>>>>>> 4103bf6c

    const int rev_rank = m_pool_size - (m_pool_rank + 1);

    for (int i = 0; i < m_pool_fan_size; ++i) {
      ThreadsExec &fan = *m_pool_base[rev_rank + (1 << i)];

      Impl::spinwait_while_equal<int>(fan.m_pool_state, ThreadsExec::Active);

      Join::join(f, reduce_memory(), fan.reduce_memory());
<<<<<<< HEAD
    }

    if (!rev_rank) {
      Final::final(f, reduce_memory());
    }

    //  This thread has updated 'reduce_memory()' and upon returning
    //  from this function will set 'm_pool_state' to inactive.
    //  If this is a non-root thread then setting 'm_pool_state'
    //  to inactive triggers another thread to exit a spinwait
    //  and read the 'reduce_memory'.
    //  Must 'memory_fence()' to guarantee that storing the update to
    //  'reduce_memory()' will complete before storing the the update to
    //  'm_pool_state'.

    memory_fence();
  }

  inline void fan_in() const {
    const int rev_rank = m_pool_size - (m_pool_rank + 1);

    for (int i = 0; i < m_pool_fan_size; ++i) {
      Impl::spinwait_while_equal<int>(
          m_pool_base[rev_rank + (1 << i)]->m_pool_state, ThreadsExec::Active);
=======
    }

    if (!rev_rank) {
      Final::final(f, reduce_memory());
>>>>>>> 4103bf6c
    }
  }

<<<<<<< HEAD
=======
    //  This thread has updated 'reduce_memory()' and upon returning
    //  from this function will set 'm_pool_state' to inactive.
    //  If this is a non-root thread then setting 'm_pool_state'
    //  to inactive triggers another thread to exit a spinwait
    //  and read the 'reduce_memory'.
    //  Must 'memory_fence()' to guarantee that storing the update to
    //  'reduce_memory()' will complete before storing the the update to
    //  'm_pool_state'.

    memory_fence();
  }

  inline void fan_in() const {
    const int rev_rank = m_pool_size - (m_pool_rank + 1);

    for (int i = 0; i < m_pool_fan_size; ++i) {
      Impl::spinwait_while_equal<int>(
          m_pool_base[rev_rank + (1 << i)]->m_pool_state, ThreadsExec::Active);
    }
  }

>>>>>>> 4103bf6c
  template <class FunctorType, class ArgTag>
  inline void scan_large(const FunctorType &f) {
    // Sequence of states:
    //  0) Active             : entry and exit state
    //  1) ReductionAvailable : reduction value available
    //  2) ScanAvailable      : inclusive scan value available
    //  3) Rendezvous         : All threads inclusive scan value are available
    //  4) ScanCompleted      : exclusive scan value copied
<<<<<<< HEAD

    typedef Kokkos::Impl::FunctorValueTraits<FunctorType, ArgTag> Traits;
    typedef Kokkos::Impl::FunctorValueJoin<FunctorType, ArgTag> Join;
    typedef Kokkos::Impl::FunctorValueInit<FunctorType, ArgTag> Init;

    typedef typename Traits::value_type scalar_type;

    const int rev_rank   = m_pool_size - (m_pool_rank + 1);
    const unsigned count = Traits::value_count(f);

    scalar_type *const work_value = (scalar_type *)reduce_memory();

    //--------------------------------
    // Fan-in reduction with highest ranking thread as the root
    for (int i = 0; i < m_pool_fan_size; ++i) {
      ThreadsExec &fan = *m_pool_base[rev_rank + (1 << i)];

      // Wait: Active -> ReductionAvailable (or ScanAvailable)
      Impl::spinwait_while_equal<int>(fan.m_pool_state, ThreadsExec::Active);
      Join::join(f, work_value, fan.reduce_memory());
    }

    // Copy reduction value to scan value before releasing from this phase.
    for (unsigned i = 0; i < count; ++i) {
      work_value[i + count] = work_value[i];
    }

    if (rev_rank) {
      // Set: Active -> ReductionAvailable
      m_pool_state = ThreadsExec::ReductionAvailable;

      // Wait for contributing threads' scan value to be available.
      if ((1 << m_pool_fan_size) < (m_pool_rank + 1)) {
        ThreadsExec &th = *m_pool_base[rev_rank + (1 << m_pool_fan_size)];

        // Wait: Active             -> ReductionAvailable
        // Wait: ReductionAvailable -> ScanAvailable
        Impl::spinwait_while_equal<int>(th.m_pool_state, ThreadsExec::Active);
        Impl::spinwait_while_equal<int>(th.m_pool_state,
                                        ThreadsExec::ReductionAvailable);

        Join::join(f, work_value + count,
                   ((scalar_type *)th.reduce_memory()) + count);
      }

      // This thread has completed inclusive scan
      // Set: ReductionAvailable -> ScanAvailable
      m_pool_state = ThreadsExec::ScanAvailable;

      // Wait for all threads to complete inclusive scan
      // Wait: ScanAvailable -> Rendezvous
      Impl::spinwait_while_equal<int>(m_pool_state, ThreadsExec::ScanAvailable);
    }

    //--------------------------------

    for (int i = 0; i < m_pool_fan_size; ++i) {
      ThreadsExec &fan = *m_pool_base[rev_rank + (1 << i)];
      // Wait: ReductionAvailable -> ScanAvailable
      Impl::spinwait_while_equal<int>(fan.m_pool_state,
                                      ThreadsExec::ReductionAvailable);
      // Set: ScanAvailable -> Rendezvous
      fan.m_pool_state = ThreadsExec::Rendezvous;
    }

    // All threads have completed the inclusive scan.
    // All non-root threads are in the Rendezvous state.
    // Threads are free to overwrite their reduction value.
    //--------------------------------

    if ((rev_rank + 1) < m_pool_size) {
      // Exclusive scan: copy the previous thread's inclusive scan value

      ThreadsExec &th = *m_pool_base[rev_rank + 1];  // Not the root thread

=======

    using Traits = Kokkos::Impl::FunctorValueTraits<FunctorType, ArgTag>;
    using Join   = Kokkos::Impl::FunctorValueJoin<FunctorType, ArgTag>;
    using Init   = Kokkos::Impl::FunctorValueInit<FunctorType, ArgTag>;

    using scalar_type = typename Traits::value_type;

    const int rev_rank   = m_pool_size - (m_pool_rank + 1);
    const unsigned count = Traits::value_count(f);

    scalar_type *const work_value = (scalar_type *)reduce_memory();

    //--------------------------------
    // Fan-in reduction with highest ranking thread as the root
    for (int i = 0; i < m_pool_fan_size; ++i) {
      ThreadsExec &fan = *m_pool_base[rev_rank + (1 << i)];

      // Wait: Active -> ReductionAvailable (or ScanAvailable)
      Impl::spinwait_while_equal<int>(fan.m_pool_state, ThreadsExec::Active);
      Join::join(f, work_value, fan.reduce_memory());
    }

    // Copy reduction value to scan value before releasing from this phase.
    for (unsigned i = 0; i < count; ++i) {
      work_value[i + count] = work_value[i];
    }

    if (rev_rank) {
      // Set: Active -> ReductionAvailable
      m_pool_state = ThreadsExec::ReductionAvailable;

      // Wait for contributing threads' scan value to be available.
      if ((1 << m_pool_fan_size) < (m_pool_rank + 1)) {
        ThreadsExec &th = *m_pool_base[rev_rank + (1 << m_pool_fan_size)];

        // Wait: Active             -> ReductionAvailable
        // Wait: ReductionAvailable -> ScanAvailable
        Impl::spinwait_while_equal<int>(th.m_pool_state, ThreadsExec::Active);
        Impl::spinwait_while_equal<int>(th.m_pool_state,
                                        ThreadsExec::ReductionAvailable);

        Join::join(f, work_value + count,
                   ((scalar_type *)th.reduce_memory()) + count);
      }

      // This thread has completed inclusive scan
      // Set: ReductionAvailable -> ScanAvailable
      m_pool_state = ThreadsExec::ScanAvailable;

      // Wait for all threads to complete inclusive scan
      // Wait: ScanAvailable -> Rendezvous
      Impl::spinwait_while_equal<int>(m_pool_state, ThreadsExec::ScanAvailable);
    }

    //--------------------------------

    for (int i = 0; i < m_pool_fan_size; ++i) {
      ThreadsExec &fan = *m_pool_base[rev_rank + (1 << i)];
      // Wait: ReductionAvailable -> ScanAvailable
      Impl::spinwait_while_equal<int>(fan.m_pool_state,
                                      ThreadsExec::ReductionAvailable);
      // Set: ScanAvailable -> Rendezvous
      fan.m_pool_state = ThreadsExec::Rendezvous;
    }

    // All threads have completed the inclusive scan.
    // All non-root threads are in the Rendezvous state.
    // Threads are free to overwrite their reduction value.
    //--------------------------------

    if ((rev_rank + 1) < m_pool_size) {
      // Exclusive scan: copy the previous thread's inclusive scan value

      ThreadsExec &th = *m_pool_base[rev_rank + 1];  // Not the root thread

>>>>>>> 4103bf6c
      const scalar_type *const src_value =
          ((scalar_type *)th.reduce_memory()) + count;

      for (unsigned j = 0; j < count; ++j) {
        work_value[j] = src_value[j];
      }
    } else {
      (void)Init::init(f, work_value);
    }

    //--------------------------------
    // Wait for all threads to copy previous thread's inclusive scan value
    // Wait for all threads: Rendezvous -> ScanCompleted
    for (int i = 0; i < m_pool_fan_size; ++i) {
      Impl::spinwait_while_equal<int>(
          m_pool_base[rev_rank + (1 << i)]->m_pool_state,
          ThreadsExec::Rendezvous);
    }
    if (rev_rank) {
      // Set: ScanAvailable -> ScanCompleted
      m_pool_state = ThreadsExec::ScanCompleted;
      // Wait: ScanCompleted -> Active
      Impl::spinwait_while_equal<int>(m_pool_state, ThreadsExec::ScanCompleted);
    }
    // Set: ScanCompleted -> Active
    for (int i = 0; i < m_pool_fan_size; ++i) {
      m_pool_base[rev_rank + (1 << i)]->m_pool_state = ThreadsExec::Active;
    }
  }
<<<<<<< HEAD

  template <class FunctorType, class ArgTag>
  inline void scan_small(const FunctorType &f) {
    typedef Kokkos::Impl::FunctorValueTraits<FunctorType, ArgTag> Traits;
    typedef Kokkos::Impl::FunctorValueJoin<FunctorType, ArgTag> Join;
    typedef Kokkos::Impl::FunctorValueInit<FunctorType, ArgTag> Init;

    typedef typename Traits::value_type scalar_type;

    const int rev_rank   = m_pool_size - (m_pool_rank + 1);
    const unsigned count = Traits::value_count(f);

    scalar_type *const work_value = (scalar_type *)reduce_memory();

=======

  template <class FunctorType, class ArgTag>
  inline void scan_small(const FunctorType &f) {
    using Traits = Kokkos::Impl::FunctorValueTraits<FunctorType, ArgTag>;
    using Join   = Kokkos::Impl::FunctorValueJoin<FunctorType, ArgTag>;
    using Init   = Kokkos::Impl::FunctorValueInit<FunctorType, ArgTag>;

    using scalar_type = typename Traits::value_type;

    const int rev_rank   = m_pool_size - (m_pool_rank + 1);
    const unsigned count = Traits::value_count(f);

    scalar_type *const work_value = (scalar_type *)reduce_memory();

>>>>>>> 4103bf6c
    //--------------------------------
    // Fan-in reduction with highest ranking thread as the root
    for (int i = 0; i < m_pool_fan_size; ++i) {
      // Wait: Active -> Rendezvous
      Impl::spinwait_while_equal<int>(
          m_pool_base[rev_rank + (1 << i)]->m_pool_state, ThreadsExec::Active);
    }

    for (unsigned i = 0; i < count; ++i) {
      work_value[i + count] = work_value[i];
    }

    if (rev_rank) {
      m_pool_state = ThreadsExec::Rendezvous;
      // Wait: Rendezvous -> Active
      Impl::spinwait_while_equal<int>(m_pool_state, ThreadsExec::Rendezvous);
    } else {
      // Root thread does the thread-scan before releasing threads

<<<<<<< HEAD
      scalar_type *ptr_prev = 0;
=======
      scalar_type *ptr_prev = nullptr;
>>>>>>> 4103bf6c

      for (int rank = 0; rank < m_pool_size; ++rank) {
        scalar_type *const ptr =
            (scalar_type *)get_thread(rank)->reduce_memory();
        if (rank) {
          for (unsigned i = 0; i < count; ++i) {
            ptr[i] = ptr_prev[i + count];
          }
          Join::join(f, ptr + count, ptr);
        } else {
          (void)Init::init(f, ptr);
        }
        ptr_prev = ptr;
      }
    }

    for (int i = 0; i < m_pool_fan_size; ++i) {
      m_pool_base[rev_rank + (1 << i)]->m_pool_state = ThreadsExec::Active;
    }
  }

  //------------------------------------
  /** \brief  Wait for previous asynchronous functor to
   *          complete and release the Threads device.
   *          Acquire the Threads device and start this functor.
   */
  static void start(void (*)(ThreadsExec &, const void *), const void *);

  static int in_parallel();
  static void fence();
  static bool sleep();
  static bool wake();

  /* Dynamic Scheduling related functionality */
  // Initialize the work range for this thread
  inline void set_work_range(const long &begin, const long &end,
                             const long &chunk_size) {
    m_work_range.first = (begin + chunk_size - 1) / chunk_size;
    m_work_range.second =
        end > 0 ? (end + chunk_size - 1) / chunk_size : m_work_range.first;
  }

  // Claim and index from this thread's range from the beginning
  inline long get_work_index_begin() {
    Kokkos::pair<long, long> work_range_new = m_work_range;
    Kokkos::pair<long, long> work_range_old = work_range_new;
    if (work_range_old.first >= work_range_old.second) return -1;

    work_range_new.first += 1;

    bool success = false;
    while (!success) {
      work_range_new = Kokkos::atomic_compare_exchange(
          &m_work_range, work_range_old, work_range_new);
      success        = ((work_range_new == work_range_old) ||
                 (work_range_new.first >= work_range_new.second));
      work_range_old = work_range_new;
      work_range_new.first += 1;
    }
    if (work_range_old.first < work_range_old.second)
      return work_range_old.first;
    else
      return -1;
  }

  // Claim and index from this thread's range from the end
  inline long get_work_index_end() {
    Kokkos::pair<long, long> work_range_new = m_work_range;
    Kokkos::pair<long, long> work_range_old = work_range_new;
    if (work_range_old.first >= work_range_old.second) return -1;
    work_range_new.second -= 1;
    bool success = false;
    while (!success) {
      work_range_new = Kokkos::atomic_compare_exchange(
          &m_work_range, work_range_old, work_range_new);
      success        = ((work_range_new == work_range_old) ||
                 (work_range_new.first >= work_range_new.second));
      work_range_old = work_range_new;
      work_range_new.second -= 1;
    }
    if (work_range_old.first < work_range_old.second)
      return work_range_old.second - 1;
    else
      return -1;
  }

  // Reset the steal target
  inline void reset_steal_target() {
    m_current_steal_target = (m_pool_rank + 1) % pool_size();
    m_stealing             = false;
  }

  // Reset the steal target
  inline void reset_steal_target(int team_size) {
    m_current_steal_target = (m_pool_rank_rev + team_size);
    if (m_current_steal_target >= pool_size())
      m_current_steal_target = 0;  // pool_size()-1;
    m_stealing = false;
  }

  // Get a steal target; start with my-rank + 1 and go round robin, until
  // arriving at this threads rank Returns -1 fi no active steal target
  // available
  inline int get_steal_target() {
    while ((m_pool_base[m_current_steal_target]->m_work_range.second <=
            m_pool_base[m_current_steal_target]->m_work_range.first) &&
           (m_current_steal_target != m_pool_rank)) {
      m_current_steal_target = (m_current_steal_target + 1) % pool_size();
    }
    if (m_current_steal_target == m_pool_rank)
      return -1;
    else
      return m_current_steal_target;
  }

  inline int get_steal_target(int team_size) {
    while ((m_pool_base[m_current_steal_target]->m_work_range.second <=
            m_pool_base[m_current_steal_target]->m_work_range.first) &&
           (m_current_steal_target != m_pool_rank_rev)) {
      if (m_current_steal_target + team_size < pool_size())
        m_current_steal_target = (m_current_steal_target + team_size);
      else
        m_current_steal_target = 0;
    }

    if (m_current_steal_target == m_pool_rank_rev)
      return -1;
    else
      return m_current_steal_target;
  }

  inline long steal_work_index(int team_size = 0) {
    long index = -1;
    int steal_target =
        team_size > 0 ? get_steal_target(team_size) : get_steal_target();
    while ((steal_target != -1) && (index == -1)) {
      index = m_pool_base[steal_target]->get_work_index_end();
      if (index == -1)
        steal_target =
            team_size > 0 ? get_steal_target(team_size) : get_steal_target();
    }
    return index;
  }

  // Get a work index. Claim from owned range until its exhausted, then steal
  // from other thread
  inline long get_work_index(int team_size = 0) {
    long work_index = -1;
    if (!m_stealing) work_index = get_work_index_begin();

    if (work_index == -1) {
      memory_fence();
      m_stealing = true;
      work_index = steal_work_index(team_size);
    }

    m_team_work_index = work_index;
    memory_fence();
    return work_index;
  }
};

} /* namespace Impl */
} /* namespace Kokkos */

//----------------------------------------------------------------------------
//----------------------------------------------------------------------------

namespace Kokkos {

inline int Threads::in_parallel() { return Impl::ThreadsExec::in_parallel(); }
<<<<<<< HEAD

#ifdef KOKKOS_ENABLE_DEPRECATED_CODE
inline int Threads::is_initialized() {
  return Impl::ThreadsExec::is_initialized();
}
#else
inline int Threads::impl_is_initialized() {
  return Impl::ThreadsExec::is_initialized();
}
#endif

#ifdef KOKKOS_ENABLE_DEPRECATED_CODE
inline void Threads::initialize(
#else
inline void Threads::impl_initialize(
#endif
    unsigned threads_count, unsigned use_numa_count,
    unsigned use_cores_per_numa, bool allow_asynchronous_threadpool) {
  Impl::ThreadsExec::initialize(threads_count, use_numa_count,
                                use_cores_per_numa,
                                allow_asynchronous_threadpool);
}

#ifdef KOKKOS_ENABLE_DEPRECATED_CODE
inline void Threads::finalize()
#else
inline void Threads::impl_finalize()
#endif
{
  Impl::ThreadsExec::finalize();
}

=======

inline int Threads::impl_is_initialized() {
  return Impl::ThreadsExec::is_initialized();
}

inline void Threads::impl_initialize(unsigned threads_count,
                                     unsigned use_numa_count,
                                     unsigned use_cores_per_numa,
                                     bool allow_asynchronous_threadpool) {
  Impl::ThreadsExec::initialize(threads_count, use_numa_count,
                                use_cores_per_numa,
                                allow_asynchronous_threadpool);
}

inline void Threads::impl_finalize() { Impl::ThreadsExec::finalize(); }

>>>>>>> 4103bf6c
inline void Threads::print_configuration(std::ostream &s, const bool detail) {
  Impl::ThreadsExec::print_configuration(s, detail);
}

<<<<<<< HEAD
#ifdef KOKKOS_ENABLE_DEPRECATED_CODE
inline bool Threads::sleep() { return Impl::ThreadsExec::sleep(); }

inline bool Threads::wake() { return Impl::ThreadsExec::wake(); }
#endif

inline void Threads::impl_static_fence() { Impl::ThreadsExec::fence(); }
#ifdef KOKKOS_ENABLE_DEPRECATED_CODE
inline void Threads::fence() { Impl::ThreadsExec::fence(); }
#endif
=======
inline void Threads::impl_static_fence() { Impl::ThreadsExec::fence(); }
} /* namespace Kokkos */

//----------------------------------------------------------------------------
//----------------------------------------------------------------------------

namespace Kokkos {
namespace Experimental {

template <>
class UniqueToken<Threads, UniqueTokenScope::Instance> {
 private:
  using buffer_type = Kokkos::View<uint32_t *, Kokkos::HostSpace>;
  int m_count;
  buffer_type m_buffer_view;
  uint32_t volatile *m_buffer;

 public:
  using execution_space = Threads;
  using size_type       = int;

  /// \brief create object size for concurrency on the given instance
  ///
  /// This object should not be shared between instances
  UniqueToken(execution_space const & = execution_space()) noexcept
      : m_count(::Kokkos::Threads::impl_thread_pool_size()),
        m_buffer_view(buffer_type()),
        m_buffer(nullptr) {}

  UniqueToken(size_type max_size, execution_space const & = execution_space())
      : m_count(max_size > ::Kokkos::Threads::impl_thread_pool_size()
                    ? ::Kokkos::Threads::impl_thread_pool_size()
                    : max_size),
        m_buffer_view(
            max_size > ::Kokkos::Threads::impl_thread_pool_size()
                ? buffer_type()
                : buffer_type("UniqueToken::m_buffer_view",
                              ::Kokkos::Impl::concurrent_bitset::buffer_bound(
                                  m_count))),
        m_buffer(m_buffer_view.data()) {}

  /// \brief upper bound for acquired values, i.e. 0 <= value < size()
  KOKKOS_INLINE_FUNCTION
  int size() const noexcept { return m_count; }

  /// \brief acquire value such that 0 <= value < size()
  KOKKOS_INLINE_FUNCTION
  int acquire() const noexcept {
#if defined(KOKKOS_ACTIVE_EXECUTION_MEMORY_SPACE_HOST)
    if (m_buffer == nullptr) {
      return Threads::impl_thread_pool_rank();
    } else {
      const ::Kokkos::pair<int, int> result =
          ::Kokkos::Impl::concurrent_bitset::acquire_bounded(
              m_buffer, m_count, ::Kokkos::Impl::clock_tic() % m_count);

      if (result.first < 0) {
        ::Kokkos::abort(
            "UniqueToken<Threads> failure to acquire tokens, no tokens "
            "available");
      }
      return result.first;
    }
#else
    return 0;
#endif
  }

  /// \brief release a value acquired by generate
  KOKKOS_INLINE_FUNCTION
  void release(int i) const noexcept {
#if defined(KOKKOS_ACTIVE_EXECUTION_MEMORY_SPACE_HOST)
    if (m_buffer != nullptr) {
      ::Kokkos::Impl::concurrent_bitset::release(m_buffer, i);
    }
#else
    (void)i;
#endif
  }
};
>>>>>>> 4103bf6c

template <>
class UniqueToken<Threads, UniqueTokenScope::Global> {
 public:
  using execution_space = Threads;
  using size_type       = int;

  /// \brief create object size for concurrency on the given instance
  ///
  /// This object should not be shared between instances
  UniqueToken(execution_space const & = execution_space()) noexcept {}

  /// \brief upper bound for acquired values, i.e. 0 <= value < size()
  KOKKOS_INLINE_FUNCTION
  int size() const noexcept {
#if defined(KOKKOS_ACTIVE_EXECUTION_MEMORY_SPACE_HOST)
    return Threads::impl_thread_pool_size();
#else
    return 0;
#endif
  }

  /// \brief acquire value such that 0 <= value < size()
  KOKKOS_INLINE_FUNCTION
  int acquire() const noexcept {
#if defined(KOKKOS_ACTIVE_EXECUTION_MEMORY_SPACE_HOST)
    return Threads::impl_thread_pool_rank();
#else
    return 0;
#endif
  }

  /// \brief release a value acquired by generate
  KOKKOS_INLINE_FUNCTION
  void release(int) const noexcept {}
};

}  // namespace Experimental
}  // namespace Kokkos
//----------------------------------------------------------------------------
//----------------------------------------------------------------------------
<<<<<<< HEAD

namespace Kokkos {
namespace Experimental {

template <>
class UniqueToken<Threads, UniqueTokenScope::Instance> {
 public:
  using execution_space = Threads;
  using size_type       = int;

  /// \brief create object size for concurrency on the given instance
  ///
  /// This object should not be shared between instances
  UniqueToken(execution_space const & = execution_space()) noexcept {}

  /// \brief upper bound for acquired values, i.e. 0 <= value < size()
  inline
#ifdef KOKKOS_ENABLE_DEPRECATED_CODE
      int
      size() const noexcept {
    return Threads::thread_pool_size();
  }
#else
      int
      size() const noexcept {
    return Threads::impl_thread_pool_size();
  }
#endif

  /// \brief acquire value such that 0 <= value < size()
  inline
#ifdef KOKKOS_ENABLE_DEPRECATED_CODE
      int
      acquire() const noexcept {
    return Threads::thread_pool_rank();
  }
#else
      int
      acquire() const noexcept {
    return Threads::impl_thread_pool_rank();
  }
#endif

  /// \brief release a value acquired by generate
  inline void release(int) const noexcept {}
};

template <>
class UniqueToken<Threads, UniqueTokenScope::Global> {
 public:
  using execution_space = Threads;
  using size_type       = int;

  /// \brief create object size for concurrency on the given instance
  ///
  /// This object should not be shared between instances
  UniqueToken(execution_space const & = execution_space()) noexcept {}

  /// \brief upper bound for acquired values, i.e. 0 <= value < size()
  inline
#ifdef KOKKOS_ENABLE_DEPRECATED_CODE
      int
      size() const noexcept {
    return Threads::thread_pool_size();
  }
#else
      int
      size() const noexcept {
    return Threads::impl_thread_pool_size();
  }
#endif

  /// \brief acquire value such that 0 <= value < size()
  inline
#ifdef KOKKOS_ENABLE_DEPRECATED_CODE
      int
      acquire() const noexcept {
    return Threads::thread_pool_rank();
  }
#else
      int
      acquire() const noexcept {
    return Threads::impl_thread_pool_rank();
  }
#endif
  /// \brief release a value acquired by generate
  inline void release(int) const noexcept {}
};

}  // namespace Experimental
}  // namespace Kokkos
//----------------------------------------------------------------------------
//----------------------------------------------------------------------------
=======
>>>>>>> 4103bf6c
#endif
#endif /* #define KOKKOS_THREADSEXEC_HPP */<|MERGE_RESOLUTION|>--- conflicted
+++ resolved
@@ -57,11 +57,8 @@
 #include <Kokkos_Atomic.hpp>
 
 #include <Kokkos_UniqueToken.hpp>
-<<<<<<< HEAD
-=======
 #include <impl/Kokkos_ConcurrentBitset.hpp>
 
->>>>>>> 4103bf6c
 //----------------------------------------------------------------------------
 
 namespace Kokkos {
@@ -129,21 +126,12 @@
 
   static void execute_resize_scratch(ThreadsExec &, const void *);
   static void execute_sleep(ThreadsExec &, const void *);
-<<<<<<< HEAD
 
   ThreadsExec(const ThreadsExec &);
   ThreadsExec &operator=(const ThreadsExec &);
 
   static void execute_serial(void (*)(ThreadsExec &, const void *));
 
-=======
-
-  ThreadsExec(const ThreadsExec &);
-  ThreadsExec &operator=(const ThreadsExec &);
-
-  static void execute_serial(void (*)(ThreadsExec &, const void *));
-
->>>>>>> 4103bf6c
  public:
   KOKKOS_INLINE_FUNCTION int pool_size() const { return m_pool_size; }
   KOKKOS_INLINE_FUNCTION int pool_rank() const { return m_pool_rank; }
@@ -211,7 +199,6 @@
       Impl::spinwait_while_equal<int>(
           m_pool_base[rev_rank + (1 << i)]->m_pool_state, ThreadsExec::Active);
     }
-<<<<<<< HEAD
 
     if (rev_rank) {
       m_pool_state = ThreadsExec::Rendezvous;
@@ -262,62 +249,10 @@
 
       memory_fence();
 
-=======
-
-    if (rev_rank) {
-      m_pool_state = ThreadsExec::Rendezvous;
-      // Wait: Rendezvous -> Active
-      Impl::spinwait_while_equal<int>(m_pool_state, ThreadsExec::Rendezvous);
-    } else {
-      // Root thread does the reduction and broadcast
-
-      int accum = 0;
-
-      for (int rank = 0; rank < m_pool_size; ++rank) {
-        accum += *((volatile int *)get_thread(rank)->reduce_memory());
-      }
-
-      for (int rank = 0; rank < m_pool_size; ++rank) {
-        *((volatile int *)get_thread(rank)->reduce_memory()) = accum;
-      }
-
-      memory_fence();
-
       for (int rank = 0; rank < m_pool_size; ++rank) {
         get_thread(rank)->m_pool_state = ThreadsExec::Active;
       }
     }
-
-    return *((volatile int *)reduce_memory());
-  }
-
-  inline void barrier() {
-    // Make sure there is enough scratch space:
-    const int rev_rank = m_pool_size - (m_pool_rank + 1);
-
-    memory_fence();
-
-    // Fan-in reduction with highest ranking thread as the root
-    for (int i = 0; i < m_pool_fan_size; ++i) {
-      // Wait: Active -> Rendezvous
-      Impl::spinwait_while_equal<int>(
-          m_pool_base[rev_rank + (1 << i)]->m_pool_state, ThreadsExec::Active);
-    }
-
-    if (rev_rank) {
-      m_pool_state = ThreadsExec::Rendezvous;
-      // Wait: Rendezvous -> Active
-      Impl::spinwait_while_equal<int>(m_pool_state, ThreadsExec::Rendezvous);
-    } else {
-      // Root thread does the reduction and broadcast
-
-      memory_fence();
-
->>>>>>> 4103bf6c
-      for (int rank = 0; rank < m_pool_size; ++rank) {
-        get_thread(rank)->m_pool_state = ThreadsExec::Active;
-      }
-    }
   }
 
   //------------------------------------
@@ -325,13 +260,8 @@
 
   template <class FunctorType, class ArgTag>
   inline void fan_in_reduce(const FunctorType &f) const {
-<<<<<<< HEAD
-    typedef Kokkos::Impl::FunctorValueJoin<FunctorType, ArgTag> Join;
-    typedef Kokkos::Impl::FunctorFinal<FunctorType, ArgTag> Final;
-=======
     using Join  = Kokkos::Impl::FunctorValueJoin<FunctorType, ArgTag>;
     using Final = Kokkos::Impl::FunctorFinal<FunctorType, ArgTag>;
->>>>>>> 4103bf6c
 
     const int rev_rank = m_pool_size - (m_pool_rank + 1);
 
@@ -341,7 +271,6 @@
       Impl::spinwait_while_equal<int>(fan.m_pool_state, ThreadsExec::Active);
 
       Join::join(f, reduce_memory(), fan.reduce_memory());
-<<<<<<< HEAD
     }
 
     if (!rev_rank) {
@@ -366,39 +295,9 @@
     for (int i = 0; i < m_pool_fan_size; ++i) {
       Impl::spinwait_while_equal<int>(
           m_pool_base[rev_rank + (1 << i)]->m_pool_state, ThreadsExec::Active);
-=======
-    }
-
-    if (!rev_rank) {
-      Final::final(f, reduce_memory());
->>>>>>> 4103bf6c
-    }
-  }
-
-<<<<<<< HEAD
-=======
-    //  This thread has updated 'reduce_memory()' and upon returning
-    //  from this function will set 'm_pool_state' to inactive.
-    //  If this is a non-root thread then setting 'm_pool_state'
-    //  to inactive triggers another thread to exit a spinwait
-    //  and read the 'reduce_memory'.
-    //  Must 'memory_fence()' to guarantee that storing the update to
-    //  'reduce_memory()' will complete before storing the the update to
-    //  'm_pool_state'.
-
-    memory_fence();
-  }
-
-  inline void fan_in() const {
-    const int rev_rank = m_pool_size - (m_pool_rank + 1);
-
-    for (int i = 0; i < m_pool_fan_size; ++i) {
-      Impl::spinwait_while_equal<int>(
-          m_pool_base[rev_rank + (1 << i)]->m_pool_state, ThreadsExec::Active);
-    }
-  }
-
->>>>>>> 4103bf6c
+    }
+  }
+
   template <class FunctorType, class ArgTag>
   inline void scan_large(const FunctorType &f) {
     // Sequence of states:
@@ -407,13 +306,12 @@
     //  2) ScanAvailable      : inclusive scan value available
     //  3) Rendezvous         : All threads inclusive scan value are available
     //  4) ScanCompleted      : exclusive scan value copied
-<<<<<<< HEAD
-
-    typedef Kokkos::Impl::FunctorValueTraits<FunctorType, ArgTag> Traits;
-    typedef Kokkos::Impl::FunctorValueJoin<FunctorType, ArgTag> Join;
-    typedef Kokkos::Impl::FunctorValueInit<FunctorType, ArgTag> Init;
-
-    typedef typename Traits::value_type scalar_type;
+
+    using Traits = Kokkos::Impl::FunctorValueTraits<FunctorType, ArgTag>;
+    using Join   = Kokkos::Impl::FunctorValueJoin<FunctorType, ArgTag>;
+    using Init   = Kokkos::Impl::FunctorValueInit<FunctorType, ArgTag>;
+
+    using scalar_type = typename Traits::value_type;
 
     const int rev_rank   = m_pool_size - (m_pool_rank + 1);
     const unsigned count = Traits::value_count(f);
@@ -483,83 +381,6 @@
 
       ThreadsExec &th = *m_pool_base[rev_rank + 1];  // Not the root thread
 
-=======
-
-    using Traits = Kokkos::Impl::FunctorValueTraits<FunctorType, ArgTag>;
-    using Join   = Kokkos::Impl::FunctorValueJoin<FunctorType, ArgTag>;
-    using Init   = Kokkos::Impl::FunctorValueInit<FunctorType, ArgTag>;
-
-    using scalar_type = typename Traits::value_type;
-
-    const int rev_rank   = m_pool_size - (m_pool_rank + 1);
-    const unsigned count = Traits::value_count(f);
-
-    scalar_type *const work_value = (scalar_type *)reduce_memory();
-
-    //--------------------------------
-    // Fan-in reduction with highest ranking thread as the root
-    for (int i = 0; i < m_pool_fan_size; ++i) {
-      ThreadsExec &fan = *m_pool_base[rev_rank + (1 << i)];
-
-      // Wait: Active -> ReductionAvailable (or ScanAvailable)
-      Impl::spinwait_while_equal<int>(fan.m_pool_state, ThreadsExec::Active);
-      Join::join(f, work_value, fan.reduce_memory());
-    }
-
-    // Copy reduction value to scan value before releasing from this phase.
-    for (unsigned i = 0; i < count; ++i) {
-      work_value[i + count] = work_value[i];
-    }
-
-    if (rev_rank) {
-      // Set: Active -> ReductionAvailable
-      m_pool_state = ThreadsExec::ReductionAvailable;
-
-      // Wait for contributing threads' scan value to be available.
-      if ((1 << m_pool_fan_size) < (m_pool_rank + 1)) {
-        ThreadsExec &th = *m_pool_base[rev_rank + (1 << m_pool_fan_size)];
-
-        // Wait: Active             -> ReductionAvailable
-        // Wait: ReductionAvailable -> ScanAvailable
-        Impl::spinwait_while_equal<int>(th.m_pool_state, ThreadsExec::Active);
-        Impl::spinwait_while_equal<int>(th.m_pool_state,
-                                        ThreadsExec::ReductionAvailable);
-
-        Join::join(f, work_value + count,
-                   ((scalar_type *)th.reduce_memory()) + count);
-      }
-
-      // This thread has completed inclusive scan
-      // Set: ReductionAvailable -> ScanAvailable
-      m_pool_state = ThreadsExec::ScanAvailable;
-
-      // Wait for all threads to complete inclusive scan
-      // Wait: ScanAvailable -> Rendezvous
-      Impl::spinwait_while_equal<int>(m_pool_state, ThreadsExec::ScanAvailable);
-    }
-
-    //--------------------------------
-
-    for (int i = 0; i < m_pool_fan_size; ++i) {
-      ThreadsExec &fan = *m_pool_base[rev_rank + (1 << i)];
-      // Wait: ReductionAvailable -> ScanAvailable
-      Impl::spinwait_while_equal<int>(fan.m_pool_state,
-                                      ThreadsExec::ReductionAvailable);
-      // Set: ScanAvailable -> Rendezvous
-      fan.m_pool_state = ThreadsExec::Rendezvous;
-    }
-
-    // All threads have completed the inclusive scan.
-    // All non-root threads are in the Rendezvous state.
-    // Threads are free to overwrite their reduction value.
-    //--------------------------------
-
-    if ((rev_rank + 1) < m_pool_size) {
-      // Exclusive scan: copy the previous thread's inclusive scan value
-
-      ThreadsExec &th = *m_pool_base[rev_rank + 1];  // Not the root thread
-
->>>>>>> 4103bf6c
       const scalar_type *const src_value =
           ((scalar_type *)th.reduce_memory()) + count;
 
@@ -589,22 +410,6 @@
       m_pool_base[rev_rank + (1 << i)]->m_pool_state = ThreadsExec::Active;
     }
   }
-<<<<<<< HEAD
-
-  template <class FunctorType, class ArgTag>
-  inline void scan_small(const FunctorType &f) {
-    typedef Kokkos::Impl::FunctorValueTraits<FunctorType, ArgTag> Traits;
-    typedef Kokkos::Impl::FunctorValueJoin<FunctorType, ArgTag> Join;
-    typedef Kokkos::Impl::FunctorValueInit<FunctorType, ArgTag> Init;
-
-    typedef typename Traits::value_type scalar_type;
-
-    const int rev_rank   = m_pool_size - (m_pool_rank + 1);
-    const unsigned count = Traits::value_count(f);
-
-    scalar_type *const work_value = (scalar_type *)reduce_memory();
-
-=======
 
   template <class FunctorType, class ArgTag>
   inline void scan_small(const FunctorType &f) {
@@ -619,7 +424,6 @@
 
     scalar_type *const work_value = (scalar_type *)reduce_memory();
 
->>>>>>> 4103bf6c
     //--------------------------------
     // Fan-in reduction with highest ranking thread as the root
     for (int i = 0; i < m_pool_fan_size; ++i) {
@@ -639,11 +443,7 @@
     } else {
       // Root thread does the thread-scan before releasing threads
 
-<<<<<<< HEAD
-      scalar_type *ptr_prev = 0;
-=======
       scalar_type *ptr_prev = nullptr;
->>>>>>> 4103bf6c
 
       for (int rank = 0; rank < m_pool_size; ++rank) {
         scalar_type *const ptr =
@@ -815,40 +615,6 @@
 namespace Kokkos {
 
 inline int Threads::in_parallel() { return Impl::ThreadsExec::in_parallel(); }
-<<<<<<< HEAD
-
-#ifdef KOKKOS_ENABLE_DEPRECATED_CODE
-inline int Threads::is_initialized() {
-  return Impl::ThreadsExec::is_initialized();
-}
-#else
-inline int Threads::impl_is_initialized() {
-  return Impl::ThreadsExec::is_initialized();
-}
-#endif
-
-#ifdef KOKKOS_ENABLE_DEPRECATED_CODE
-inline void Threads::initialize(
-#else
-inline void Threads::impl_initialize(
-#endif
-    unsigned threads_count, unsigned use_numa_count,
-    unsigned use_cores_per_numa, bool allow_asynchronous_threadpool) {
-  Impl::ThreadsExec::initialize(threads_count, use_numa_count,
-                                use_cores_per_numa,
-                                allow_asynchronous_threadpool);
-}
-
-#ifdef KOKKOS_ENABLE_DEPRECATED_CODE
-inline void Threads::finalize()
-#else
-inline void Threads::impl_finalize()
-#endif
-{
-  Impl::ThreadsExec::finalize();
-}
-
-=======
 
 inline int Threads::impl_is_initialized() {
   return Impl::ThreadsExec::is_initialized();
@@ -865,23 +631,10 @@
 
 inline void Threads::impl_finalize() { Impl::ThreadsExec::finalize(); }
 
->>>>>>> 4103bf6c
 inline void Threads::print_configuration(std::ostream &s, const bool detail) {
   Impl::ThreadsExec::print_configuration(s, detail);
 }
 
-<<<<<<< HEAD
-#ifdef KOKKOS_ENABLE_DEPRECATED_CODE
-inline bool Threads::sleep() { return Impl::ThreadsExec::sleep(); }
-
-inline bool Threads::wake() { return Impl::ThreadsExec::wake(); }
-#endif
-
-inline void Threads::impl_static_fence() { Impl::ThreadsExec::fence(); }
-#ifdef KOKKOS_ENABLE_DEPRECATED_CODE
-inline void Threads::fence() { Impl::ThreadsExec::fence(); }
-#endif
-=======
 inline void Threads::impl_static_fence() { Impl::ThreadsExec::fence(); }
 } /* namespace Kokkos */
 
@@ -962,7 +715,6 @@
 #endif
   }
 };
->>>>>>> 4103bf6c
 
 template <>
 class UniqueToken<Threads, UniqueTokenScope::Global> {
@@ -1004,101 +756,5 @@
 }  // namespace Kokkos
 //----------------------------------------------------------------------------
 //----------------------------------------------------------------------------
-<<<<<<< HEAD
-
-namespace Kokkos {
-namespace Experimental {
-
-template <>
-class UniqueToken<Threads, UniqueTokenScope::Instance> {
- public:
-  using execution_space = Threads;
-  using size_type       = int;
-
-  /// \brief create object size for concurrency on the given instance
-  ///
-  /// This object should not be shared between instances
-  UniqueToken(execution_space const & = execution_space()) noexcept {}
-
-  /// \brief upper bound for acquired values, i.e. 0 <= value < size()
-  inline
-#ifdef KOKKOS_ENABLE_DEPRECATED_CODE
-      int
-      size() const noexcept {
-    return Threads::thread_pool_size();
-  }
-#else
-      int
-      size() const noexcept {
-    return Threads::impl_thread_pool_size();
-  }
-#endif
-
-  /// \brief acquire value such that 0 <= value < size()
-  inline
-#ifdef KOKKOS_ENABLE_DEPRECATED_CODE
-      int
-      acquire() const noexcept {
-    return Threads::thread_pool_rank();
-  }
-#else
-      int
-      acquire() const noexcept {
-    return Threads::impl_thread_pool_rank();
-  }
-#endif
-
-  /// \brief release a value acquired by generate
-  inline void release(int) const noexcept {}
-};
-
-template <>
-class UniqueToken<Threads, UniqueTokenScope::Global> {
- public:
-  using execution_space = Threads;
-  using size_type       = int;
-
-  /// \brief create object size for concurrency on the given instance
-  ///
-  /// This object should not be shared between instances
-  UniqueToken(execution_space const & = execution_space()) noexcept {}
-
-  /// \brief upper bound for acquired values, i.e. 0 <= value < size()
-  inline
-#ifdef KOKKOS_ENABLE_DEPRECATED_CODE
-      int
-      size() const noexcept {
-    return Threads::thread_pool_size();
-  }
-#else
-      int
-      size() const noexcept {
-    return Threads::impl_thread_pool_size();
-  }
-#endif
-
-  /// \brief acquire value such that 0 <= value < size()
-  inline
-#ifdef KOKKOS_ENABLE_DEPRECATED_CODE
-      int
-      acquire() const noexcept {
-    return Threads::thread_pool_rank();
-  }
-#else
-      int
-      acquire() const noexcept {
-    return Threads::impl_thread_pool_rank();
-  }
-#endif
-  /// \brief release a value acquired by generate
-  inline void release(int) const noexcept {}
-};
-
-}  // namespace Experimental
-}  // namespace Kokkos
-//----------------------------------------------------------------------------
-//----------------------------------------------------------------------------
-=======
->>>>>>> 4103bf6c
 #endif
 #endif /* #define KOKKOS_THREADSEXEC_HPP */