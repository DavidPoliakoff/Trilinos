--- conflicted
+++ resolved
@@ -60,17 +60,10 @@
 
 template <typename Map>
 struct UnorderedMapRehash {
-<<<<<<< HEAD
-  typedef Map map_type;
-  typedef typename map_type::const_map_type const_map_type;
-  typedef typename map_type::execution_space execution_space;
-  typedef typename map_type::size_type size_type;
-=======
   using map_type        = Map;
   using const_map_type  = typename map_type::const_map_type;
   using execution_space = typename map_type::execution_space;
   using size_type       = typename map_type::size_type;
->>>>>>> 4103bf6c
 
   map_type m_dst;
   const_map_type m_src;
@@ -91,19 +84,11 @@
 
 template <typename UMap>
 struct UnorderedMapErase {
-<<<<<<< HEAD
-  typedef UMap map_type;
-  typedef typename map_type::execution_space execution_space;
-  typedef typename map_type::size_type size_type;
-  typedef typename map_type::key_type key_type;
-  typedef typename map_type::impl_value_type value_type;
-=======
   using map_type        = UMap;
   using execution_space = typename map_type::execution_space;
   using size_type       = typename map_type::size_type;
   using key_type        = typename map_type::key_type;
   using value_type      = typename map_type::impl_value_type;
->>>>>>> 4103bf6c
 
   map_type m_map;
 
@@ -155,15 +140,9 @@
 
 template <typename UMap>
 struct UnorderedMapHistogram {
-<<<<<<< HEAD
-  typedef UMap map_type;
-  typedef typename map_type::execution_space execution_space;
-  typedef typename map_type::size_type size_type;
-=======
   using map_type        = UMap;
   using execution_space = typename map_type::execution_space;
   using size_type       = typename map_type::size_type;
->>>>>>> 4103bf6c
 
   using histogram_view      = View<int[100], execution_space>;
   using host_histogram_view = typename histogram_view::HostMirror;
@@ -251,15 +230,9 @@
 
 template <typename UMap>
 struct UnorderedMapPrint {
-<<<<<<< HEAD
-  typedef UMap map_type;
-  typedef typename map_type::execution_space execution_space;
-  typedef typename map_type::size_type size_type;
-=======
   using map_type        = UMap;
   using execution_space = typename map_type::execution_space;
   using size_type       = typename map_type::size_type;
->>>>>>> 4103bf6c
 
   map_type m_map;
 
