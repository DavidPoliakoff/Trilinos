//@HEADER
// ************************************************************************
//
//               ShyLU: Hybrid preconditioner package
//                 Copyright 2012 Sandia Corporation
//
// Under the terms of Contract DE-AC04-94AL85000 with Sandia Corporation,
// the U.S. Government retains certain rights in this software.
//
// Redistribution and use in source and binary forms, with or without
// modification, are permitted provided that the following conditions are
// met:
//
// 1. Redistributions of source code must retain the above copyright
// notice, this list of conditions and the following disclaimer.
//
// 2. Redistributions in binary form must reproduce the above copyright
// notice, this list of conditions and the following disclaimer in the
// documentation and/or other materials provided with the distribution.
//
// 3. Neither the name of the Corporation nor the names of the
// contributors may be used to endorse or promote products derived from
// this software without specific prior written permission.
//
// THIS SOFTWARE IS PROVIDED BY SANDIA CORPORATION "AS IS" AND ANY
// EXPRESS OR IMPLIED WARRANTIES, INCLUDING, BUT NOT LIMITED TO, THE
// IMPLIED WARRANTIES OF MERCHANTABILITY AND FITNESS FOR A PARTICULAR
// PURPOSE ARE DISCLAIMED. IN NO EVENT SHALL SANDIA CORPORATION OR THE
// CONTRIBUTORS BE LIABLE FOR ANY DIRECT, INDIRECT, INCIDENTAL, SPECIAL,
// EXEMPLARY, OR CONSEQUENTIAL DAMAGES (INCLUDING, BUT NOT LIMITED TO,
// PROCUREMENT OF SUBSTITUTE GOODS OR SERVICES; LOSS OF USE, DATA, OR
// PROFITS; OR BUSINESS INTERRUPTION) HOWEVER CAUSED AND ON ANY THEORY OF
// LIABILITY, WHETHER IN CONTRACT, STRICT LIABILITY, OR TORT (INCLUDING
// NEGLIGENCE OR OTHERWISE) ARISING IN ANY WAY OUT OF THE USE OF THIS
// SOFTWARE, EVEN IF ADVISED OF THE POSSIBILITY OF SUCH DAMAGE.
//
// Questions? Contact Alexander Heinlein (alexander.heinlein@uni-koeln.de)
//
// ************************************************************************
//@HEADER

#ifndef _FROSCH_RGDSWPRECONDITIONER_DECL_HPP
#define _FROSCH_RGDSWPRECONDITIONER_DECL_HPP

#include <FROSch_OneLevelPreconditioner_def.hpp>
#include <FROSch_AlgebraicOverlappingPreconditioner_def.hpp>
#include <FROSch_RGDSWCoarseOperator_def.hpp>

namespace FROSch {
<<<<<<< HEAD

    template <class SC = Xpetra::Operator<>::scalar_type,
              class LO = typename Xpetra::Operator<SC>::local_ordinal_type,
              class GO = typename Xpetra::Operator<SC, LO>::global_ordinal_type,
              class NO = typename Xpetra::Operator<SC, LO, GO>::node_type>
=======
    
    template <class SC = double,
              class LO = int,
              class GO = DefaultGlobalOrdinal,
              class NO = KokkosClassic::DefaultNode::DefaultNodeType>
>>>>>>> 1887c266
    class RGDSWPreconditioner : public AlgebraicOverlappingPreconditioner<SC,LO,GO,NO> {

    protected:

        using MapPtr                    = typename SchwarzPreconditioner<SC,LO,GO,NO>::MapPtr;
        using ConstMapPtr               = typename SchwarzPreconditioner<SC,LO,GO,NO>::ConstMapPtr;
        using MapPtrVecPtr              = typename SchwarzPreconditioner<SC,LO,GO,NO>::MapPtrVecPtr;
        using ConstMapPtrVecPtr         = typename SchwarzPreconditioner<SC,LO,GO,NO>::ConstMapPtrVecPtr;

        using CrsMatrixPtr              = typename SchwarzPreconditioner<SC,LO,GO,NO>::CrsMatrixPtr;
        using ConstCrsMatrixPtr         = typename SchwarzPreconditioner<SC,LO,GO,NO>::ConstCrsMatrixPtr;

        using MultiVectorPtr            = typename SchwarzPreconditioner<SC,LO,GO,NO>::MultiVectorPtr;
        using ConstMultiVectorPtr       = typename SchwarzPreconditioner<SC,LO,GO,NO>::ConstMultiVectorPtr;

        using ParameterListPtr          = typename SchwarzPreconditioner<SC,LO,GO,NO>::ParameterListPtr;

        using RGDSWCoarseOperatorPtr    = typename SchwarzPreconditioner<SC,LO,GO,NO>::RGDSWCoarseOperatorPtr;

        using UN                        = typename SchwarzPreconditioner<SC,LO,GO,NO>::UN;

        using GOVecPtr                  = typename SchwarzPreconditioner<SC,LO,GO,NO>::GOVecPtr;

    public:

        RGDSWPreconditioner(ConstCrsMatrixPtr k,
                            ParameterListPtr parameterList);

        int initialize(bool useDefaultParameters = true);

        int initialize(ConstMapPtr repeatedMap,
                       bool useDefaultParameters = true);

        int initialize(GOVecPtr &dirichletBoundaryDofs,
                       bool useDefaultParameters = true);

        int initialize(ConstMapPtr repeatedMap,
                       GOVecPtr &dirichletBoundaryDofs,
                       bool useDefaultParameters = true);

        int initialize(UN dimension,
                       int overlap);

        int initialize(UN dimension,
                       int overlap,
                       ConstMapPtr repeatedMap);

        int initialize(UN dimension,
                       int overlap,
                       ConstMapPtr repeatedMap,
                       GOVecPtr &dirichletBoundaryDofs);

        int initialize(UN dimension,
                       UN dofsPerNode,
                       DofOrdering dofOrdering,
                       int overlap,
                       ConstMapPtr repeatedMap);

        int initialize(UN dimension,
                       UN dofsPerNode,
                       DofOrdering dofOrdering,
                       int overlap,
                       ConstMapPtr repeatedMap,
                       GOVecPtr &dirichletBoundaryDofs);

        int initialize(UN dimension,
                       UN dofsPerNode,
                       DofOrdering dofOrdering,
                       int overlap,
                       ConstMapPtr repeatedMap,
                       ConstMultiVectorPtr &nodeList);

        int initialize(UN dimension,
                       UN dofsPerNode,
                       DofOrdering dofOrdering,
                       int overlap,
                       ConstMapPtr repeatedMap,
                       GOVecPtr &dirichletBoundaryDofs,
                       ConstMultiVectorPtr &nodeList);

        int compute();

        void describe(Teuchos::FancyOStream &out,
                      const Teuchos::EVerbosityLevel verbLevel=Teuchos::Describable::verbLevel_default) const;

        std::string description() const; // @suppress("Type cannot be resolved")

    protected:

        RGDSWCoarseOperatorPtr CoarseLevelOperator_;

    };

}

#endif<|MERGE_RESOLUTION|>--- conflicted
+++ resolved
@@ -46,20 +46,13 @@
 #include <FROSch_AlgebraicOverlappingPreconditioner_def.hpp>
 #include <FROSch_RGDSWCoarseOperator_def.hpp>
 
+
 namespace FROSch {
-<<<<<<< HEAD
-
-    template <class SC = Xpetra::Operator<>::scalar_type,
-              class LO = typename Xpetra::Operator<SC>::local_ordinal_type,
-              class GO = typename Xpetra::Operator<SC, LO>::global_ordinal_type,
-              class NO = typename Xpetra::Operator<SC, LO, GO>::node_type>
-=======
     
     template <class SC = double,
               class LO = int,
               class GO = DefaultGlobalOrdinal,
               class NO = KokkosClassic::DefaultNode::DefaultNodeType>
->>>>>>> 1887c266
     class RGDSWPreconditioner : public AlgebraicOverlappingPreconditioner<SC,LO,GO,NO> {
 
     protected:
