--- conflicted
+++ resolved
@@ -561,7 +561,6 @@
   char fname[128];
   ELEM_INFO *current_elem = NULL;
 
-int j;
 /***************************** BEGIN EXECUTION ******************************/
 
   DEBUG_TRACE_START(Proc, yo);
@@ -875,13 +874,8 @@
       }
 
       color = (int *) malloc (mesh->num_elems * sizeof(int));
-<<<<<<< HEAD
-      gids = (ZOLTAN_ID_PTR) calloc(mesh->num_elems*Num_GID, sizeof(int));
-      lids = (ZOLTAN_ID_PTR) calloc(mesh->num_elems*Num_LID, sizeof(int));
-=======
-      gids = (ZOLTAN_ID_PTR) malloc(mesh->num_elems * sizeof(ZOLTAN_ID_TYPE));
-      lids = (ZOLTAN_ID_PTR) malloc(mesh->num_elems * sizeof(ZOLTAN_ID_TYPE));
->>>>>>> 221fdd4e
+      gids = (ZOLTAN_ID_PTR) calloc(mesh->num_elems*Num_GID, sizeof(ZOLTAN_ID_TYPE));
+      lids = (ZOLTAN_ID_PTR) calloc(mesh->num_elems*Num_LID, sizeof(ZOLTAN_ID_TYPE));
 
       if (!color || !gids || !lids) {
 	  safe_free((void **)(void *) &color);
