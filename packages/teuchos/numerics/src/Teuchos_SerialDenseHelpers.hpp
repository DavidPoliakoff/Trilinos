--- conflicted
+++ resolved
@@ -57,10 +57,7 @@
 
 #include "Teuchos_CommHelpers.hpp"
 #include "Teuchos_DefaultComm.hpp"
-<<<<<<< HEAD
-=======
 #include "Teuchos_DefaultSerialComm.hpp"
->>>>>>> 4103bf6c
 
 namespace Teuchos {
 
@@ -197,10 +194,6 @@
 template <typename OrdinalType, typename ScalarType>
 void randomSyncedMatrix( Teuchos::SerialDenseMatrix<OrdinalType, ScalarType>& A )
 {
-<<<<<<< HEAD
-  Teuchos::RCP<const Teuchos::Comm<OrdinalType> >
-    comm = Teuchos::DefaultComm<OrdinalType>::getComm();
-=======
   Teuchos::RCP<const Teuchos::Comm<OrdinalType> > comm;
 
 #ifdef HAVE_MPI
@@ -213,7 +206,6 @@
 #else
   comm = Teuchos::DefaultComm<OrdinalType>::getComm();
 #endif
->>>>>>> 4103bf6c
 
   const OrdinalType procRank = rank(*comm);
 
