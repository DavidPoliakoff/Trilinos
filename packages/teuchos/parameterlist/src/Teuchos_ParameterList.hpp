// @HEADER
// ***********************************************************************
//
//                    Teuchos: Common Tools Package
//                 Copyright (2004) Sandia Corporation
//
// Under terms of Contract DE-AC04-94AL85000, there is a non-exclusive
// license for use of this work by or on behalf of the U.S. Government.
//
// Redistribution and use in source and binary forms, with or without
// modification, are permitted provided that the following conditions are
// met:
//
// 1. Redistributions of source code must retain the above copyright
// notice, this list of conditions and the following disclaimer.
//
// 2. Redistributions in binary form must reproduce the above copyright
// notice, this list of conditions and the following disclaimer in the
// documentation and/or other materials provided with the distribution.
//
// 3. Neither the name of the Corporation nor the names of the
// contributors may be used to endorse or promote products derived from
// this software without specific prior written permission.
//
// THIS SOFTWARE IS PROVIDED BY SANDIA CORPORATION "AS IS" AND ANY
// EXPRESS OR IMPLIED WARRANTIES, INCLUDING, BUT NOT LIMITED TO, THE
// IMPLIED WARRANTIES OF MERCHANTABILITY AND FITNESS FOR A PARTICULAR
// PURPOSE ARE DISCLAIMED. IN NO EVENT SHALL SANDIA CORPORATION OR THE
// CONTRIBUTORS BE LIABLE FOR ANY DIRECT, INDIRECT, INCIDENTAL, SPECIAL,
// EXEMPLARY, OR CONSEQUENTIAL DAMAGES (INCLUDING, BUT NOT LIMITED TO,
// PROCUREMENT OF SUBSTITUTE GOODS OR SERVICES; LOSS OF USE, DATA, OR
// PROFITS; OR BUSINESS INTERRUPTION) HOWEVER CAUSED AND ON ANY THEORY OF
// LIABILITY, WHETHER IN CONTRACT, STRICT LIABILITY, OR TORT (INCLUDING
// NEGLIGENCE OR OTHERWISE) ARISING IN ANY WAY OUT OF THE USE OF THIS
// SOFTWARE, EVEN IF ADVISED OF THE POSSIBILITY OF SUCH DAMAGE.
//
// Questions? Contact Michael A. Heroux (maherou@sandia.gov)
//
// ***********************************************************************
// @HEADER


#ifndef TEUCHOS_PARAMETER_LIST_H
#define TEUCHOS_PARAMETER_LIST_H

/*! \file Teuchos_ParameterList.hpp
    \brief Templated Parameter List class
*/  

#include "Teuchos_ParameterListExceptions.hpp"
#include "Teuchos_ParameterListModifier.hpp"
#include "Teuchos_ParameterEntry.hpp"
#include "Teuchos_StringIndexedOrderedValueObjectContainer.hpp"
#include "Teuchos_Assert.hpp"
#include "Teuchos_RCP.hpp"
#include "Teuchos_Array.hpp"
#include "Teuchos_map.hpp"


/** \example ParameterList/cxx_main.cpp
    This is an example of how to use the Teuchos::ParameterList class.
*/

namespace Teuchos {

/** \brief Validation used enum.
 * \relates ParameterList
 */
enum EValidateUsed {
  VALIDATE_USED_ENABLED,  /*!< Validate that parameters in <tt>*this</tt> list
                              set using the default value are present in
                              the validation list */
  VALIDATE_USED_DISABLED  /*!< Do not validate that parameters in <tt>*this</tt> list
                              set using the default value are present in
                              the validation list */
};

/** \brief Validation defaults enum.
 * \relates ParameterList
 */
enum EValidateDefaults {
  VALIDATE_DEFAULTS_ENABLED,  /*!< Validate that parameters in <tt>*this</tt> list
                                  set using the default value are present in
                                   the validation list */
  VALIDATE_DEFAULTS_DISABLED  /*!< Do not validate that parameters in <tt>*this</tt> list
                                  set using the default value are present in
                                  the validation list */
};

/*! \brief A list of parameters of arbitrary type.

  \section Teuchos_ParameterList_Summary Summary

  A ParameterList is a map from parameter name (a string) to its
  value.  The value may have any type with value semantics (see
  explanation and examples below).  This includes another
  ParameterList, which allows a ParameterList to encode a hierarchy of
  parameters.  Different entries in the same ParameterList may have
  values of different types.

  Users may add a parameter using one of the get() methods, and
  retrieve its value (given the parameter's name) using one of the
  set() methods.  If the compiler gets confused when you use one of
  the templated methods, you might have to help it by specifying the
  type explicitly, or by casting the input object (using e.g.,
  <tt>static_cast</tt>).  There are also methods for iterating through
  all the parameters in a list, and for validating parameters using
  validators that you may define for each parameter.

  \section Teuchos_ParameterList_ValueSemantics Value semantics

  A type has <i>value semantics</i> when it can be passed around as a
  value.  This means that it has an assignment operator and a copy
  constructor, and that the latter creates "new objects" (rather than
  references that modify a single object).  Types with value semantics
  include \c double, \c float, \c int, \c std::string, and similar
  types.

  Paradoxically, pointers like <tt>double*</tt> also have value
  semantics.  While the pointer is a reference to an object (e.g., an
  array of <tt>double</tt>), the pointer itself is a value (an address
  in memory).  The same holds for Teuchos' reference-counted pointer
  and array classes (RCP resp. ArrayRCP).  While it is valid to store
  pointers ("raw" or reference-counted) in a ParameterList, be aware
  that this hinders serialization.  For example, a <tt>double*</tt>
  could encode a single \c double or an array of \c double.  The
  pointer itself does not encode the length of the array.  A
  ParameterList serializer has no way to know what the
  <tt>double*</tt> means.  ParameterList does not forbid you from
  storing objects that cannot be correctly serialized, so you have to
  know whether or not this concerns you.
*/
class TEUCHOSPARAMETERLIST_LIB_DLL_EXPORT ParameterList {

  //! Internal data-structure
  typedef StringIndexedOrderedValueObjectContainer<ParameterEntry> params_t;

  //! Parameter container iterator typedef
  typedef params_t::Iterator Iterator;
  
public:

  //! @name Public types 
  //@{

  //! Parameter container const iterator typedef
  typedef params_t::ConstIterator ConstIterator;

  /** \brief Utility class for setting and passing in print options. */
  class PrintOptions {
  public:
    PrintOptions() : indent_(0), showTypes_(false), showFlags_(false), showDoc_(false) {}
    PrintOptions& indent(int _indent)        { indent_ = _indent; return *this; }
    PrintOptions& showTypes(bool _showTypes) { showTypes_ = _showTypes; return *this; }
    PrintOptions& showFlags(bool _showFlags) { showFlags_ = _showFlags; return *this; }
    PrintOptions& showDoc(bool _showDoc)     { showDoc_ = _showDoc; return *this; }
    PrintOptions& incrIndent(int indents)    { indent_ += indents; return *this; }
    int indent() const { return indent_; }
    bool showTypes() const { return showTypes_; }
    bool showFlags() const { return showFlags_; }
    bool showDoc() const { return showDoc_; }
    PrintOptions copy() const { return PrintOptions(*this); }
  private:
    int    indent_;
    bool   showTypes_;
    bool   showFlags_;
    bool   showDoc_;
  };

  //@}
  
  //! @name Constructors/Destructor/Info. 
  //@{

  //! Constructor
  ParameterList() = default;

  //! Constructor that names the entire parameter list.
  ParameterList(const std::string &name,
      RCP<const ParameterListModifier> const& modifier = null);
  
  //! Copy constructor
  ParameterList(const ParameterList& source);
  
  //! Destructor
  virtual ~ParameterList();

  //@}
  //! @name Set Functions 
  //@{

  //! Set the name of <tt>*this</tt> list.
  ParameterList& setName( const std::string &name );
  
  /// \brief Replace the current parameter list with \c source.
  ///
  /// \note This also replaces the name returned by <tt>this->name()</tt>
  ParameterList& operator= (const ParameterList& source);
  
  void setModifier(
      RCP<const ParameterListModifier> const& modifier
  );

  /** Set the parameters in <tt>source</tt>.
   *
   * This function will set the parameters and sublists from
   * <tt>source</tt> into <tt>*this</tt>, but will not remove
   * parameters from <tt>*this</tt>.  Parameters in <tt>*this</tt>
   * with the same names as those in <tt>source</tt> will be
   * overwritten.
   */
  ParameterList& setParameters(const ParameterList& source);
  
  /** Set the parameters in <tt>source</tt> that are not already set in
   * <tt>*this</tt>.
   *
   * Note, this function will set the parameters and sublists from
   * <tt>source</tt> into <tt>*this</tt> but will not result in parameters
   * being removed from <tt>*this</tt> or in parameters already set in
   * <tt>*this</tt> being overrided.  Parameters in <tt>*this</tt> with the
   * same names as those in <tt>source</tt> will not be overwritten.
   */
  ParameterList& setParametersNotAlreadySet(const ParameterList& source);

  /** Disallow recusive validation when this sublist is used in a valid
   * parameter list.
   *
   * This function should be called when setting a sublist in a valid
   * parameter list which is broken off to be passed to another object.
   * The other object should validate its own list.
   */
  ParameterList& disableRecursiveValidation();
  
  /** Disallow recursive modification when this sublist is used in a modified
   * parameter list.
   *
   * This function should be called when setting a sublist in a modified
   * parameter list which is broken off to be passed to another object.
   * The other object should modify its own list.  The parameter list can
   * still be modified using a direct call to its modify method.
   */
  ParameterList& disableRecursiveModification();

  /** Disallow recursive reconciliation when this sublist is used in a
   * reconciled parameter list.
   *
   * This function should be called when setting a sublist in a reconciled
   * parameter list which is broken off to be passed to another object.
   * The other object should reconcile its own list.  The parameter list can
   * still be reconciled using a direct call to its reconcile method.
   */
  ParameterList& disableRecursiveReconciliation();

  /** Disallow all recursive modification, validation, and reconciliation when
   * this sublist is used in a parameter list.
   *
   * This function should be called when setting a sublist in a
   * parameter list which is broken off to be passed to another object.
   * The other object should handle its own list.
   */
  ParameterList& disableRecursiveAll();

  /*! \brief Set a parameter whose value has type T.

    \param name [in] The parameter's name.
    \param value [in] The parameter's value.  This determines the
      template parameter T.  In most cases, you will not need to
      specify the type T explicitly; the compiler will infer it from
      this argument.
    \param docString [in] Documentation string for the parameter.
    \param validator [in] Validator for the parameter.  If not
      specified, it defaults to \c null, the trivial validator (every
      value passes validation).
    
    \note <ul>
    <li> Use static_cast<T>() when the type is ambiguous. 
    <li> Both char* and std::string std::map to are stored as strings internally. 
    <li> Sets the parameter as "unused".
    </ul>
  */
  template<typename T>
  ParameterList& set (std::string const& name, 
		      T const& value, 
		      std::string const& docString = "",
		      RCP<const ParameterEntryValidator> const& validator = null);

  /// \brief Specialization of set() for a parameter which is a <tt>char[]</tt>.
  ///
  /// This version of set() copies the given character array to an
  /// \c std::string and stores it that way in the ParameterList.
  ParameterList& set(
    std::string const& name, char value[], std::string const& docString = "",
    RCP<const ParameterEntryValidator> const& validator = null
    );

  /// \brief Specialization of set() for a parameter which is a <tt>const char[]</tt>.
  ///
  /// This version of set() copies the given character array to an
  /// \c std::string and stores it that way in the ParameterList.
  ParameterList& set(
    std::string const& name, const char value[], std::string const& docString = "",
    RCP<const ParameterEntryValidator> const& validator = null
    );

  /// \brief Specialization of set() for a parameter which is itself a ParameterList.
  ///
  /// We call the input ParameterList a <i>sublist</i> of <tt>*this</tt>.
  ParameterList& set(
    std::string const& name, ParameterList const& value, std::string const& docString = ""
    );

  /*! \brief Set a parameter directly as a ParameterEntry. 
   * \note This is required to preserve the isDefault value when reading back
   * from XML. KL 7 August 2004 
   */
  ParameterList& setEntry(const std::string& name, const ParameterEntry& entry);

  /** \brief Recursively attach a validator to parameters of type T.
   *
   * \param depth [in] Determines the number of levels of depth that the validator attachment
   * will recurse into.
   */
  template<typename T>
  void recursivelySetValidator(RCP<const ParameterEntryValidator> const& validator,
      int const depth = 1000);

  //@}
  //! @name Get Functions 
  //@{

    /*! \brief Return the parameter's value, or the default value if it is not there.

      If the parameter with the given name exists in this
      ParameterList and has type T, return the parameter's value.  If
      the parameter exists but does not have type T, throw an
      exception.  Otherwise, if the parameter does not exist, add it
      to the list with value <tt>def_value</tt>, and return
      <tt>def_value</tt>.
    
    \note <ul> 
    <li> Use the static_cast<T>() when the type is ambiguous.
    <li> Both char* and std::string are stored as strings internally. 
    <li> Sets the parameter as "used".
    <li> Exception is thrown if \c name exists, but is not of type \c T.
    </ul>
  */
  template<typename T>
  T& get(const std::string& name, T def_value);

  /*! \brief Specialization of get(), where the nominal value is a character string.
    Both char* and std::string are stored as strings and return std::string values.
  */
  std::string& get(const std::string& name, char def_value[]);
  
  /*! \brief Specialization of get(), where the nominal value is a character string.
    Both char* and std::string are stored as strings and return std::string values.
  */
  std::string& get(const std::string& name, const char def_value[]);

  /// \brief Get a nonconst reference to the parameter.
  ///
  /// \param name [in] The name of the parameter.
  ///
  /// If the given parameter is not in the list at all, this method
  /// throws Exceptions::InvalidParameter.  If the parameter is in the
  /// list but does not have type T, this method throws
  /// Exceptions::InvalidParameterType.  Both exceptions are
  /// subclasses of Exceptions::InvalidParameter.
  ///
  /// You may use the returned reference to modify the parameter's
  /// value in the list directly.
  ///
  /// When you call this method, you must specify the type T explicitly.
  /// For example:
  /// \code
  /// Teuchos::ParameterList plist;
  /// const int x = 42;
  /// plist.set ("The Answer", x);
  /// // ...
  /// const int y = plist.get<int> ("The Answer");
  /// \endcode
  /// If the type T is itself a template parameter in your code, you
  /// must use the \c template keyword.  For example:
  /// \code
  /// template<class T>
  /// T& getMyParameter (Teuchos::ParameterList& plist) {
  ///   return plist.template get<T> ("My Parameter");
  /// }
  /// \endcode
  template<typename T>
  T& get (const std::string& name);

  /// \brief Get a const reference to the parameter.
  ///
  /// \param name [in] The name of the parameter.
  ///
  /// If the given parameter is not in the list at all, this method
  /// throws Exceptions::InvalidParameter.  If the parameter is in the
  /// list but does not have type T, this method throws
  /// Exceptions::InvalidParameterType.  Both exceptions are
  /// subclasses of Exceptions::InvalidParameter.
  ///
  /// When you call this method, you must specify the type T explicitly.
  /// For example:
  /// \code
  /// Teuchos::ParameterList plist;
  /// const int x = 42;
  /// plist.set ("The Answer", x);
  /// // ...
  /// const int y = plist.get<int> ("The Answer");
  /// \endcode
  /// If the type T is itself a template parameter in your code, you
  /// must use the \c template keyword.  For example:
  /// \code
  /// template<class T>
  /// const T& getMyParameter (const Teuchos::ParameterList& plist) {
  ///   return plist.template get<T> ("My Parameter");
  /// }
  /// \endcode
  template<typename T>
  const T& get (const std::string& name) const;  
  
  /*! \brief Retrieves the pointer for parameter \c name of type \c T from a
    list.  A null pointer is returned if this parameter doesn't exist or is
    the wrong type.  \note The syntax for calling this method is: <tt>
    list.template getPtr<int>( "Iters" ) </tt>
  */
  template<typename T>
  inline
  T* getPtr(const std::string& name);
  
  /*! \brief Retrieves the pointer for parameter \c name of type \c T from a
    constant list.  A null pointer is returned if this parameter doesn't exist
    or is the wrong type.  \note The syntax for calling this method is: <tt>
    list.template getPtr<int>( "Iters" ) </tt>
  */
  template<typename T>
  inline
  const T* getPtr(const std::string& name) const;  

  // ToDo: Add getSafePtr() functions to return Ptr<T> instead of raw T*
  
  /*! \brief Retrieves an entry with the name <tt>name</tt>.
   *
   * Throws <tt>Exceptions::InvalidParameterName</tt> if this parameter does
   * not exist.
   */
  ParameterEntry& getEntry(const std::string& name);  
  
  /*! \brief Retrieves a const entry with the name <tt>name</tt>.
   *
   * Throws <tt>Exceptions::InvalidParameterName</tt> if this parameter does
   * not exist.
   */
  inline
  const ParameterEntry& getEntry(const std::string& name) const;  
  
  /*! \brief Retrieves the pointer for an entry with the name <tt>name</tt> if
   *  it exists. */
  inline
  ParameterEntry* getEntryPtr(const std::string& name);  

  // ToDo: Add function called getEntrySafePtr() to return Ptr<> as the main
  // implementation and deprecate getEntryPtr()
  
  /*! \brief Retrieves the pointer for a constant entry with the name <tt>name</tt> if
   *  it exists. */
  inline
  const ParameterEntry* getEntryPtr(const std::string& name) const;  

  /*! \brief Retrieves the RCP for an entry with the name <tt>name</tt> if
   *  it exists. */
  inline RCP<ParameterEntry> getEntryRCP(const std::string& name);  
  
  /*! \brief Retrieves the RCP for a constant entry with the name <tt>name</tt> if
   *  it exists. */
  inline RCP<const ParameterEntry> getEntryRCP(const std::string& name) const;

  //! \brief Return the optional modifier object
  inline RCP<const ParameterListModifier> getModifier() const;

  //@}

  //! @name Parameter removal functions
  //@{
 
  /** \brief Remove a parameter (does not depend on the type of the
   * parameter).
   *
   * \param name (in) The name of the parameter to remove
   *
   * \param throwIfNotExists (in) If <tt>true</tt> then if the parameter with
   * the name <tt>name</tt> does not exist then a std::exception will be
   * thrown!
   *
   * \returns Returns <tt>true</tt> if the parameter was removed, and
   * <tt>false</tt> if the parameter was not removed (<tt>false</tt> return
   * value possible only if <tt>throwIfNotExists==false</tt>).
   */
  bool remove(
    std::string const& name, bool throwIfNotExists = true
    );

  //@}
  
  //! @name Sublist Functions 
  //@{

  /*! \brief Creates an empty sublist and returns a reference to the sublist
   *  \c name. If the list already exists, returns reference to that
   *  sublist. If the name exists but is not a sublist, an std::exception is
   *  thrown.
   */
  ParameterList& sublist(
    const std::string& name, bool mustAlreadyExist = false,
    const std::string& docString = ""
    );

  /*! \brief Creates an empty sublist with an optional \c modifier and returns
   *  a reference to the sublist \c name.  If a list or parameter with the same
   *  name already exists then an std::exception is thrown.
   */
  ParameterList& sublist(
    const std::string& name, RCP<const ParameterListModifier> const& modifier,
    const std::string& docString = ""
    );
  
  /*! \brief Return a const reference to an existing sublist \c name.  If the
   *  list does not already exist or the name exists but is not a sublist, an
   *  std::exception is thrown.
   */
  const ParameterList& sublist(const std::string& name) const;

  //@}
  
  //! @name Attribute Functions 
  //@{

  //! The name of this ParameterList.
  const std::string& name() const;

  /// \brief Whether the given parameter exists in this list.
  ///
  /// Return true if a parameter with name \c name exists in this
  /// list, else return false.
  bool isParameter (const std::string& name) const;

  /// \brief Whether the given sublist exists in this list.
  ///
  /// Return true if a parameter with name \c name exists in this
  /// list, and is itself a ParameterList.  Otherwise, return false.
  bool isSublist (const std::string& name) const;

  /// \brief Whether the given parameter exists in this list and has type T.
  ///
  ///
  /// Return true if a parameter with name \c name exists in this list
  /// and has type T.  Otherwise, return false.
  template<typename T>
  bool isType (const std::string& name) const;

#ifndef DOXYGEN_SHOULD_SKIP_THIS  
  /*! \brief Query the existence and type of a parameter.
   *
   * \return "true" is a parameter with this \c name exists and is of type \c
   * T, else "false".
   *
   * \note <b>It is not recommended that this method be used directly!</b>
   *
   * Please use either the helper function <b>isParameterType</b> or
   * non-nominal <b>isType</b> method.
  */
  template<typename T>
  bool isType(const std::string& name, T* ptr) const;
#endif

  //! Get the number of stored parameters.
  Ordinal numParams () const;

  //@}
  
  //! @name I/O Functions 
  //@{

  /*! \brief Print function to use in debugging in a debugger.
   *
   * Prints to *VerboseObjectBase::getDefaultOStream() so it will print well
   * in parallel.
   */
  void print() const;

  /*! \brief Printing method for parameter lists which takes an print options
   *  object.*/
  std::ostream& print(std::ostream& os, const PrintOptions &printOptions) const;

  /*! \brief Printing method for parameter lists.  Indenting is used to indicate
    parameter list hierarchies. */
  std::ostream& print(std::ostream& os, int indent = 0, bool showTypes = false, bool showFlags = true ) const;
  
  //! Print out unused parameters in the ParameterList.
  void unused(std::ostream& os) const;

  //! Create a single formated std::string of all of the zero-level parameters in this list
  std::string currentParametersString() const;

  //@}

  //! @name Read-only access to the iterator 
  //@{

  //! An iterator pointing to the first entry
  inline ConstIterator begin() const;

  //! An iterator pointing beyond the last entry
  inline ConstIterator end() const;
  
  //! Access to name (i.e., returns i->first)
  inline const std::string& name(ConstIterator i) const;

  //! Access to ParameterEntry (i.e., returns i->second)
  inline const ParameterEntry& entry(ConstIterator i) const;

  //@}

  //! @name Validation Functions 
  //@{

  /** \brief Validate the parameters in this list given valid selections in
   * the input list.
   *
   * \param validParamList [in] This is the list that the parameters and
   * sublist in <tt>*this</tt> are compared against.
   *
   * \param depth [in] Determines the number of levels of depth that the
   * validation will recurse into.  A value of <tt>depth=0</tt> means that
   * only the top level parameters and sublists will be checked.  Default:
   * <tt>depth = large number</tt>.
   *
   * \param validateUsed [in] Determines if parameters that have been used are
   * checked against those in <tt>validParamList</tt>.  Default:
   * <tt>validateDefaults = VALIDATE_DEFAULTS_ENABLED</tt>.
   *
   * \param validateDefaults [in] Determines if parameters set at their
   * default values using <tt>get(name,defaultVal)</tt> are checked against
   * those in <tt>validParamList</tt>.  Default: <tt>validateDefaults =
   * VALIDATE_DEFAULTS_ENABLED</tt>.
   *
   * If a parameter in <tt>*this</tt> is not found in <tt>validParamList</tt>
   * then an <tt>std::exception</tt> of type
   * <tt>Exceptions::InvalidParameterName</tt> will be thrown which will
   * contain an excellent error message returned by <tt>excpt.what()</tt>.  If
   * the parameter exists but has the wrong type, then an std::exception type
   * <tt>Exceptions::InvalidParameterType</tt> will be thrown.  If the
   * parameter exists and has the right type, but the value is not valid then
   * an std::exception type <tt>Exceptions::InvalidParameterValue</tt> will be
   * thrown.
   *
   * Recursive validation stops when:<ul>
   *
   * <li>The maxinum <tt>depth</tt> is reached
   *
   * <li>A sublist note in <tt>validParamList</tt> has been marked with the
   * <tt>disableRecursiveValidation()</tt> function, or
   *
   * <li>There are not more parameters or sublists left in <tt>*this</tt>
   *
   * </ul>
   *
   * A breath-first search is performed to validate all of the parameters in
   * one sublist before moving into nested subslist.
   */
  void validateParameters(
    ParameterList const& validParamList,
    int const depth = 1000,
    EValidateUsed const validateUsed = VALIDATE_USED_ENABLED,
    EValidateDefaults const validateDefaults = VALIDATE_DEFAULTS_ENABLED
    ) const;

  /** \brief Validate the parameters in this list given valid selections in
   * the input list and set defaults for those not set.
   *
   * \param validParamList [in] This is the list that the parameters and
   * sublist in <tt>*this</tt> are compared against.
   *
   * \param depth [in] Determines the number of levels of depth that the
   * validation will recurse into.  A value of <tt>depth=0</tt> means that
   * only the top level parameters and sublists will be checked.  Default:
   * <tt>depth = large number</tt>.
   *
   * If a parameter in <tt>*this</tt> is not found in <tt>validParamList</tt>
   * then an std::exception of type <tt>Exceptions::InvalidParameterName</tt> will
   * be thrown which will contain an excellent error message returned by
   * <tt>excpt.what()</tt>.  If the parameter exists but has the wrong type,
   * then an std::exception type <tt>Exceptions::InvalidParameterType</tt> will be
   * thrown.  If the parameter exists and has the right type, but the value is
   * not valid then an std::exception type
   * <tt>Exceptions::InvalidParameterValue</tt> will be thrown.  If a
   * parameter in <tt>validParamList</tt> does not exist in <tt>*this</tt>,
   * then it will be set at its default value as determined by
   * <tt>validParamList</tt>.
   *
   * Recursive validation stops when:<ul>
   *
   * <li>The maxinum <tt>depth</tt> is reached
   *
   * <li>A sublist note in <tt>validParamList</tt> has been marked with the
   * <tt>disableRecursiveValidation()</tt> function, or
   *
   * <li>There are not more parameters or sublists left in <tt>*this</tt>
   *
   * </ul>
   *
   * A breath-first search is performed to validate all of the parameters in
   * one sublist before moving into nested subslist.
   */
  void validateParametersAndSetDefaults(
    ParameterList const& validParamList,
    int const depth = 1000
    );

  /** \brief Modify the valid parameter list prior to validation.
   *
   * \param validModifiedParamList [in,out] The parameter list used as a template for validation.
   *
   * \param depth [in] Determines the number of levels of depth that the
   * modification will recurse into.  A value of <tt>depth=0</tt> means that
   * only the top level parameters and sublists will be checked.  Default:
   * <tt>depth = large number</tt>.
   *
   * We loop over the valid parameter list in this modification routine.  This routine
   * adds and/or removes fields in the valid parameter list to match the structure of the
   * parameter list about to be validated.  After completion, both parameter lists should
   * have the same fields or else an error will be thrown during validation.
   */
  void modifyParameterList(ParameterList &validParamList, int const depth = 1000);

  /** \brief Reconcile a parameter list after validation
   *
   * \param validParamList [in,out] The parameter list used as a template for validation.
   *
   * \param left_to_right [in] Sweep through the parameter list tree from left to right.
   *
   * We loop through the valid parameter list in reverse breadth-first order in this reconciliation
   * routine.  This routine assumes that the reconciliation routine won't create new sublists as it
   * traverses the parameter list.
   */
  void reconcileParameterList(ParameterList &validParamList,
      const bool left_to_right = true);

  //@}
  
private: // Functions

  //! An iterator pointing to the first entry
  inline Iterator nonconstBegin();
  //! An iterator pointing beyond the last entry
  inline Iterator nonconstEnd();
  //! Access to ParameterEntry (i.e., returns i->second)
  inline ParameterEntry& nonconstEntry(Iterator i);
  //! Validate that a parameter exists
  void validateEntryExists(const std::string &funcName, const std::string &name,
    const ParameterEntry *entry) const;
  // ToDo: Change above function to take Ptr<> instead of raw pointer.
  //! Validate that a type is the same
  template<typename T>
  void validateEntryType(const std::string &funcName, const std::string &name,
    const ParameterEntry &entry ) const;
  //! Validate a sublist param is indeed a sublist
  void validateEntryIsList(const std::string &name, const ParameterEntry &entry) const;
  //! Throw a sublist does not exist exception
  void validateMissingSublistMustExist(const std::string &baselist_name,
    const std::string &sublist_name, const bool mustAlreadyExist) const;
  //! Update sublist names recursively
  void updateSubListNames(int depth = 0);
  
private: // Data members

  //! Name of the (sub)list
  std::string name_ = "ANONYMOUS";

  //! Parameter list
//use pragmas to disable some false-positive warnings for windows sharedlibs export
//#ifdef _MSC_VER
//#pragma warning(push)
//#pragma warning(disable:4251)
//#endif
  params_t params_;
//#ifdef _MSC_VER
//#pragma warning(pop)
//#endif

  //! Validate into list or not
  bool disableRecursiveValidation_ = false;
<<<<<<< HEAD

  //! Modify into list or not
  bool disableRecursiveModification_ = false;

=======

  //! Modify into list or not
  bool disableRecursiveModification_ = false;

>>>>>>> 4103bf6c
  //! Reconcile into list or not
  bool disableRecursiveReconciliation_ = false;

  RCP<const ParameterListModifier> modifier_ = null;
};


/** \brief Nonmember constructor.
 *
 * \relates ParameterList
 */
inline
RCP<ParameterList> parameterList()
{
  return rcp(new ParameterList);
}


/** \brief Nonmember constructor.
 *
 * \relates ParameterList
 */
inline
RCP<ParameterList> parameterList(const std::string &name)
{
  return rcp(new ParameterList(name));
}
  

/** \brief Nonmember constructor.
 *
 * \relates ParameterList
 */
inline
RCP<ParameterList> parameterList(const ParameterList& source)
{
  return rcp(new ParameterList(source));
}


/** \brief Nonmember constructor.
 *
 * \relates ParameterList
 */
inline
RCP<ParameterList> createParameterList()
{
  return rcp(new ParameterList);
}


/** \brief Nonmember constructor.
 *
 * \relates ParameterList
 */
inline
RCP<ParameterList> createParameterList(const std::string &name)
{
  return rcp(new ParameterList(name));
}


/** \brief Traits specialization.
 *
 * \relates ParameterList
 */
template<>
class TEUCHOSPARAMETERLIST_LIB_DLL_EXPORT TypeNameTraits<ParameterList> {
public:
  static std::string name() { return "ParameterList"; }
  static std::string concreteName( const ParameterList& /*t2*/ )
    { return name(); }
};


/** \brief Returns true if two parameter lists are the same.
 *
 * \relates ParameterList
 */
TEUCHOSPARAMETERLIST_LIB_DLL_EXPORT bool operator==( const ParameterList& list1, const ParameterList& list2 );


/** \brief Returns true if two parameter lists are <b>not</tt> the same.
 *
 * \relates ParameterList
 */
inline
bool operator!=( const ParameterList& list1, const ParameterList& list2 )
{
  return !( list1 == list2 );
}


/** \brief Returns true if two parameter lists have the same modifiers.
 *
 * Recursively compares the modifiers in two parameter lists for equality.
 *
 * \relates ParameterList
 */

/// Return true if a modified parameter list has the same modifiers as the modified parameter
/// list being used as input.
TEUCHOSPARAMETERLIST_LIB_DLL_EXPORT bool haveSameModifiers (const ParameterList& list1,
    const ParameterList& list2);


/** \brief Returns true if two parameter lists have the same values.
 *
 * Two parameter lists may have the same values but may not be identical.  For
 * example, two parameters can have the same values but not have the same
 * documentation strings or the same validators.
 *
 * \note This function respects ordering of the ParameterList entries; the same values in a different
 *       order will result in \em false.
 *
 * \relates ParameterList
 */
TEUCHOSPARAMETERLIST_LIB_DLL_EXPORT bool haveSameValues( const ParameterList& list1, const ParameterList& list2,
    bool verbose = false);


/** \brief Returns true if two parameter lists have the same values independent of ordering.
 *
 * Two parameter lists may have the same values but may not be identical.  For
 * example, two parameters can have the same values but not have the same
 * documentation strings or the same validators.
 *
 * \note This function does not respect ordering of the ParameterList entries; the same values in a different
 *       order will result in \em true.
 *
 * \relates ParameterList
 */
TEUCHOSPARAMETERLIST_LIB_DLL_EXPORT bool haveSameValuesSorted( const ParameterList& list1,
    const ParameterList& list2, bool verbose = false);


// /////////////////////////////////////////////////////
// Inline and Template Function Definitions


inline
ParameterList& ParameterList::setName( const std::string &name_in )
{
  name_ = name_in;
  return *this;
}


// Set functions


template<typename T>
inline
ParameterList& ParameterList::set(
  std::string const& name_in, T const& value_in, std::string const& docString_in,
  RCP<const ParameterEntryValidator> const& validator_in
  )
{
  typedef StringIndexedOrderedValueObjectContainerBase SIOVOCB;
  const Ordinal param_idx = params_.getObjOrdinalIndex(name_in);
  if (param_idx != SIOVOCB::getInvalidOrdinal()) {
    Ptr<ParameterEntry> param = params_.getNonconstObjPtr(param_idx);
    const std::string docString =
      (docString_in.length() ? docString_in : param->docString());
    const RCP<const ParameterEntryValidator> validator =
      (nonnull(validator_in) ? validator_in : param->validator());
     // Create temp param to validate before setting
    ParameterEntry param_new(value_in, false, false, docString, validator );
    if (nonnull(validator)) {
      validator->validate(param_new, name_in, this->name());
    }
    // Strong guarantee: (if exception is thrown, the value is not changed)
    *param = param_new;
  }
  else {
    ParameterEntry param_new(value_in, false, false, docString_in, validator_in);
    if (nonnull(param_new.validator())) {
      param_new.validator()->validate(param_new, name_in, this->name());
    }
    params_.setObj(name_in, param_new);
  }
  return *this;
}


inline
ParameterList& ParameterList::set(
  std::string const& name_in, char value[], std::string const& docString
  ,RCP<const ParameterEntryValidator> const& validator
  ) 
{ return set(name_in, std::string(value), docString, validator); }


inline
ParameterList& ParameterList::set(
  const std::string& name_in, const char value[], const std::string &docString
  ,RCP<const ParameterEntryValidator> const& validator
  ) 
{ return set( name_in, std::string(value), docString, validator ); }


inline
ParameterList& ParameterList::set(
  std::string const& name_in, ParameterList const& value, std::string const& /*docString*/
  )
{
  sublist(name_in) = value;
  return *this;
}


inline
ParameterList& ParameterList::setEntry(std::string const& name_in, ParameterEntry const& entry_in)
{
  params_.setObj(name_in, entry_in);
  return *this;
}


template<typename T>
void ParameterList::recursivelySetValidator(
    RCP<const ParameterEntryValidator> const& validator, int const depth)
{
  ConstIterator itr;
  for (itr = this->begin(); itr != this->end(); ++itr){
    const std::string &entry_name = itr->first;
    if (this->isSublist(entry_name) && depth > 0){
      this->sublist(entry_name).recursivelySetValidator<T>(validator, depth - 1);
    } else{
      ParameterEntry *theEntry = this->getEntryPtr(entry_name);
      if (theEntry->isType<T>()){
        theEntry->setValidator(validator);
      }
    }
  }
}


// Get functions


template<typename T>
T& ParameterList::get(const std::string& name_in, T def_value)
{
  typedef StringIndexedOrderedValueObjectContainerBase SIOVOCB;
  Ordinal param_idx = params_.getObjOrdinalIndex(name_in); 
  if (param_idx == SIOVOCB::getInvalidOrdinal()) {
    // Param does not exist
    param_idx = params_.setObj(name_in, ParameterEntry(def_value, true));
  }
  Ptr<ParameterEntry> param = params_.getNonconstObjPtr(param_idx);
  this->template validateEntryType<T>("get", name_in, *param);
  return getValue<T>(*param);
}


inline
std::string& ParameterList::get(const std::string& name_in, char def_value[])
{ return get(name_in, std::string(def_value)); }


inline
std::string& ParameterList::get(const std::string& name_in, const char def_value[])
{ return get(name_in, std::string(def_value)); }


template<typename T>
T& ParameterList::get(const std::string& name_in) 
{
  ParameterEntry *foundEntry = this->getEntryPtr(name_in);
  validateEntryExists("get",name_in,foundEntry);
  this->template validateEntryType<T>("get",name_in,*foundEntry);
  return getValue<T>(*foundEntry);
}

  
template<typename T>
const T& ParameterList::get(const std::string& name_in) const
{
  const ParameterEntry *foundEntry = this->getEntryPtr(name_in);
  validateEntryExists("get",name_in,foundEntry);
  this->template validateEntryType<T>("get",name_in,*foundEntry);
  return getValue<T>(*foundEntry);
}


template<typename T>
inline
T* ParameterList::getPtr(const std::string& name_in) 
{
  typedef StringIndexedOrderedValueObjectContainerBase SIOVOCB;
  const Ordinal param_idx = params_.getObjOrdinalIndex(name_in);
  if (param_idx != SIOVOCB::getInvalidOrdinal()) {
    const Ptr<ParameterEntry> param_ptr = params_.getNonconstObjPtr(param_idx);
    if (param_ptr->isType<T>()) {
      return &param_ptr->getValue<T>(0);
    }
    // Note: The above is inefficinet.  You have to do the dynamic_cast twice
    // (once to see if it is the type and once to do the cast).  This could be
    // made more efficinet by upgrading Teuchos::any to add a any_cast_ptr()
    // function but I don't think anyone actually uses this function.
    return 0;
  }
  return 0;
}

  
template<typename T>
inline
const T* ParameterList::getPtr(const std::string& name_in) const
{
  typedef StringIndexedOrderedValueObjectContainerBase SIOVOCB;
  const Ordinal param_idx = params_.getObjOrdinalIndex(name_in);
  if (param_idx != SIOVOCB::getInvalidOrdinal()) {
    const Ptr<const ParameterEntry> param_ptr = params_.getObjPtr(param_idx);
    if (param_ptr->isType<T>()) {
      return &param_ptr->getValue<T>(0);
    }
    // Note: The above is inefficinet, see above non-const getPtr() function.
    return 0;
  }
  return 0;
}


inline
ParameterEntry& ParameterList::getEntry(const std::string& name_in)
{
  ParameterEntry *foundEntry = this->getEntryPtr(name_in);
  validateEntryExists("get", name_in, foundEntry);
  return *foundEntry;
}

  
inline
const ParameterEntry& ParameterList::getEntry(const std::string& name_in) const
{
  const ParameterEntry *foundEntry = this->getEntryPtr(name_in);
  validateEntryExists("get", name_in, foundEntry);
  return *foundEntry;
}


inline
ParameterEntry*
ParameterList::getEntryPtr(const std::string& name_in)
{
  typedef StringIndexedOrderedValueObjectContainerBase SIOVOCB;
  const Ordinal param_idx = params_.getObjOrdinalIndex(name_in);
  if (param_idx != SIOVOCB::getInvalidOrdinal()) {
    return &*params_.getNonconstObjPtr(param_idx);
  }
  return 0;
}


inline
const ParameterEntry*
ParameterList::getEntryPtr(const std::string& name_in) const
{
  typedef StringIndexedOrderedValueObjectContainerBase SIOVOCB;
  const Ordinal param_idx = params_.getObjOrdinalIndex(name_in);
  if (param_idx != SIOVOCB::getInvalidOrdinal()) {
    return &*params_.getObjPtr(param_idx);
  }
  return 0;
}


inline RCP<ParameterEntry>
ParameterList::getEntryRCP(const std::string& name_in)
{
  typedef StringIndexedOrderedValueObjectContainerBase SIOVOCB;
  const Ordinal param_idx = params_.getObjOrdinalIndex(name_in);
  if (param_idx != SIOVOCB::getInvalidOrdinal()) {
    return rcpFromPtr(params_.getNonconstObjPtr(param_idx));
  }
  return null;
}


inline RCP<const ParameterEntry>
ParameterList::getEntryRCP(const std::string& name_in) const
{
  typedef StringIndexedOrderedValueObjectContainerBase SIOVOCB;
  const Ordinal param_idx = params_.getObjOrdinalIndex(name_in);
  if (param_idx != SIOVOCB::getInvalidOrdinal()) {
    return rcpFromPtr(params_.getObjPtr(param_idx));
  }
  return null;
}


inline RCP<const ParameterListModifier>
ParameterList::getModifier() const
{ return modifier_; }


// Attribute Functions


inline
const std::string& ParameterList::name() const
{
  return name_;
}

  
#ifndef DOXYGEN_SHOULD_SKIP_THIS
template<typename T>
bool ParameterList::isType(const std::string& name_in, T* /*ptr*/) const
{
  typedef StringIndexedOrderedValueObjectContainerBase SIOVOCB;
  const Ordinal param_idx = params_.getObjOrdinalIndex(name_in);
  if (param_idx != SIOVOCB::getInvalidOrdinal()) {
    return params_.getObjPtr(param_idx)->isType<T>();
  }
  return false;
}
#endif

  
template<typename T>
bool ParameterList::isType(const std::string& name_in) const
{
  return this->isType(name_in, static_cast<T*>(0));
}


// Read-only access to the iterator


inline ParameterList::ConstIterator ParameterList::begin() const
{
  return params_.begin();
}


inline ParameterList::ConstIterator ParameterList::end() const
{
  return params_.end();
}


inline const std::string& ParameterList::name(ConstIterator i) const
{
  return (i->first);
}


inline const ParameterEntry& ParameterList::entry(ConstIterator i) const
{
  return (i->second);
}


// private


inline ParameterList::Iterator ParameterList::nonconstBegin()
{
  return params_.nonconstBegin();
}


inline ParameterList::Iterator ParameterList::nonconstEnd()
{
  return params_.nonconstEnd();
}


inline ParameterEntry& ParameterList::nonconstEntry(Iterator i)
{
  return (i->second);
}


template<typename T>
inline
void ParameterList::validateEntryType(
  const std::string &/*funcName*/, const std::string &name_in,
  const ParameterEntry &entry_in
  ) const
{
  TEUCHOS_TEST_FOR_EXCEPTION_PURE_MSG(
    entry_in.getAny().type() != typeid(T), Exceptions::InvalidParameterType
    ,"Error!  An attempt was made to access parameter \""<<name_in<<"\""
    " of type \""<<entry_in.getAny().typeName()<<"\""
    "\nin the parameter (sub)list \""<<this->name()<<"\""
    "\nusing the incorrect type \""<<TypeNameTraits<T>::name()<<"\"!"
    );
}


// //////////////////////////////////////
// Helper functions

  
/*! \relates ParameterList
  \brief A templated helper function for getting a parameter from a non-const list.
  This helper function prevents the need for giving a nominal value of the specific template type.
    
  \note The syntax for calling this function is:  <tt> getParameter<int>( list, "Iters" ) </tt>
*/
template<typename T>
T& getParameter( ParameterList& l, const std::string& name )
{
  return l.template get<T>(name);
}

  
/*! \relates ParameterList
  \brief A shorter name for <tt>getParameter()</tt>.
    
  \note The syntax for calling this function is:  <tt> get<int>( list, "Iters" ) </tt>
*/
template<typename T>
inline
T& get( ParameterList& l, const std::string& name )
{
  return getParameter<T>(l,name);
}

  
/*! \relates ParameterList
  \brief A templated helper function for getting a parameter from a const list.
  This helper function prevents the need for giving a nominal value of the specific template type.
    
  \note The syntax for calling this function is:  <tt> getParameter<int>( list, "Iters" ) </tt>    
*/
template<typename T>
const T& getParameter( const ParameterList& l, const std::string& name )
{
  return l.template get<T>(name);
}

  
/*! \relates ParameterList
  \brief A templated helper function for getting a pointer to a parameter from
  a non-const list, if it exists.  This helper function prevents the need for
  giving a nominal value of the specific template type.
  \note The syntax for calling this function is:
  <tt>getParameterPtr<int>(list,"Iters")</tt>
*/
template<typename T>
inline
T* getParameterPtr( ParameterList& l, const std::string& name )
{
  return l.template getPtr<T>(name);
}

  
/*! \relates ParameterList
  \brief A templated helper function for getting a pointer to a parameter from
  a non-const list, if it exists.  This helper function prevents the need for
  giving a nominal value of the specific template type.
  \note The syntax for calling this function is:
  <tt>getParameterPtr<int>(list,"Iters")</tt>
*/
template<typename T>
inline
const T* getParameterPtr( const ParameterList& l, const std::string& name )
{
  return l.template getPtr<T>(name);
}

  
/*! \relates ParameterList
  \brief A templated helper function for determining the type of a parameter entry for a non-const list.  
  This helper function avoids the need for giving a nominal value of the specific template type.
    
  \note The syntax for calling this function is:  <tt> isParameterType<int>( list, "Iters" ) </tt>
*/
template<typename T>
inline
bool isParameterType( ParameterList& l, const std::string& name )
{
  return l.isType( name, (T*)NULL );
}

  
/*! \relates ParameterList
  \brief A templated helper function for determining the type of a parameter entry for a const list.  
  This helper function avoids the need for giving a nominal value of the specific template type.
    
  \note The syntax for calling this function is:  <tt> isParameterType<int>( list, "Iters" ) </tt>
*/
template<typename T>
inline
bool isParameterType( const ParameterList& l, const std::string& name )
{
  return l.isType( name, (T*)NULL );
}

  
/** \brief Set a std::string parameter representation of an array.
 *
 * \param paramName [in] The name of the parameter containing the std::string
 * representation of the array.
 *
 * \param array [in] The array that will be set as a std::string parameter.
 *
 * \param paramList [in/out] The parameter list that the array will be set on.
 *
 * \relates ParameterList
 */
template<typename T>
void setStringParameterFromArray(
  const std::string          &paramName
  ,const Array<T>       &array
  ,ParameterList        *paramList
  )
{
  TEUCHOS_TEST_FOR_EXCEPT(!paramList);
  paramList->set(paramName,toString(array));
}

  
/** \brief Get an Array object (with entries of type <tt>T</tt>) from a
 * parameter holding a std::string representation of the array.
 *
 * \param paramList [in] The parameter list to extract the parameter array
 * from.
 *
 * \param paramName [in] The name of the parameter containing the std::string
 * representation of the array.
 *
 * \param arrayDim [in] If <tt>arrayDim >= 0</tt>, then the read in array must
 * be equal to this dimension, or an std::exception will be thrown.  If
 * <tt>arrayDim < 0</tt>, then an array of any dimension will be returned.
 * The default is <tt>-1</tt> and therefore no array length validation will be
 * performed.
 *
 * \param mustExist [in] If <tt>mustExist==true</tt>, then the parameter
 * <tt>paramName</tt> must exist and must contain a valid array, or an
 * std::exception is thrown.  If <tt>mustExist==false</tt>, and if the
 * parameter <tt>paramName</tt> does not exist or contains an empty array
 * std::string value, then an empty array object will be returned.
 *
 * \returns an array object if an std::exception is not thrown.  If
 * <tt>mustExist==false</tt> and the parameter does not exist, then an empty
 * array object will be returned.  If <tt>mustExist==true</tt> and
 * <tt>arrayDim < 0</tt>, then if the parameter <tt>paramName</tt> exists and
 * its array value is valid, then the converted array, of any size, will be
 * returned.  If <tt>mustExist==true</tt> and <tt>arrayDim >= 0</tt> then an
 * array of dimension <tt>arrayDim</tt> will be returned if an std::exception is
 * not thrown.
 *
 * <b>Exceptions:</b>
 *
 * <ul>
 *
 * <li><tt>Exceptions::InvalidParameterName</tt> will be thrown if
 * <tt>mustExist==true</tt> and the parameter <tt>paramName</tt> does not
 * exist in <tt>paramList</tt>
 *
 * <li><tt>Exceptions::InvalidParameterType</tt> will be thrown if the
 * parameter exists but does not have a value type of <tt>std::string</tt>.
 *
 * <li><tt>Exceptions::InvalidParameterValue</tt> will be thrown in the following cases:
 *
 *   <ul>
 *   <li>If the parameter <tt>paramName</tt> exists but the array in std::string form
 *       is not formated correctly.
 *   <li>If <tt>arrayDim >= 0</tt> and the read in array dimension dies not equal
 *       <tt>arrayDim</tt>
 *   </ul>
 *
 * </ul>
 *
 * <b>Detailed Description:</b>
 *
 * This function allows <tt>Array<T></tt> objects to be read in from a
 * parameter with a std::string representation of the array.  The templated function
 * <tt>Teuchos::fromStringToArray()</tt> (see documentation for
 * <tt>Teuchos::Array</tt>) is used to parse the std::string representation and
 * return the array object (see this function's documentation for details on
 * what the formatting of the array std::string must be and what can be handled and
 * what can not be handled.
 *
 * \relates ParameterList
 */
template<typename T>
Array<T> getArrayFromStringParameter(
  const ParameterList   &paramList
  ,const std::string         &paramName
  ,const int            arrayDim        = -1
  ,const bool           mustExist       = true
  )
{
  std::string arrayStr;
  if(mustExist) {
    arrayStr = getParameter<std::string>(paramList,paramName);
  }
  else {
    const std::string
      *arrayStrPtr = getParameterPtr<std::string>(paramList,paramName);
    if(arrayStrPtr) {
      arrayStr = *arrayStrPtr;
    }
    else {
      return Array<T>(); // Return an empty array
    }
  }
  Array<T> a;
  try {
    a = fromStringToArray<T>(arrayStr);
  }
  catch( const InvalidArrayStringRepresentation&) {
    TEUCHOS_TEST_FOR_EXCEPTION_PURE_MSG(
      true, Exceptions::InvalidParameterValue
      ,"Error!  The parameter \""<<paramName<<"\"\n"
      "in the sublist \""<<paramList.name()<<"\"\n"
      "exists, but the std::string value:\n"
      "----------\n"
      <<arrayStr<<
      "\n----------\n"
      "is not a valid array represntation!"
      );
  }
  TEUCHOS_TEST_FOR_EXCEPTION_PURE_MSG(
    ( ( a.size()>0 && arrayDim>=0 ) && static_cast<int>(a.size())!=arrayDim )
    ,Exceptions::InvalidParameterValue
    ,"Error!  The parameter \""<<paramName<<"\"\n"
    "in the sublist \""<<paramList.name()<<"\"\n"
    "exists and is a valid array, but the dimension of\n"
    "the read in array a.size() = " << a.size() << "\n"
    "was not equal to the expected size arrayDim = " << arrayDim << "!"
    );
  return a;
}


/*! \relates ParameterList
 * \brief Replace a parameter with an array containing the parameter.
 *
 * \param paramName [in] The name of the parameter to be placed in an array.
 *
 * \param newName [in] The name of the new parameter containing the old
 * parameter in an array.
 *
 * \param pl [in,out] The parameter list \a pl containing \a paramName.
 *
 * \returns Returns <tt>true</tt> if the parameter \a paramName exists in \a pl.
 */
template<typename T>
bool replaceParameterWithArray(const std::string &paramName, const std::string &newName,
    ParameterList &pl)
{
  bool param_exists = false;
  bool overwrite = false;
  if (paramName == newName){
    overwrite = true;
  }
  if (pl.isParameter(paramName)){
    param_exists = true;
    TEUCHOS_TEST_FOR_EXCEPTION(!pl.isType<T>(paramName), std::logic_error,
        "The parameter " << paramName << " is not of type " << typeid(T).name());
    TEUCHOS_TEST_FOR_EXCEPTION(pl.isParameter(newName) && !overwrite,
        std::logic_error, "The parameter " << newName << " already exists in this "
        "parameter list.");
    Array<T> params = tuple<T>(pl.get<T>(paramName));
    pl.remove(paramName);
    pl.set(newName, params);
  }
  return param_exists;
}


/*! \relates ParameterList
  \brief Return a RCP to a sublist in another RCP-ed parameter list.
*/
inline
RCP<ParameterList> sublist(
  const RCP<ParameterList> &paramList, const std::string& name,
  bool mustAlreadyExist = false, const std::string& docString = ""
  )
{
  return rcpWithEmbeddedObjPostDestroy(
    &paramList->sublist(name, mustAlreadyExist, docString), paramList, false );
}


/*! \relates ParameterList
  \brief Return a RCP to a sublist in another RCP-ed parameter list.
*/
inline
RCP<const ParameterList> sublist(
  const RCP<const ParameterList> &paramList, const std::string& name
  )
{
  return rcpWithEmbeddedObjPostDestroy(
    &paramList->sublist(name), paramList, false );
}

  
/*! \relates ParameterList
  \brief Output stream operator for handling the printing of the parameter list.
*/
inline std::ostream& operator<<(std::ostream& os, const ParameterList& l)
{
  return l.print(os);
}

  
} // end of Teuchos namespace


#endif<|MERGE_RESOLUTION|>--- conflicted
+++ resolved
@@ -791,17 +791,10 @@
 
   //! Validate into list or not
   bool disableRecursiveValidation_ = false;
-<<<<<<< HEAD
 
   //! Modify into list or not
   bool disableRecursiveModification_ = false;
 
-=======
-
-  //! Modify into list or not
-  bool disableRecursiveModification_ = false;
-
->>>>>>> 4103bf6c
   //! Reconcile into list or not
   bool disableRecursiveReconciliation_ = false;
 
