// @HEADER
// ***********************************************************************
//
//           Panzer: A partial differential equation assembly
//       engine for strongly coupled complex multiphysics systems
//                 Copyright (2011) Sandia Corporation
//
// Under the terms of Contract DE-AC04-94AL85000 with Sandia Corporation,
// the U.S. Government retains certain rights in this software.
//
// Redistribution and use in source and binary forms, with or without
// modification, are permitted provided that the following conditions are
// met:
//
// 1. Redistributions of source code must retain the above copyright
// notice, this list of conditions and the following disclaimer.
//
// 2. Redistributions in binary form must reproduce the above copyright
// notice, this list of conditions and the following disclaimer in the
// documentation and/or other materials provided with the distribution.
//
// 3. Neither the name of the Corporation nor the names of the
// contributors may be used to endorse or promote products derived from
// this software without specific prior written permission.
//
// THIS SOFTWARE IS PROVIDED BY SANDIA CORPORATION "AS IS" AND ANY
// EXPRESS OR IMPLIED WARRANTIES, INCLUDING, BUT NOT LIMITED TO, THE
// IMPLIED WARRANTIES OF MERCHANTABILITY AND FITNESS FOR A PARTICULAR
// PURPOSE ARE DISCLAIMED. IN NO EVENT SHALL SANDIA CORPORATION OR THE
// CONTRIBUTORS BE LIABLE FOR ANY DIRECT, INDIRECT, INCIDENTAL, SPECIAL,
// EXEMPLARY, OR CONSEQUENTIAL DAMAGES (INCLUDING, BUT NOT LIMITED TO,
// PROCUREMENT OF SUBSTITUTE GOODS OR SERVICES; LOSS OF USE, DATA, OR
// PROFITS; OR BUSINESS INTERRUPTION) HOWEVER CAUSED AND ON ANY THEORY OF
// LIABILITY, WHETHER IN CONTRACT, STRICT LIABILITY, OR TORT (INCLUDING
// NEGLIGENCE OR OTHERWISE) ARISING IN ANY WAY OUT OF THE USE OF THIS
// SOFTWARE, EVEN IF ADVISED OF THE POSSIBILITY OF SUCH DAMAGE.
//
// Questions? Contact Roger P. Pawlowski (rppawlo@sandia.gov) and
// Eric C. Cyr (eccyr@sandia.gov)
// ***********************************************************************
// @HEADER

#ifndef PANZER_STK_MODEL_EVALUATOR_FACTORY_HPP
#define PANZER_STK_MODEL_EVALUATOR_FACTORY_HPP

#include <iostream>
#include <string>
#include <map>

#include "Teuchos_RCP.hpp"
#include "Teuchos_Ptr.hpp"
#include "Teuchos_Comm.hpp"
#include "Teuchos_DefaultMpiComm.hpp"
#include "Teuchos_ParameterList.hpp"
#include "Teuchos_ParameterListAcceptorDefaultBase.hpp"

#include "Panzer_ConfigDefs.hpp"
#include "Panzer_PhysicsBlock.hpp"
#include "Panzer_STK_MeshFactory.hpp"
#include "Panzer_STK_Interface.hpp"
#include "Panzer_IntrepidFieldPattern.hpp"
#include "Panzer_ResponseLibrary.hpp"
#include "Panzer_EquationSet_Factory.hpp"
#include "Panzer_BCStrategy_Factory.hpp"
#include "Panzer_ClosureModel_Factory_TemplateManager.hpp"
#include "Panzer_ModelEvaluator_Epetra.hpp"
#include "Panzer_ModelEvaluator.hpp"

#include "Panzer_NodeType.hpp"

#include "Thyra_EpetraModelEvaluator.hpp"

#ifdef HAVE_TEKO 
#include "Teko_RequestHandler.hpp"
#endif

namespace Piro {
  template <typename ScalarT> class RythmosSolver;
}

namespace Thyra {
  template<typename ScalarT> class ModelEvaluator;
  template<typename ScalarT> class LinearOpWithSolveFactoryBase;
}

namespace panzer {
  struct GlobalData;
  class UniqueGlobalIndexerBase;
  template <typename> class LinearObjFactory;

  template <typename,typename> class BlockedDOFManager;
#ifdef PANZER_HAVE_FEI
  template <typename,typename> class DOFManagerFEI;
#endif
  template <typename,typename> class DOFManager;
  template <typename> class ConnManagerBase;
}

namespace panzer_stk {

  template <typename GO> class STKConnManager;
  class NOXObserverFactory;
  class RythmosObserverFactory;
  
  template<typename ScalarT>
  class ModelEvaluatorFactory : public Teuchos::ParameterListAcceptorDefaultBase {

  public:

    /** @name Overridden from ParameterListAcceptor */
    //@{
    void setParameterList(Teuchos::RCP<Teuchos::ParameterList> const& paramList);
    Teuchos::RCP<const Teuchos::ParameterList> getValidParameters() const;
    //@}

    /** \brief Builds the model evaluators for a panzer assembly
        
        \param[in] comm (Required) Teuchos communicator.  Must be non-null.
        \param[in] global_data (Required) A fully constructed (all members allocated) global data object used to control parameter library and output support. Must be non-null.
        \param[in] eqset_factory (Required) Equation set factory to provide user defined equation sets.
        \param[in] bc_factory (Required) Boundary condition factory to provide user defined boundary conditions.
        \param[in] cm_factory (Required) Closure model factory to provide user defined closure models.
    */
    void buildObjects(const Teuchos::RCP<const Teuchos::Comm<int> >& comm, 
                      const Teuchos::RCP<panzer::GlobalData>& global_data,
                      const Teuchos::RCP<const panzer::EquationSetFactory>& eqset_factory,
                      const panzer::BCStrategyFactory & bc_factory,
                      const panzer::ClosureModelFactory_TemplateManager<panzer::Traits> & cm_factory,
                      bool meConstructionOn=true);

    Teuchos::RCP<Thyra::ModelEvaluator<ScalarT> > getPhysicsModelEvaluator();
    
    /** @name Methods for building the solver */
    //@{

    void setNOXObserverFactory(const Teuchos::RCP<const panzer_stk::NOXObserverFactory>& nox_observer_factory);

    void setRythmosObserverFactory(const Teuchos::RCP<const panzer_stk::RythmosObserverFactory>& rythmos_observer_factory);

    template <typename BuilderT>
    int addResponse(const std::string & responseName,const std::vector<panzer::WorksetDescriptor> & wkstDesc,const BuilderT & builder);

    void buildResponses(const panzer::ClosureModelFactory_TemplateManager<panzer::Traits>& cm_factory, 
                        const bool write_graphviz_file=false,
                        const std::string& graphviz_file_prefix="");

    Teuchos::RCP<Thyra::ModelEvaluator<ScalarT> > getResponseOnlyModelEvaluator();

    Teuchos::RCP<Thyra::ModelEvaluator<ScalarT> > 
    buildResponseOnlyModelEvaluator(const Teuchos::RCP<Thyra::ModelEvaluator<ScalarT> > & thyra_me,
                                    const Teuchos::RCP<panzer::GlobalData>& global_data,
                                    const Teuchos::RCP<Piro::RythmosSolver<ScalarT> > rythmosSolver = Teuchos::null,
                    const Teuchos::Ptr<const panzer_stk::NOXObserverFactory> & in_nox_observer_factory=Teuchos::null,
                    const Teuchos::Ptr<const panzer_stk::RythmosObserverFactory> & in_rythmos_observer_factory=Teuchos::null);

    //@}

    Teuchos::RCP<panzer::ResponseLibrary<panzer::Traits> > getResponseLibrary();

    const std::vector<Teuchos::RCP<panzer::PhysicsBlock> > & getPhysicsBlocks() const;

    //! Get mesh object used to build model evaluator
    Teuchos::RCP<panzer_stk::STK_Interface> getMesh() const 
    { return m_mesh; }

    //! Get global indexer used to build model evaluator
    Teuchos::RCP<panzer::UniqueGlobalIndexerBase> getGlobalIndexer() const 
    { return m_global_indexer; }

    //! Get connection manager
    Teuchos::RCP<panzer::ConnManagerBase<int> > getConnManager() const 
    { return m_conn_manager; }

    //! Is blocked assembly?
    bool isBlockedAssembly() const 
    { return m_blockedAssembly; }

    //! Get linear object factory used to build model evaluator
    Teuchos::RCP<panzer::LinearObjFactory<panzer::Traits> > getLinearObjFactory() const
    { return m_lin_obj_factory; }

    bool isTransient() const  
    { return m_is_transient; }

    /** Clone the internal model evaluator, but use new physics blocks. Note that
      * the physics blocks must be in some sense compatible with the original set.
      */
    Teuchos::RCP<Thyra::ModelEvaluator<double> >
    cloneWithNewPhysicsBlocks(const Teuchos::RCP<Thyra::LinearOpWithSolveFactoryBase<ScalarT> > & solverFactory,
                              const Teuchos::RCP<Teuchos::ParameterList> & physics_block_plist,
                              const Teuchos::RCP<const panzer::EquationSetFactory>& eqset_factory,
                              const panzer::BCStrategyFactory & bc_factory,
                              const panzer::ClosureModelFactory_TemplateManager<panzer::Traits> & user_cm_factory,
                              bool is_transient,bool is_explicit,
                              const Teuchos::Ptr<const Teuchos::ParameterList> & bc_list=Teuchos::null,
                              const Teuchos::RCP<Thyra::ModelEvaluator<ScalarT> > & physics_me=Teuchos::null) const;

    /** \brief Setup the initial conditions in a model evaluator. Note that this
      *        is entirely self contained.
      */
    void setupInitialConditions(Thyra::ModelEvaluator<ScalarT> & model,
                                panzer::WorksetContainer & wkstContainer,
                                const std::vector<Teuchos::RCP<panzer::PhysicsBlock> >& physicsBlocks,
                                const panzer::ClosureModelFactory_TemplateManager<panzer::Traits> & cm_factory,
                                const panzer::LinearObjFactory<panzer::Traits> & lof,
                                const Teuchos::ParameterList & initial_cond_pl,
                                const Teuchos::ParameterList & user_data_pl,
                                bool write_dot_files,const std::string & dot_file_prefix) const;

    /** \brief Write the initial conditions to exodus. Note that this
      *        is entirely self contained.
      */
    void writeInitialConditions(const Thyra::ModelEvaluator<ScalarT> & model,
                                const std::vector<Teuchos::RCP<panzer::PhysicsBlock> >& physicsBlocks,
                                const Teuchos::RCP<panzer::WorksetContainer> & wc,
<<<<<<< HEAD
                                const Teuchos::RCP<panzer::UniqueGlobalIndexerBase> & ugi,
                                const Teuchos::RCP<panzer::LinearObjFactory<panzer::Traits> > & lof,
                                const Teuchos::RCP<panzer_stk::STK_Interface> & mesh,
=======
                                const Teuchos::RCP<const panzer::UniqueGlobalIndexerBase> & ugi,
                                const Teuchos::RCP<const panzer::LinearObjFactory<panzer::Traits> > & lof,
                                const Teuchos::RCP<panzer_stk_classic::STK_Interface> & mesh,
>>>>>>> 31988994
                                const panzer::ClosureModelFactory_TemplateManager<panzer::Traits> & cm_factory,
                                const Teuchos::ParameterList & closure_model_pl,
                                const Teuchos::ParameterList & user_data_pl,
                                int workset_size) const;

    /** This method is to assist with construction of the model evaluators.
      */ 
    Teuchos::RCP<Thyra::ModelEvaluatorDefaultBase<double> > 
    buildPhysicsModelEvaluator(bool buildThyraME,
                        const Teuchos::RCP<panzer::FieldManagerBuilder> & fmb,
                        const Teuchos::RCP<panzer::ResponseLibrary<panzer::Traits> > & rLibrary,
                                const Teuchos::RCP<panzer::LinearObjFactory<panzer::Traits> > & lof,
                        const std::vector<Teuchos::RCP<Teuchos::Array<std::string> > > & p_names,
                        const Teuchos::RCP<Thyra::LinearOpWithSolveFactoryBase<ScalarT> > & solverFactory,
                        const Teuchos::RCP<panzer::GlobalData> & global_data,
                        bool is_transient,double t_init) const;


    bool useDynamicCoordinates() const
    { return useDynamicCoordinates_; }

    /** \brief Gets the initial time from either the input parameter list or an exodus file
     *      
     * \param [in] transient_ic_params ParameterList that determines where to get the initial time value.
     * \param [in] mesh STK Mesh database used if the time value should come from the exodus file
    */
    double getInitialTime(Teuchos::ParameterList& transient_ic_params,
                          const panzer_stk::STK_Interface& mesh) const;

    Teuchos::RCP<Thyra::LinearOpWithSolveFactoryBase<double> >
    buildLOWSFactory(bool blockedAssembly,
                     const Teuchos::RCP<const panzer::UniqueGlobalIndexerBase> & globalIndexer,
                     const Teuchos::RCP<panzer::ConnManagerBase<int> > & conn_manager,
<<<<<<< HEAD
                     const Teuchos::RCP<panzer_stk::STK_Interface> & mesh,
                     const Teuchos::RCP<const Teuchos::MpiComm<int> > & mpi_comm);
=======
                     const Teuchos::RCP<panzer_stk_classic::STK_Interface> & mesh,
                     const Teuchos::RCP<const Teuchos::MpiComm<int> > & mpi_comm
                     #ifdef HAVE_TEKO 
                     , const Teuchos::RCP<Teko::RequestHandler> & req_handler=Teuchos::null
                     #endif 
                     ) const;

    static Teuchos::RCP<Thyra::LinearOpWithSolveFactoryBase<double> >
    buildLOWSFactory(bool blockedAssembly,
                     const Teuchos::RCP<const panzer::UniqueGlobalIndexerBase> & globalIndexer,
                     const Teuchos::RCP<panzer::ConnManagerBase<int> > & conn_manager,
                     const Teuchos::RCP<panzer_stk_classic::STK_Interface> & mesh,
                     const Teuchos::RCP<const Teuchos::MpiComm<int> > & mpi_comm,
                     const Teuchos::RCP<Teuchos::ParameterList> & strat_params,
                     #ifdef HAVE_TEKO 
                     const Teuchos::RCP<Teko::RequestHandler> & req_handler=Teuchos::null,
                     #endif 
                     bool writeCoordinates=false,
                     bool writeTopo=false
                     );
>>>>>>> 31988994

    //! Get the workset container associated with the mesh database.
    Teuchos::RCP<panzer::WorksetContainer> getWorksetContainer() const 
    { return m_wkstContainer; }

    //! Add the user fields specified by output_list to the mesh
    void addUserFieldsToMesh(panzer_stk_classic::STK_Interface & mesh,const Teuchos::ParameterList & output_list) const;

    //! build STK mesh factory from a mesh parameter list
    Teuchos::RCP<STK_MeshFactory> buildSTKMeshFactory(const Teuchos::ParameterList & mesh_params) const;

    void finalizeMeshConstruction(const STK_MeshFactory & mesh_factory,
                                  const std::vector<Teuchos::RCP<panzer::PhysicsBlock> > & physicsBlocks,
                                  const Teuchos::MpiComm<int> mpi_comm, 
                                  STK_Interface & mesh) const;

  protected:
 
    Teuchos::RCP<panzer::FieldManagerBuilder> 
    buildFieldManagerBuilder(const Teuchos::RCP<panzer::WorksetContainer> & wc,
                             const std::vector<Teuchos::RCP<panzer::PhysicsBlock> >& physicsBlocks,
                             const std::vector<panzer::BC> & bcs,
                             const panzer::EquationSetFactory & eqset_factory,
                             const panzer::BCStrategyFactory& bc_factory,
                             const panzer::ClosureModelFactory_TemplateManager<panzer::Traits>& volume_cm_factory,
                             const panzer::ClosureModelFactory_TemplateManager<panzer::Traits>& bc_cm_factory,
                             const Teuchos::ParameterList& closure_models,
                             const panzer::LinearObjFactory<panzer::Traits> & lo_factory,
                             const Teuchos::ParameterList& user_data,
                             bool writeGraph,const std::string & graphPrefix) const;

    /** This method determines a coordinate field from the DOF manager.
      * The algorithm is to loop over all the element blocks to find a field
      * that is defined for each. 
      *
      * \returns False if no unique field is found. Otherwise True is returned.
      */
    static bool determineCoordinateField(const panzer::UniqueGlobalIndexerBase & globalIndexer,std::string & fieldName);

    /** Fill a STL map with the the block ids associated with the pattern for a specific field.
      *
      * \param[in] fieldName Field to fill associative container with
      * \param[out] fieldPatterns A map from element block IDs to field patterns associated with the fieldName
      *                           argument
      */
    static void fillFieldPatternMap(const panzer::UniqueGlobalIndexerBase & globalIndexer, const std::string & fieldName, 
                             std::map<std::string,Teuchos::RCP<const panzer::IntrepidFieldPattern> > & fieldPatterns);

#ifdef PANZER_HAVE_FEI
    /** Fill a STL map with the the block ids associated with the pattern for a specific field.
      *
      * \param[in] fieldName Field to fill associative container with
      * \param[out] fieldPatterns A map from element block IDs to field patterns associated with the fieldName
      *                           argument
      */
    template <typename GO> static
    void fillFieldPatternMap(const panzer::DOFManagerFEI<int,GO> & globalIndexer, const std::string & fieldName, 
                             std::map<std::string,Teuchos::RCP<const panzer::IntrepidFieldPattern> > & fieldPatterns);
#endif

    /** Fill a STL map with the the block ids associated with the pattern for a specific field.
      *
      * \param[in] fieldName Field to fill associative container with
      * \param[out] fieldPatterns A map from element block IDs to field patterns associated with the fieldName
      *                           argument
      */
    template <typename GO> static
    void fillFieldPatternMap(const panzer::DOFManager<int,GO> & globalIndexer, const std::string & fieldName, 
                             std::map<std::string,Teuchos::RCP<const panzer::IntrepidFieldPattern> > & fieldPatterns);

    /**
      */
    Teuchos::RCP<panzer::ResponseLibrary<panzer::Traits> > initializeSolnWriterResponseLibrary(
                                                                const Teuchos::RCP<panzer::WorksetContainer> & wc,
<<<<<<< HEAD
                                                                const Teuchos::RCP<panzer::UniqueGlobalIndexerBase> & ugi,
                                                                const Teuchos::RCP<panzer::LinearObjFactory<panzer::Traits> > & lof,
                                                                const Teuchos::RCP<panzer_stk::STK_Interface> & mesh) const;
=======
                                                                const Teuchos::RCP<const panzer::UniqueGlobalIndexerBase> & ugi,
                                                                const Teuchos::RCP<const panzer::LinearObjFactory<panzer::Traits> > & lof,
                                                                const Teuchos::RCP<panzer_stk_classic::STK_Interface> & mesh) const;
>>>>>>> 31988994

    /**
      */
    void finalizeSolnWriterResponseLibrary(panzer::ResponseLibrary<panzer::Traits> & rl,
                                           const std::vector<Teuchos::RCP<panzer::PhysicsBlock> > & physicsBlocks,
                                           const panzer::ClosureModelFactory_TemplateManager<panzer::Traits> & cm_factory,
                                           const Teuchos::ParameterList & closure_models,
                                           int workset_size, Teuchos::ParameterList & user_data) const;

    /** Build LOWS factory.
      */
<<<<<<< HEAD
    template <typename GO>
    Teuchos::RCP<Thyra::LinearOpWithSolveFactoryBase<double> > buildLOWSFactory(bool blockedAssembly,
                                                                                const Teuchos::RCP<const panzer::UniqueGlobalIndexerBase> & globalIndexer,
                                                                                const Teuchos::RCP<panzer_stk::STKConnManager<GO> > & stkConn_manager,
                                                                                const Teuchos::RCP<panzer_stk::STK_Interface> & mesh,
                                                                                const Teuchos::RCP<const Teuchos::MpiComm<int> > & mpi_comm);

    template <typename GO>
    void writeTopology(const panzer::BlockedDOFManager<int,GO> & blkDofs) const;
=======
    template <typename GO> static
    Teuchos::RCP<Thyra::LinearOpWithSolveFactoryBase<double> > 
    buildLOWSFactory(bool blockedAssembly,
                     const Teuchos::RCP<const panzer::UniqueGlobalIndexerBase> & globalIndexer,
                     const Teuchos::RCP<panzer_stk_classic::STKConnManager<GO> > & stkConn_manager,
                     const Teuchos::RCP<panzer_stk_classic::STK_Interface> & mesh,
                     const Teuchos::RCP<const Teuchos::MpiComm<int> > & mpi_comm,
                     const Teuchos::RCP<Teuchos::ParameterList> & strat_params,
                     #ifdef HAVE_TEKO 
                     const Teuchos::RCP<Teko::RequestHandler> & req_handler,
                     #endif 
                     bool writeCoordinates=false,
                     bool writeTopo=false
                     );

    template <typename GO> static
    void writeTopology(const panzer::BlockedDOFManager<int,GO> & blkDofs);
>>>>>>> 31988994

#ifdef PANZER_HAVE_FEI
    template <typename GO> static
    void writeTopology(const panzer::DOFManagerFEI<int,GO> & dofs,const std::string & block,std::ostream & os);
#endif

  private:

    Teuchos::RCP<Thyra::ModelEvaluator<ScalarT> > m_physics_me;
    Teuchos::RCP<Thyra::ModelEvaluator<ScalarT> > m_rome_me;

    Teuchos::RCP<panzer::ResponseLibrary<panzer::Traits> > m_response_library;
    std::vector<Teuchos::RCP<panzer::PhysicsBlock> > m_physics_blocks;

    Teuchos::RCP<panzer_stk::STK_Interface> m_mesh;
    Teuchos::RCP<panzer::UniqueGlobalIndexerBase> m_global_indexer;
    Teuchos::RCP<panzer::ConnManagerBase<int> > m_conn_manager;
    Teuchos::RCP<panzer::LinearObjFactory<panzer::Traits> > m_lin_obj_factory;
    Teuchos::RCP<panzer::GlobalData> m_global_data;
    bool useDiscreteAdjoint;
    bool m_is_transient;
    bool m_blockedAssembly;
    Teuchos::RCP<const panzer::EquationSetFactory> m_eqset_factory;

    Teuchos::RCP<const panzer_stk::NOXObserverFactory> m_nox_observer_factory;
    Teuchos::RCP<const panzer_stk::RythmosObserverFactory> m_rythmos_observer_factory;
    Teuchos::RCP<panzer::WorksetContainer> m_wkstContainer;
 
    bool useDynamicCoordinates_;
  };

template<typename ScalarT>
template <typename BuilderT>
int ModelEvaluatorFactory<ScalarT>::
addResponse(const std::string & responseName,const std::vector<panzer::WorksetDescriptor> & wkstDesc,const BuilderT & builder)
{
  typedef panzer::ModelEvaluator<double> PanzerME;

  Teuchos::RCP<Thyra::EpetraModelEvaluator> thyra_ep_me = Teuchos::rcp_dynamic_cast<Thyra::EpetraModelEvaluator>(m_physics_me);
  Teuchos::RCP<PanzerME> panzer_me = Teuchos::rcp_dynamic_cast<PanzerME>(m_physics_me);
 
  if(thyra_ep_me!=Teuchos::null && panzer_me==Teuchos::null) {
    // I don't need no const-ness!
    Teuchos::RCP<EpetraExt::ModelEvaluator> ep_me = Teuchos::rcp_const_cast<EpetraExt::ModelEvaluator>(thyra_ep_me->getEpetraModel());
    Teuchos::RCP<panzer::ModelEvaluator_Epetra> ep_panzer_me = Teuchos::rcp_dynamic_cast<panzer::ModelEvaluator_Epetra>(ep_me);

    return ep_panzer_me->addResponse(responseName,wkstDesc,builder);
  }
  else if(panzer_me!=Teuchos::null && thyra_ep_me==Teuchos::null) {
    return panzer_me->addResponse(responseName,wkstDesc,builder);
  }
     
  TEUCHOS_ASSERT(false);
  return -1;
}

}

#endif<|MERGE_RESOLUTION|>--- conflicted
+++ resolved
@@ -213,15 +213,9 @@
     void writeInitialConditions(const Thyra::ModelEvaluator<ScalarT> & model,
                                 const std::vector<Teuchos::RCP<panzer::PhysicsBlock> >& physicsBlocks,
                                 const Teuchos::RCP<panzer::WorksetContainer> & wc,
-<<<<<<< HEAD
-                                const Teuchos::RCP<panzer::UniqueGlobalIndexerBase> & ugi,
-                                const Teuchos::RCP<panzer::LinearObjFactory<panzer::Traits> > & lof,
-                                const Teuchos::RCP<panzer_stk::STK_Interface> & mesh,
-=======
                                 const Teuchos::RCP<const panzer::UniqueGlobalIndexerBase> & ugi,
                                 const Teuchos::RCP<const panzer::LinearObjFactory<panzer::Traits> > & lof,
-                                const Teuchos::RCP<panzer_stk_classic::STK_Interface> & mesh,
->>>>>>> 31988994
+                                const Teuchos::RCP<panzer_stk::STK_Interface> & mesh,
                                 const panzer::ClosureModelFactory_TemplateManager<panzer::Traits> & cm_factory,
                                 const Teuchos::ParameterList & closure_model_pl,
                                 const Teuchos::ParameterList & user_data_pl,
@@ -255,11 +249,7 @@
     buildLOWSFactory(bool blockedAssembly,
                      const Teuchos::RCP<const panzer::UniqueGlobalIndexerBase> & globalIndexer,
                      const Teuchos::RCP<panzer::ConnManagerBase<int> > & conn_manager,
-<<<<<<< HEAD
                      const Teuchos::RCP<panzer_stk::STK_Interface> & mesh,
-                     const Teuchos::RCP<const Teuchos::MpiComm<int> > & mpi_comm);
-=======
-                     const Teuchos::RCP<panzer_stk_classic::STK_Interface> & mesh,
                      const Teuchos::RCP<const Teuchos::MpiComm<int> > & mpi_comm
                      #ifdef HAVE_TEKO 
                      , const Teuchos::RCP<Teko::RequestHandler> & req_handler=Teuchos::null
@@ -270,7 +260,7 @@
     buildLOWSFactory(bool blockedAssembly,
                      const Teuchos::RCP<const panzer::UniqueGlobalIndexerBase> & globalIndexer,
                      const Teuchos::RCP<panzer::ConnManagerBase<int> > & conn_manager,
-                     const Teuchos::RCP<panzer_stk_classic::STK_Interface> & mesh,
+                     const Teuchos::RCP<panzer_stk::STK_Interface> & mesh,
                      const Teuchos::RCP<const Teuchos::MpiComm<int> > & mpi_comm,
                      const Teuchos::RCP<Teuchos::ParameterList> & strat_params,
                      #ifdef HAVE_TEKO 
@@ -279,14 +269,13 @@
                      bool writeCoordinates=false,
                      bool writeTopo=false
                      );
->>>>>>> 31988994
 
     //! Get the workset container associated with the mesh database.
     Teuchos::RCP<panzer::WorksetContainer> getWorksetContainer() const 
     { return m_wkstContainer; }
 
     //! Add the user fields specified by output_list to the mesh
-    void addUserFieldsToMesh(panzer_stk_classic::STK_Interface & mesh,const Teuchos::ParameterList & output_list) const;
+    void addUserFieldsToMesh(panzer_stk::STK_Interface & mesh,const Teuchos::ParameterList & output_list) const;
 
     //! build STK mesh factory from a mesh parameter list
     Teuchos::RCP<STK_MeshFactory> buildSTKMeshFactory(const Teuchos::ParameterList & mesh_params) const;
@@ -354,15 +343,9 @@
       */
     Teuchos::RCP<panzer::ResponseLibrary<panzer::Traits> > initializeSolnWriterResponseLibrary(
                                                                 const Teuchos::RCP<panzer::WorksetContainer> & wc,
-<<<<<<< HEAD
-                                                                const Teuchos::RCP<panzer::UniqueGlobalIndexerBase> & ugi,
-                                                                const Teuchos::RCP<panzer::LinearObjFactory<panzer::Traits> > & lof,
-                                                                const Teuchos::RCP<panzer_stk::STK_Interface> & mesh) const;
-=======
                                                                 const Teuchos::RCP<const panzer::UniqueGlobalIndexerBase> & ugi,
                                                                 const Teuchos::RCP<const panzer::LinearObjFactory<panzer::Traits> > & lof,
-                                                                const Teuchos::RCP<panzer_stk_classic::STK_Interface> & mesh) const;
->>>>>>> 31988994
+                                                                const Teuchos::RCP<panzer_stk::STK_Interface> & mesh) const;
 
     /**
       */
@@ -374,23 +357,12 @@
 
     /** Build LOWS factory.
       */
-<<<<<<< HEAD
-    template <typename GO>
-    Teuchos::RCP<Thyra::LinearOpWithSolveFactoryBase<double> > buildLOWSFactory(bool blockedAssembly,
-                                                                                const Teuchos::RCP<const panzer::UniqueGlobalIndexerBase> & globalIndexer,
-                                                                                const Teuchos::RCP<panzer_stk::STKConnManager<GO> > & stkConn_manager,
-                                                                                const Teuchos::RCP<panzer_stk::STK_Interface> & mesh,
-                                                                                const Teuchos::RCP<const Teuchos::MpiComm<int> > & mpi_comm);
-
-    template <typename GO>
-    void writeTopology(const panzer::BlockedDOFManager<int,GO> & blkDofs) const;
-=======
     template <typename GO> static
     Teuchos::RCP<Thyra::LinearOpWithSolveFactoryBase<double> > 
     buildLOWSFactory(bool blockedAssembly,
                      const Teuchos::RCP<const panzer::UniqueGlobalIndexerBase> & globalIndexer,
-                     const Teuchos::RCP<panzer_stk_classic::STKConnManager<GO> > & stkConn_manager,
-                     const Teuchos::RCP<panzer_stk_classic::STK_Interface> & mesh,
+                     const Teuchos::RCP<panzer_stk::STKConnManager<GO> > & stkConn_manager,
+                     const Teuchos::RCP<panzer_stk::STK_Interface> & mesh,
                      const Teuchos::RCP<const Teuchos::MpiComm<int> > & mpi_comm,
                      const Teuchos::RCP<Teuchos::ParameterList> & strat_params,
                      #ifdef HAVE_TEKO 
@@ -402,7 +374,6 @@
 
     template <typename GO> static
     void writeTopology(const panzer::BlockedDOFManager<int,GO> & blkDofs);
->>>>>>> 31988994
 
 #ifdef PANZER_HAVE_FEI
     template <typename GO> static
