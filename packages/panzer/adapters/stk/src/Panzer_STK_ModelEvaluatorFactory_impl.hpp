--- conflicted
+++ resolved
@@ -759,7 +759,7 @@
 
   template<typename ScalarT>
   void ModelEvaluatorFactory<ScalarT>::
-  addUserFieldsToMesh(panzer_stk_classic::STK_Interface & mesh,const Teuchos::ParameterList & output_list) const
+  addUserFieldsToMesh(panzer_stk::STK_Interface & mesh,const Teuchos::ParameterList & output_list) const
   {
     // register cell averaged scalar fields
     const Teuchos::ParameterList & cellAvgQuants = output_list.sublist("Cell Average Quantities");
@@ -778,7 +778,7 @@
 
     // register cell averaged components of vector fields 
     // just allocate space for the fields here. The actual calculation and writing 
-    // are done by panzer_stk_classic::ScatterCellAvgVector.
+    // are done by panzer_stk::ScatterCellAvgVector.
     const Teuchos::ParameterList & cellAvgVectors = output_list.sublist("Cell Average Vectors");
     for(Teuchos::ParameterList::ConstIterator itr = cellAvgVectors.begin();
         itr != cellAvgVectors.end(); ++itr) {
@@ -902,15 +902,9 @@
   writeInitialConditions(const Thyra::ModelEvaluator<ScalarT> & model,
                          const std::vector<Teuchos::RCP<panzer::PhysicsBlock> >& physicsBlocks,
                          const Teuchos::RCP<panzer::WorksetContainer> & wc,
-<<<<<<< HEAD
-                         const Teuchos::RCP<panzer::UniqueGlobalIndexerBase> & ugi,
-                         const Teuchos::RCP<panzer::LinearObjFactory<panzer::Traits> > & lof,
-                         const Teuchos::RCP<panzer_stk::STK_Interface> & mesh,
-=======
                          const Teuchos::RCP<const panzer::UniqueGlobalIndexerBase> & ugi,
                          const Teuchos::RCP<const panzer::LinearObjFactory<panzer::Traits> > & lof,
-                         const Teuchos::RCP<panzer_stk_classic::STK_Interface> & mesh,
->>>>>>> 31988994
+                         const Teuchos::RCP<panzer_stk::STK_Interface> & mesh,
                          const panzer::ClosureModelFactory_TemplateManager<panzer::Traits> & cm_factory,
                          const Teuchos::ParameterList & closure_model_pl,
                          const Teuchos::ParameterList & user_data_pl,
@@ -1600,15 +1594,9 @@
   template<typename ScalarT>
   Teuchos::RCP<panzer::ResponseLibrary<panzer::Traits> > ModelEvaluatorFactory<ScalarT>::
   initializeSolnWriterResponseLibrary(const Teuchos::RCP<panzer::WorksetContainer> & wc,
-<<<<<<< HEAD
-                                      const Teuchos::RCP<panzer::UniqueGlobalIndexerBase> & ugi,
-                                      const Teuchos::RCP<panzer::LinearObjFactory<panzer::Traits> > & lof,
-                                      const Teuchos::RCP<panzer_stk::STK_Interface> & mesh) const
-=======
                                       const Teuchos::RCP<const panzer::UniqueGlobalIndexerBase> & ugi,
                                       const Teuchos::RCP<const panzer::LinearObjFactory<panzer::Traits> > & lof,
-                                      const Teuchos::RCP<panzer_stk_classic::STK_Interface> & mesh) const
->>>>>>> 31988994
+                                      const Teuchos::RCP<panzer_stk::STK_Interface> & mesh) const
   {
      Teuchos::RCP<panzer::ResponseLibrary<panzer::Traits> > stkIOResponseLibrary
         = Teuchos::rcp(new panzer::ResponseLibrary<panzer::Traits>(wc,ugi,lof));
@@ -1640,13 +1628,7 @@
   buildLOWSFactory(bool blockedAssembly,
                    const Teuchos::RCP<const panzer::UniqueGlobalIndexerBase> & globalIndexer,
                    const Teuchos::RCP<panzer::ConnManagerBase<int> > & conn_manager,
-<<<<<<< HEAD
                    const Teuchos::RCP<panzer_stk::STK_Interface> & mesh,
-                   const Teuchos::RCP<const Teuchos::MpiComm<int> > & mpi_comm)
-  {
-    RCP<panzer_stk::STKConnManager<panzer::Ordinal64> > long_conn = Teuchos::rcp_dynamic_cast<panzer_stk::STKConnManager<panzer::Ordinal64> >(conn_manager);
-=======
-                   const Teuchos::RCP<panzer_stk_classic::STK_Interface> & mesh,
                    const Teuchos::RCP<const Teuchos::MpiComm<int> > & mpi_comm
                    #ifdef HAVE_TEKO 
                    , const Teuchos::RCP<Teko::RequestHandler> & reqHandler
@@ -1684,7 +1666,7 @@
   buildLOWSFactory(bool blockedAssembly,
                    const Teuchos::RCP<const panzer::UniqueGlobalIndexerBase> & globalIndexer,
                    const Teuchos::RCP<panzer::ConnManagerBase<int> > & conn_manager,
-                   const Teuchos::RCP<panzer_stk_classic::STK_Interface> & mesh,
+                   const Teuchos::RCP<panzer_stk::STK_Interface> & mesh,
                    const Teuchos::RCP<const Teuchos::MpiComm<int> > & mpi_comm,
                    const Teuchos::RCP<Teuchos::ParameterList> & strat_params,
                    #ifdef HAVE_TEKO 
@@ -1700,8 +1682,7 @@
       reqHandler_local = Teuchos::rcp(new Teko::RequestHandler);
     #endif
 
-    RCP<panzer_stk_classic::STKConnManager<panzer::Ordinal64> > long_conn = Teuchos::rcp_dynamic_cast<panzer_stk_classic::STKConnManager<panzer::Ordinal64> >(conn_manager);
->>>>>>> 31988994
+    RCP<panzer_stk::STKConnManager<panzer::Ordinal64> > long_conn = Teuchos::rcp_dynamic_cast<panzer_stk::STKConnManager<panzer::Ordinal64> >(conn_manager);
     if(long_conn!=Teuchos::null)
       return buildLOWSFactory(blockedAssembly,globalIndexer,long_conn,mesh,mpi_comm,strat_params,
                               #ifdef HAVE_TEKO 
@@ -1731,13 +1712,8 @@
   Teuchos::RCP<Thyra::LinearOpWithSolveFactoryBase<double> > ModelEvaluatorFactory<ScalarT>::
   buildLOWSFactory(bool blockedAssembly,
                    const Teuchos::RCP<const panzer::UniqueGlobalIndexerBase> & globalIndexer,
-<<<<<<< HEAD
                    const Teuchos::RCP<panzer_stk::STKConnManager<GO> > & stkConn_manager,
                    const Teuchos::RCP<panzer_stk::STK_Interface> & mesh,
-                   const Teuchos::RCP<const Teuchos::MpiComm<int> > & mpi_comm)
-=======
-                   const Teuchos::RCP<panzer_stk_classic::STKConnManager<GO> > & stkConn_manager,
-                   const Teuchos::RCP<panzer_stk_classic::STK_Interface> & mesh,
                    const Teuchos::RCP<const Teuchos::MpiComm<int> > & mpi_comm,
                    const Teuchos::RCP<Teuchos::ParameterList> & strat_params,
                    #ifdef HAVE_TEKO 
@@ -1746,7 +1722,6 @@
                    bool writeCoordinates,
                    bool writeTopo
                    )
->>>>>>> 31988994
   {
     Stratimikos::DefaultLinearSolverBuilder linearSolverBuilder;
 
@@ -1880,15 +1855,9 @@
        if(determineCoordinateField(*globalIndexer,fieldName)) {
           Teuchos::RCP<const panzer::BlockedDOFManager<int,GO> > blkDofs =
              Teuchos::rcp_dynamic_cast<const panzer::BlockedDOFManager<int,GO> >(globalIndexer);
-<<<<<<< HEAD
           Teuchos::RCP<panzer_stk::ParameterListCallbackBlocked<int,GO> > callback =
                 Teuchos::rcp(new panzer_stk::ParameterListCallbackBlocked<int,GO>(stkConn_manager,blkDofs));
-          reqHandler->addRequestCallback(callback);
-=======
-          Teuchos::RCP<panzer_stk_classic::ParameterListCallbackBlocked<int,GO> > callback =
-                Teuchos::rcp(new panzer_stk_classic::ParameterListCallbackBlocked<int,GO>(stkConn_manager,blkDofs));
           reqHandler_local->addRequestCallback(callback);
->>>>>>> 31988994
        }
 
        Teko::addTekoToStratimikosBuilder(linearSolverBuilder,reqHandler_local);
