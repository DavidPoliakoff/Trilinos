--- conflicted
+++ resolved
@@ -1,5 +1,3 @@
-<<<<<<< HEAD
-=======
 /*
  * Copyright(C) 1999-2020 National Technology & Engineering Solutions
  * of Sandia, LLC (NTESS).  Under the terms of Contract DE-NA0003525 with
@@ -7,7 +5,6 @@
  *
  * See packages/seacas/LICENSE for details
  */
->>>>>>> 4103bf6c
 #ifndef EXAMPLE_SCANNER_H
 #define EXAMPLE_SCANNER_H
 
