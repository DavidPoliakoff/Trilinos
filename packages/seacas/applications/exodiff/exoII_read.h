<<<<<<< HEAD
// Copyright(C) 2008-2017 National Technology & Engineering Solutions
// of Sandia, LLC (NTESS).  Under the terms of Contract DE-NA0003525 with
// NTESS, the U.S. Government retains certain rights in this software.
//
// Redistribution and use in source and binary forms, with or without
// modification, are permitted provided that the following conditions are
// met:
//
//     * Redistributions of source code must retain the above copyright
//       notice, this list of conditions and the following disclaimer.
//
//     * Redistributions in binary form must reproduce the above
//       copyright notice, this list of conditions and the following
//       disclaimer in the documentation and/or other materials provided
//       with the distribution.
//
//     * Neither the name of NTESS nor the names of its
//       contributors may be used to endorse or promote products derived
//       from this software without specific prior written permission.
//
// THIS SOFTWARE IS PROVIDED BY THE COPYRIGHT HOLDERS AND CONTRIBUTORS
// "AS IS" AND ANY EXPRESS OR IMPLIED WARRANTIES, INCLUDING, BUT NOT
// LIMITED TO, THE IMPLIED WARRANTIES OF MERCHANTABILITY AND FITNESS FOR
// A PARTICULAR PURPOSE ARE DISCLAIMED. IN NO EVENT SHALL THE COPYRIGHT
// OWNER OR CONTRIBUTORS BE LIABLE FOR ANY DIRECT, INDIRECT, INCIDENTAL,
// SPECIAL, EXEMPLARY, OR CONSEQUENTIAL DAMAGES (INCLUDING, BUT NOT
// LIMITED TO, PROCUREMENT OF SUBSTITUTE GOODS OR SERVICES; LOSS OF USE,
// DATA, OR PROFITS; OR BUSINESS INTERRUPTION) HOWEVER CAUSED AND ON ANY
// THEORY OF LIABILITY, WHETHER IN CONTRACT, STRICT LIABILITY, OR TORT
// (INCLUDING NEGLIGENCE OR OTHERWISE) ARISING IN ANY WAY OUT OF THE USE
// OF THIS SOFTWARE, EVEN IF ADVISED OF THE POSSIBILITY OF SUCH DAMAGE.
//
=======
// Copyright(C) 1999-2020 National Technology & Engineering Solutions
// of Sandia, LLC (NTESS).  Under the terms of Contract DE-NA0003525 with
// NTESS, the U.S. Government retains certain rights in this software.
//
// See packages/seacas/LICENSE for details
>>>>>>> 4103bf6c

#ifndef EXOII_READ_H
#define EXOII_READ_H

#include "exo_entity.h"
#include "exodusII.h"
#include "netcdf.h"

#include <iostream>
#include <string>
#include <vector>

#include "smart_assert.h"

//
//  Notes: 1) Most functions will return a string as a result.  An empty string
//            indicates success, while a non-empty string indicates an error or
//            a warning, either of which will be contained in the string.
//

class Exo_Entity;
template <typename INT> class Exo_Block;

template <typename INT> class Node_Set;
template <typename INT> class Side_Set;

template <typename INT> class ExoII_Read
{
public:
  ExoII_Read();
  explicit ExoII_Read(const std::string &fname);
  virtual ~ExoII_Read();
  const ExoII_Read &operator=(const ExoII_Read &) = delete;

  // File operations:

  std::string File_Name(const char * /*fname*/);
  virtual std::string
              Open_File(const char * /*fname*/ = nullptr); // Default opens current file name.
  std::string Close_File();
  std::string File_Name() const { return file_name; }
  int         Open() const { return (file_id >= 0); }
  int         IO_Word_Size() const { return io_word_size; }

  // Global data:

  const std::string &Title() const { return title; }
  int                Dimension() const { return dimension; }
  size_t             Num_Nodes() const { return num_nodes; }
  size_t             Num_Elmts() const { return num_elmts; }
  size_t             Num_Node_Sets() const { return num_node_sets; }
  size_t             Num_Side_Sets() const { return num_side_sets; }

  // Times:

  int    Num_Times() const { return num_times; }
  double Time(int time_num) const;

  // Variables:

  size_t                          Num_Global_Vars() const { return global_vars.size(); }
  size_t                          Num_Nodal_Vars() const { return nodal_vars.size(); }
  size_t                          Num_Elmt_Vars() const { return elmt_vars.size(); }
  size_t                          Num_Elmt_Atts() const { return elmt_atts.size(); }
  size_t                          Num_NS_Vars() const { return ns_vars.size(); }
  size_t                          Num_SS_Vars() const { return ss_vars.size(); }
  const std::vector<std::string> &Global_Var_Names() const { return global_vars; }
  const std::vector<std::string> &Nodal_Var_Names() const { return nodal_vars; }
  const std::vector<std::string> &Elmt_Var_Names() const { return elmt_vars; }
  const std::vector<std::string> &Elmt_Att_Names() const { return elmt_atts; }
  const std::vector<std::string> &NS_Var_Names() const { return ns_vars; }
  const std::vector<std::string> &SS_Var_Names() const { return ss_vars; }
  const std::string &             Global_Var_Name(int index) const;
  const std::string &             Nodal_Var_Name(int index) const;
  const std::string &             Elmt_Var_Name(int index) const;
  const std::string &             Elmt_Att_Name(int index) const;
  const std::string &             NS_Var_Name(int index) const;
  const std::string &             SS_Var_Name(int index) const;

  // Element blocks:
  size_t Num_Elmt_Blocks() const { return num_elmt_blocks; }

  std::string Load_Elmt_Block_Description(size_t block_index) const;
  std::string Load_Elmt_Block_Descriptions() const;      // Loads all blocks.
  std::string Free_Elmt_Block(size_t block_index) const; // Frees all dynamic memory.
  std::string Free_Elmt_Blocks() const;                  // Frees all blocks.

  // Moves array of connectivities from the block to the conn array.
  std::string Give_Connectivity(size_t block_index, size_t &num_e, size_t &npe, INT *&new_conn);

  // Number maps:
  std::string Load_Node_Map();
  std::string Free_Node_Map();
  const INT * Get_Node_Map() { return node_map; }
  std::string Load_Elmt_Map();
  std::string Free_Elmt_Map();
  const INT * Get_Elmt_Map() { return elmt_map; }
  inline INT  Node_Map(size_t node_num) const;   // numbers are global, 1-offset
  inline INT  Elmt_Map(size_t elmt_num) const;   // numbers are global, 1-offset
  inline INT  Elmt_Order(size_t elmt_num) const; // numbers are global, 1-offset

  // Nodal data:

  std::string   Load_Nodal_Coordinates();
  const double *X_Coords() const { return nodes; }
  const double *Y_Coords() const
  {
    if (dimension < 2) {
      return nullptr;
    }
    return nodes == nullptr ? nullptr : nodes + num_nodes;
  }
  const double *Z_Coords() const
  {
    if (dimension < 3) {
      return nullptr;
    }
    return nodes == nullptr ? nullptr : nodes + 2 * num_nodes;
  }
  void Free_Nodal_Coordinates();

  // (First time step = 1.)
  std::string   Load_Nodal_Results(int time_step_num, int var_index);
  const double *Get_Nodal_Results(int var_index) const;
  const double *Get_Nodal_Results(int t1, int t2, double proportion,
                                  int var_index) const; // Interpolated results
  void          Free_Nodal_Results();
  void          Free_Nodal_Results(int var_index);

  // Global data:  (NOTE:  Global and Nodal data are always stored at the same
  //                       time step.  Therefore, if current time step number
  //                       is changed, the results will all be deleted.)

  std::string   Load_Global_Results(int time_step_num);
  std::string   Load_Global_Results(int t1, int t2, double proportion); // Interpolated results
  const double *Get_Global_Results() const { return global_vals; }

  // Node/Side sets:

  Exo_Entity *Get_Entity_by_Index(EXOTYPE type, size_t block_index) const;
  Exo_Entity *Get_Entity_by_Id(EXOTYPE type, size_t id) const;
  Exo_Entity *Get_Entity_by_Name(EXOTYPE type, const std::string &name) const;

  size_t          Block_Id(size_t block_index) const; // Returns associated block id.
  Exo_Block<INT> *Get_Elmt_Block_by_Id(size_t id) const;
  Exo_Block<INT> *Get_Elmt_Block_by_Index(size_t block_index) const;
  Exo_Block<INT> *Get_Elmt_Block_by_Name(const std::string &name) const;

  Side_Set<INT> *Get_Side_Set_by_Id(size_t set_id) const;
  Side_Set<INT> *Get_Side_Set_by_Index(size_t side_set_index) const;
  Side_Set<INT> *Get_Side_Set_by_Name(const std::string &name) const;

  Node_Set<INT> *Get_Node_Set_by_Id(size_t set_id) const;
  Node_Set<INT> *Get_Node_Set_by_Index(size_t set_index) const;
  Node_Set<INT> *Get_Node_Set_by_Name(const std::string &name) const;

  // Misc functions:

  virtual int Check_State() const;                           // Checks state of obj (not the file).
  int         File_ID() const { return file_id; }            // This is temporary.
  std::string Global_to_Block_Local(size_t  global_elmt_num, // 1-offset
                                    int &   block_index,     // 0-offset
                                    size_t &local_elmt_index) const; // 0-offset

protected:
  std::string file_name;
  int         file_id{-1}; // Exodus file id; also used to determine if file is open.

  // GENESIS info:

  std::string              title;
  std::vector<std::string> coord_names;
  size_t                   num_nodes{0};
  int                      dimension{0};
  size_t                   num_elmts{0};
  size_t                   num_elmt_blocks{0};
  size_t                   num_node_sets{0};
  size_t                   num_side_sets{0};
  float                    db_version{0.0};
  float                    api_version{0.0};
  int                      io_word_size{0}; // Note: The "compute word size" is always 8.

  Exo_Block<INT> *eblocks{nullptr}; // Array.
  Node_Set<INT> * nsets{nullptr};   // Array.
  Side_Set<INT> * ssets{nullptr};   // Array.

  double *nodes{nullptr}; // Matrix;  dimension by num_nodes (row major form).
<<<<<<< HEAD
                 //          I.e., all x's then all y's, etc.
=======
                          //          I.e., all x's then all y's, etc.
>>>>>>> 4103bf6c

  INT *node_map{nullptr};   // Array; num_nodes long when filled.
  INT *elmt_map{nullptr};   // Array; num_elmts long when filled.
  INT *elmt_order{nullptr}; // Array; num_elmts long when filled.

  // RESULTS info:

  std::vector<std::string> global_vars;
  std::vector<std::string> nodal_vars;
  std::vector<std::string> elmt_vars;
  std::vector<std::string> elmt_atts;
  std::vector<std::string> ns_vars;
  std::vector<std::string> ss_vars;

<<<<<<< HEAD
  int      num_times{0};
  double *times{nullptr};

  int      cur_time{0};    // Current timestep number of the results (0 means none).
  double **results{nullptr};     // Array of pointers (to arrays of results data);
                        // length is number of nodal variables.
=======
  int     num_times{0};
  double *times{nullptr};

  int      cur_time{0};          // Current timestep number of the results (0 means none).
  double **results{nullptr};     // Array of pointers (to arrays of results data);
                                 // length is number of nodal variables.
>>>>>>> 4103bf6c
  double *global_vals{nullptr};  // Array of global variables for the current timestep.
  double *global_vals2{nullptr}; // Array of global variables used if interpolating.

  // Internal methods:

  void Get_Init_Data(); // Gets bunch of initial data.

private:
  ExoII_Read(const ExoII_Read &) = delete;
};

template <typename INT> inline INT ExoII_Read<INT>::Node_Map(size_t node_num) const
{
  SMART_ASSERT(Check_State());
  SMART_ASSERT(node_num <= num_nodes);

  if (node_map) {
    return node_map[node_num - 1];
  }
  return 0;
}

template <typename INT> inline INT ExoII_Read<INT>::Elmt_Map(size_t elmt_num) const
{
  SMART_ASSERT(Check_State());
  SMART_ASSERT(elmt_num <= num_elmts);

  if (elmt_map) {
    return elmt_map[elmt_num - 1];
  }
  return 0;
}

template <typename INT> inline INT ExoII_Read<INT>::Elmt_Order(size_t elmt_num) const
{
  SMART_ASSERT(Check_State());
  SMART_ASSERT(elmt_num <= num_elmts);

  if (elmt_order) {
    return elmt_order[elmt_num - 1];
  }
  return 0;
}

#endif<|MERGE_RESOLUTION|>--- conflicted
+++ resolved
@@ -1,43 +1,8 @@
-<<<<<<< HEAD
-// Copyright(C) 2008-2017 National Technology & Engineering Solutions
-// of Sandia, LLC (NTESS).  Under the terms of Contract DE-NA0003525 with
-// NTESS, the U.S. Government retains certain rights in this software.
-//
-// Redistribution and use in source and binary forms, with or without
-// modification, are permitted provided that the following conditions are
-// met:
-//
-//     * Redistributions of source code must retain the above copyright
-//       notice, this list of conditions and the following disclaimer.
-//
-//     * Redistributions in binary form must reproduce the above
-//       copyright notice, this list of conditions and the following
-//       disclaimer in the documentation and/or other materials provided
-//       with the distribution.
-//
-//     * Neither the name of NTESS nor the names of its
-//       contributors may be used to endorse or promote products derived
-//       from this software without specific prior written permission.
-//
-// THIS SOFTWARE IS PROVIDED BY THE COPYRIGHT HOLDERS AND CONTRIBUTORS
-// "AS IS" AND ANY EXPRESS OR IMPLIED WARRANTIES, INCLUDING, BUT NOT
-// LIMITED TO, THE IMPLIED WARRANTIES OF MERCHANTABILITY AND FITNESS FOR
-// A PARTICULAR PURPOSE ARE DISCLAIMED. IN NO EVENT SHALL THE COPYRIGHT
-// OWNER OR CONTRIBUTORS BE LIABLE FOR ANY DIRECT, INDIRECT, INCIDENTAL,
-// SPECIAL, EXEMPLARY, OR CONSEQUENTIAL DAMAGES (INCLUDING, BUT NOT
-// LIMITED TO, PROCUREMENT OF SUBSTITUTE GOODS OR SERVICES; LOSS OF USE,
-// DATA, OR PROFITS; OR BUSINESS INTERRUPTION) HOWEVER CAUSED AND ON ANY
-// THEORY OF LIABILITY, WHETHER IN CONTRACT, STRICT LIABILITY, OR TORT
-// (INCLUDING NEGLIGENCE OR OTHERWISE) ARISING IN ANY WAY OUT OF THE USE
-// OF THIS SOFTWARE, EVEN IF ADVISED OF THE POSSIBILITY OF SUCH DAMAGE.
-//
-=======
 // Copyright(C) 1999-2020 National Technology & Engineering Solutions
 // of Sandia, LLC (NTESS).  Under the terms of Contract DE-NA0003525 with
 // NTESS, the U.S. Government retains certain rights in this software.
 //
 // See packages/seacas/LICENSE for details
->>>>>>> 4103bf6c
 
 #ifndef EXOII_READ_H
 #define EXOII_READ_H
@@ -225,11 +190,7 @@
   Side_Set<INT> * ssets{nullptr};   // Array.
 
   double *nodes{nullptr}; // Matrix;  dimension by num_nodes (row major form).
-<<<<<<< HEAD
-                 //          I.e., all x's then all y's, etc.
-=======
                           //          I.e., all x's then all y's, etc.
->>>>>>> 4103bf6c
 
   INT *node_map{nullptr};   // Array; num_nodes long when filled.
   INT *elmt_map{nullptr};   // Array; num_elmts long when filled.
@@ -244,21 +205,12 @@
   std::vector<std::string> ns_vars;
   std::vector<std::string> ss_vars;
 
-<<<<<<< HEAD
-  int      num_times{0};
-  double *times{nullptr};
-
-  int      cur_time{0};    // Current timestep number of the results (0 means none).
-  double **results{nullptr};     // Array of pointers (to arrays of results data);
-                        // length is number of nodal variables.
-=======
   int     num_times{0};
   double *times{nullptr};
 
   int      cur_time{0};          // Current timestep number of the results (0 means none).
   double **results{nullptr};     // Array of pointers (to arrays of results data);
                                  // length is number of nodal variables.
->>>>>>> 4103bf6c
   double *global_vals{nullptr};  // Array of global variables for the current timestep.
   double *global_vals2{nullptr}; // Array of global variables used if interpolating.
 
